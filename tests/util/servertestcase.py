--- conflicted
+++ resolved
@@ -71,38 +71,22 @@
             MultiprocessedExecutor.initialize_threading = mock_initialize_threading
             MultiprocessedExecutor.shutdown_pool = mock_shutdown_pool
             MultiprocessedExecutor.wait_and_reset = mock_wait_and_reset
-<<<<<<< HEAD
             flaskserver.app.running_context.executor.initialize_threading(cls.conf.ZMQ_PUBLIC_KEYS_PATH,
                                                                       cls.conf.ZMQ_PRIVATE_KEYS_PATH,
                                                                       cls.conf.ZMQ_RESULTS_ADDRESS,
-                                                                      cls.conf.ZMQ_COMMUNICATION_ADDRESS)
-=======
-            flaskserver.app.running_context.executor.initialize_threading(walkoff.config.Config.ZMQ_PUBLIC_KEYS_PATH,
-                                                                          walkoff.config.Config.ZMQ_PRIVATE_KEYS_PATH,
-                                                                          walkoff.config.Config.ZMQ_RESULTS_ADDRESS,
-                                                                          walkoff.config.Config.ZMQ_COMMUNICATION_ADDRESS,
+                                                                      cls.conf.ZMQ_COMMUNICATION_ADDRESS,
                                                                           flaskserver.app)
->>>>>>> c9a13681
         else:
             from walkoff.multiprocessedexecutor.multiprocessedexecutor import spawn_worker_processes
             pids = spawn_worker_processes(cls.conf.NUMBER_PROCESSES, cls.conf.NUMBER_THREADS_PER_PROCESS,
                                           cls.conf.ZMQ_PRIVATE_KEYS_PATH, cls.conf.ZMQ_RESULTS_ADDRESS,
                                           cls.conf.ZMQ_COMMUNICATION_ADDRESS,
                                           worker_environment_setup=modified_setup_worker_env)
-<<<<<<< HEAD
             flaskserver.app.running_context.executor.initialize_threading(cls.conf.ZMQ_PUBLIC_KEYS_PATH,
                                                                       cls.conf.ZMQ_PRIVATE_KEYS_PATH,
                                                                       cls.conf.ZMQ_RESULTS_ADDRESS,
                                                                       cls.conf.ZMQ_COMMUNICATION_ADDRESS,
-                                                                      pids)
-=======
-            flaskserver.app.running_context.executor.initialize_threading(walkoff.config.Config.ZMQ_PUBLIC_KEYS_PATH,
-                                                                          walkoff.config.Config.ZMQ_PRIVATE_KEYS_PATH,
-                                                                          walkoff.config.Config.ZMQ_RESULTS_ADDRESS,
-                                                                          walkoff.config.Config.ZMQ_COMMUNICATION_ADDRESS,
-                                                                          flaskserver.app,
-                                                                          pids)
->>>>>>> c9a13681
+                                                                      flaskserver.app, pids)
 
             from walkoff.cache import make_cache
             cache = make_cache(cls.conf.CACHE)
