<?xml version="1.0" ?>
<workflows>
	<workflow name="helloWorldWorkflow">
		<options>
			<enabled>true</enabled>
			<scheduler autorun="false" type="cron">
<<<<<<< HEAD
				<hours>*</hours>
				<minutes>*/0.1</minutes>
				<day>*</day>
				<month>11-12</month>
=======
				<month>11-12</month>
				<day>*</day>
				<hours>*</hours>
				<minutes>*/0.1</minutes>
>>>>>>> f1d3038a
			</scheduler>
		</options>
		<start>start</start>
		<steps>
			<step id="start">
				<name>start</name>
				<app>HelloWorld</app>
				<action>repeatBackToMe</action>
				<device>hwTest</device>
				<inputs>
					<call>Hello World</call>
				</inputs>
				<next step="1">
					<flag action="regMatch">
						<args>
							<regex>(.*)</regex>
						</args>
						<filters>
							<filter action="length"/>
						</filters>
					</flag>
				</next>
			</step>
		</steps>
	</workflow>
</workflows><|MERGE_RESOLUTION|>--- conflicted
+++ resolved
@@ -4,17 +4,10 @@
 		<options>
 			<enabled>true</enabled>
 			<scheduler autorun="false" type="cron">
-<<<<<<< HEAD
-				<hours>*</hours>
-				<minutes>*/0.1</minutes>
-				<day>*</day>
-				<month>11-12</month>
-=======
 				<month>11-12</month>
 				<day>*</day>
 				<hours>*</hours>
 				<minutes>*/0.1</minutes>
->>>>>>> f1d3038a
 			</scheduler>
 		</options>
 		<start>start</start>
