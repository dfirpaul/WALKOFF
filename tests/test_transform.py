import unittest
import uuid

import core.config.config
from core.executionelements.transform import Transform
<<<<<<< HEAD
from core.helpers import import_all_transforms, import_all_conditions, UnknownTransform, InvalidArgument
from tests.config import function_api_path
=======
from core.helpers import UnknownTransform, InvalidInput
import apps
from tests.config import test_apps_path
>>>>>>> 41da4b19


class TestTransform(unittest.TestCase):

    @classmethod
    def setUpClass(cls):
        apps.clear_cache()
        apps.cache_apps(path=test_apps_path)
        core.config.config.load_app_apis(test_apps_path)

    @classmethod
    def tearDownClass(cls):
        apps.clear_cache()

    def __compare_init(self, elem, app, action, args=None, uid=None):
        args = args if args is not None else {}
        self.assertEqual(elem.app, app)
        self.assertEqual(elem.action, action)
        self.assertDictEqual(elem.args, args)
        if uid is None:
            self.assertIsNotNone(elem.uid)
        else:
            self.assertEqual(elem.uid, uid)

    def test_init_action_only(self):
        filter_elem = Transform('HelloWorld', 'Top Transform')
        self.__compare_init(filter_elem, 'HelloWorld', 'Top Transform')

    def test_init_invalid_action(self):
        with self.assertRaises(UnknownTransform):
            Transform('HelloWorld', 'Invalid')

    def test_init_with_uid(self):
        uid = uuid.uuid4().hex
        filter_elem = Transform('HelloWorld', 'Top Transform', uid=uid)
        self.__compare_init(filter_elem, 'HelloWorld', 'Top Transform', uid=uid)

    def test_init_with_args(self):
<<<<<<< HEAD
        filter_elem = Transform(action='mod1_filter2', arguments={'arg1': '5.4'})
        self.__compare_init(filter_elem, 'mod1_filter2', args={'arg1': 5.4})

    def test_init_with_args_with_routing(self):
        filter_elem = Transform(action='mod1_filter2', arguments={'arg1': '@step1'})
        self.__compare_init(filter_elem, 'mod1_filter2', args={'arg1': '@step1'})

    def test_init_with_invalid_arg_name(self):
        with self.assertRaises(InvalidArgument):
            Transform(action='mod1_filter2', arguments={'invalid': '5.4'})

    def test_init_with_invalid_arg_type(self):
        with self.assertRaises(InvalidArgument):
            Transform(action='mod1_filter2', arguments={'arg1': 'invalid'})
=======
        filter_elem = Transform('HelloWorld', 'mod1_filter2', args={'arg1': '5.4'})
        self.__compare_init(filter_elem, 'HelloWorld', 'mod1_filter2', args={'arg1': 5.4})

    def test_init_with_args_with_routing(self):
        filter_elem = Transform('HelloWorld', 'mod1_filter2', args={'arg1': '@step1'})
        self.__compare_init(filter_elem, 'HelloWorld', 'mod1_filter2', args={'arg1': '@step1'})

    def test_init_with_invalid_arg_name(self):
        with self.assertRaises(InvalidInput):
            Transform('HelloWorld', 'mod1_filter2', args={'invalid': '5.4'})

    def test_init_with_invalid_arg_type(self):
        with self.assertRaises(InvalidInput):
            Transform('HelloWorld', 'mod1_filter2', args={'arg1': 'invalid'})
>>>>>>> 41da4b19

    def test_execute_with_no_args_no_conversion(self):
        self.assertAlmostEqual(Transform('HelloWorld', 'Top Transform').execute(5.4, {}), 5.4)

    def test_execute_with_no_args_with_conversion(self):
        self.assertAlmostEqual(Transform('HelloWorld', 'Top Transform').execute('-10.437', {}), -10.437)

    def test_execute_with_invalid_input(self):
        self.assertEqual(Transform('HelloWorld', 'Top Transform').execute('invalid', {}), 'invalid')

    def test_execute_with_filter_which_raises_exception(self):
        self.assertEqual(Transform('HelloWorld', 'sub1_filter3').execute('anything', {}), 'anything')

    def test_execute_with_args_no_conversion(self):
<<<<<<< HEAD
        self.assertAlmostEqual(Transform(action='mod1_filter2', arguments={'arg1': '10.3'}).execute('5.4', {}), 15.7)

    def test_execute_with_args_with_conversion(self):
        self.assertAlmostEqual(Transform(action='mod1_filter2', arguments={'arg1': '10.3'}).execute(5.4, {}), 15.7)

    def test_execute_with_args_with_routing(self):
        self.assertAlmostEqual(Transform(action='mod1_filter2', arguments={'arg1': '@step1'}).execute(5.4, {'step1': 10.3}),
                               15.7)

    def test_execute_with_complex_args(self):
        original_filter = Transform(action='sub1_filter1', arguments={'arg1': {'a': '5.4', 'b': 'string_in'}})
=======
        self.assertAlmostEqual(Transform('HelloWorld', 'mod1_filter2', args={'arg1': '10.3'}).execute('5.4', {}), 15.7)

    def test_execute_with_args_with_conversion(self):
        self.assertAlmostEqual(Transform('HelloWorld', 'mod1_filter2', args={'arg1': '10.3'}).execute(5.4, {}), 15.7)

    def test_execute_with_args_with_routing(self):
        self.assertAlmostEqual(Transform('HelloWorld', 'mod1_filter2', args={'arg1': '@step1'}).execute(5.4, {'step1': 10.3}),
                               15.7)

    def test_execute_with_complex_args(self):
        original_filter = Transform('HelloWorld', 'sub1_filter1', args={'arg1': {'a': '5.4', 'b': 'string_in'}})
>>>>>>> 41da4b19
        self.assertEqual(original_filter.execute(3, {}), '3.0 5.4 string_in')

    def test_call_with_nested_complex_args(self):
        args = {'arg': {'a': '4', 'b': 6, 'c': [1, 2, 3]}}
<<<<<<< HEAD
        original_filter = Transform(action='complex', arguments=args)
        self.assertAlmostEqual(original_filter.execute(3, {}), 19.0)

    def test_call_with_args_invalid_input(self):
        self.assertEqual(Transform(action='mod1_filter2', arguments={'arg1': '10.3'}).execute('invalid', {}), 'invalid')
=======
        original_filter = Transform('HelloWorld', 'complex', args=args)
        self.assertAlmostEqual(original_filter.execute(3, {}), 19.0)

    def test_call_with_args_invalid_input(self):
        self.assertEqual(Transform('HelloWorld', 'mod1_filter2', args={'arg1': '10.3'}).execute('invalid', {}), 'invalid')
>>>>>>> 41da4b19
<|MERGE_RESOLUTION|>--- conflicted
+++ resolved
@@ -3,18 +3,12 @@
 
 import core.config.config
 from core.executionelements.transform import Transform
-<<<<<<< HEAD
-from core.helpers import import_all_transforms, import_all_conditions, UnknownTransform, InvalidArgument
-from tests.config import function_api_path
-=======
-from core.helpers import UnknownTransform, InvalidInput
+from core.helpers import UnknownTransform, InvalidArgument
 import apps
 from tests.config import test_apps_path
->>>>>>> 41da4b19
 
 
 class TestTransform(unittest.TestCase):
-
     @classmethod
     def setUpClass(cls):
         apps.clear_cache()
@@ -25,11 +19,11 @@
     def tearDownClass(cls):
         apps.clear_cache()
 
-    def __compare_init(self, elem, app, action, args=None, uid=None):
-        args = args if args is not None else {}
+    def __compare_init(self, elem, app, action, arguments=None, uid=None):
+        arguments = arguments if arguments is not None else {}
         self.assertEqual(elem.app, app)
         self.assertEqual(elem.action, action)
-        self.assertDictEqual(elem.args, args)
+        self.assertDictEqual(elem.arguments, arguments)
         if uid is None:
             self.assertIsNotNone(elem.uid)
         else:
@@ -49,37 +43,20 @@
         self.__compare_init(filter_elem, 'HelloWorld', 'Top Transform', uid=uid)
 
     def test_init_with_args(self):
-<<<<<<< HEAD
-        filter_elem = Transform(action='mod1_filter2', arguments={'arg1': '5.4'})
-        self.__compare_init(filter_elem, 'mod1_filter2', args={'arg1': 5.4})
+        filter_elem = Transform('HelloWorld', action='mod1_filter2', arguments={'arg1': '5.4'})
+        self.__compare_init(filter_elem, 'HelloWorld', 'mod1_filter2', arguments={'arg1': 5.4})
 
     def test_init_with_args_with_routing(self):
-        filter_elem = Transform(action='mod1_filter2', arguments={'arg1': '@step1'})
-        self.__compare_init(filter_elem, 'mod1_filter2', args={'arg1': '@step1'})
+        filter_elem = Transform('HelloWorld', action='mod1_filter2', arguments={'arg1': '@step1'})
+        self.__compare_init(filter_elem, 'HelloWorld', 'mod1_filter2', arguments={'arg1': '@step1'})
 
     def test_init_with_invalid_arg_name(self):
         with self.assertRaises(InvalidArgument):
-            Transform(action='mod1_filter2', arguments={'invalid': '5.4'})
+            Transform('HelloWorld', action='mod1_filter2', arguments={'invalid': '5.4'})
 
     def test_init_with_invalid_arg_type(self):
         with self.assertRaises(InvalidArgument):
-            Transform(action='mod1_filter2', arguments={'arg1': 'invalid'})
-=======
-        filter_elem = Transform('HelloWorld', 'mod1_filter2', args={'arg1': '5.4'})
-        self.__compare_init(filter_elem, 'HelloWorld', 'mod1_filter2', args={'arg1': 5.4})
-
-    def test_init_with_args_with_routing(self):
-        filter_elem = Transform('HelloWorld', 'mod1_filter2', args={'arg1': '@step1'})
-        self.__compare_init(filter_elem, 'HelloWorld', 'mod1_filter2', args={'arg1': '@step1'})
-
-    def test_init_with_invalid_arg_name(self):
-        with self.assertRaises(InvalidInput):
-            Transform('HelloWorld', 'mod1_filter2', args={'invalid': '5.4'})
-
-    def test_init_with_invalid_arg_type(self):
-        with self.assertRaises(InvalidInput):
-            Transform('HelloWorld', 'mod1_filter2', args={'arg1': 'invalid'})
->>>>>>> 41da4b19
+            Transform('HelloWorld', action='mod1_filter2', arguments={'arg1': 'invalid'})
 
     def test_execute_with_no_args_no_conversion(self):
         self.assertAlmostEqual(Transform('HelloWorld', 'Top Transform').execute(5.4, {}), 5.4)
@@ -94,45 +71,29 @@
         self.assertEqual(Transform('HelloWorld', 'sub1_filter3').execute('anything', {}), 'anything')
 
     def test_execute_with_args_no_conversion(self):
-<<<<<<< HEAD
-        self.assertAlmostEqual(Transform(action='mod1_filter2', arguments={'arg1': '10.3'}).execute('5.4', {}), 15.7)
+        self.assertAlmostEqual(
+            Transform('HelloWorld', action='mod1_filter2', arguments={'arg1': '10.3'}).execute('5.4', {}), 15.7)
 
     def test_execute_with_args_with_conversion(self):
-        self.assertAlmostEqual(Transform(action='mod1_filter2', arguments={'arg1': '10.3'}).execute(5.4, {}), 15.7)
+        self.assertAlmostEqual(
+            Transform('HelloWorld', action='mod1_filter2', arguments={'arg1': '10.3'}).execute(5.4, {}), 15.7)
 
     def test_execute_with_args_with_routing(self):
-        self.assertAlmostEqual(Transform(action='mod1_filter2', arguments={'arg1': '@step1'}).execute(5.4, {'step1': 10.3}),
-                               15.7)
+        self.assertAlmostEqual(
+            Transform('HelloWorld', action='mod1_filter2', arguments={'arg1': '@step1'}).execute(5.4, {'step1': 10.3}),
+            15.7)
 
     def test_execute_with_complex_args(self):
-        original_filter = Transform(action='sub1_filter1', arguments={'arg1': {'a': '5.4', 'b': 'string_in'}})
-=======
-        self.assertAlmostEqual(Transform('HelloWorld', 'mod1_filter2', args={'arg1': '10.3'}).execute('5.4', {}), 15.7)
-
-    def test_execute_with_args_with_conversion(self):
-        self.assertAlmostEqual(Transform('HelloWorld', 'mod1_filter2', args={'arg1': '10.3'}).execute(5.4, {}), 15.7)
-
-    def test_execute_with_args_with_routing(self):
-        self.assertAlmostEqual(Transform('HelloWorld', 'mod1_filter2', args={'arg1': '@step1'}).execute(5.4, {'step1': 10.3}),
-                               15.7)
-
-    def test_execute_with_complex_args(self):
-        original_filter = Transform('HelloWorld', 'sub1_filter1', args={'arg1': {'a': '5.4', 'b': 'string_in'}})
->>>>>>> 41da4b19
+        original_filter = Transform('HelloWorld', action='sub1_filter1',
+                                    arguments={'arg1': {'a': '5.4', 'b': 'string_in'}})
         self.assertEqual(original_filter.execute(3, {}), '3.0 5.4 string_in')
 
     def test_call_with_nested_complex_args(self):
         args = {'arg': {'a': '4', 'b': 6, 'c': [1, 2, 3]}}
-<<<<<<< HEAD
-        original_filter = Transform(action='complex', arguments=args)
+        original_filter = Transform('HelloWorld', action='complex', arguments=args)
         self.assertAlmostEqual(original_filter.execute(3, {}), 19.0)
 
     def test_call_with_args_invalid_input(self):
-        self.assertEqual(Transform(action='mod1_filter2', arguments={'arg1': '10.3'}).execute('invalid', {}), 'invalid')
-=======
-        original_filter = Transform('HelloWorld', 'complex', args=args)
-        self.assertAlmostEqual(original_filter.execute(3, {}), 19.0)
-
-    def test_call_with_args_invalid_input(self):
-        self.assertEqual(Transform('HelloWorld', 'mod1_filter2', args={'arg1': '10.3'}).execute('invalid', {}), 'invalid')
->>>>>>> 41da4b19
+        self.assertEqual(
+            Transform('HelloWorld', action='mod1_filter2', arguments={'arg1': '10.3'}).execute('invalid', {}),
+            'invalid')