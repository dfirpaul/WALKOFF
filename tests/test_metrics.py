from sqlalchemy import and_

from walkoff import executiondb
import walkoff.server.metrics as metrics
from walkoff.server import flaskserver as server
from tests.util.assertwrappers import orderless_list_compare
from tests.util.servertestcase import ServerTestCase
from walkoff.executiondb.playbook import Playbook
from walkoff.executiondb.workflow import Workflow
from tests.util import execution_db_help


class MetricsTest(ServerTestCase):
    def setUp(self):
        metrics.app_metrics = {}
        metrics.workflow_metrics = {}

    def tearDown(self):
        execution_db_help.cleanup_device_db()

    def test_action_metrics(self):
<<<<<<< HEAD
        playbook = device_db_help.load_playbook('multiactionError')
        workflow_id = devicedb.device_db.session.query(Workflow).filter(and_(
            Workflow.name == 'multiactionErrorWorkflow', Workflow.playbook_id == playbook.id)).first().id
=======
        playbook = execution_db_help.load_playbook('multiactionError')
        workflow_id = executiondb.execution_db.session.query(Workflow).filter(and_(
            Workflow.name == 'multiactionErrorWorkflow', Workflow._playbook_id == playbook.id)).first().id
>>>>>>> c2d6207c

        server.running_context.executor.execute_workflow(workflow_id)

        server.running_context.executor.wait_and_reset(1)
        self.assertListEqual(list(metrics.app_metrics.keys()), ['HelloWorldBounded'])
        orderless_list_compare(self, list(metrics.app_metrics['HelloWorldBounded'].keys()), ['count', 'actions'])
        self.assertEqual(metrics.app_metrics['HelloWorldBounded']['count'], 3)
        orderless_list_compare(self,
                               list(metrics.app_metrics['HelloWorldBounded']['actions'].keys()),
                               ['repeatBackToMe', 'helloWorld', 'Buggy'])
        orderless_list_compare(self,
                               list(metrics.app_metrics['HelloWorldBounded']['actions']['repeatBackToMe'].keys()),
                               ['success'])
        for form in ['success']:
            orderless_list_compare(self,
                                   list(metrics.app_metrics['HelloWorldBounded']['actions']['repeatBackToMe'][
                                            form].keys()),
                                   ['count', 'avg_time'])
            self.assertEqual(metrics.app_metrics['HelloWorldBounded']['actions']['repeatBackToMe'][form]['count'], 1)
        orderless_list_compare(self,
                               list(metrics.app_metrics['HelloWorldBounded']['actions']['helloWorld'].keys()),
                               ['success'])
        orderless_list_compare(self,
                               list(
                                   metrics.app_metrics['HelloWorldBounded']['actions']['helloWorld']['success'].keys()),
                               ['count', 'avg_time'])
        self.assertEqual(metrics.app_metrics['HelloWorldBounded']['actions']['helloWorld']['success']['count'], 1)

    def test_workflow_metrics(self):
<<<<<<< HEAD
        device_db_help.load_playbooks(['multiactionError', 'multiactionWorkflowTest'])
        error_id = devicedb.device_db.session.query(Workflow).join(Workflow.playbook).filter(and_(
            Workflow.name == 'multiactionErrorWorkflow', Playbook.name == 'multiactionError')).first().id
        test_id = devicedb.device_db.session.query(Workflow).join(Workflow.playbook).filter(and_(
=======
        execution_db_help.load_playbooks(['multiactionError', 'multiactionWorkflowTest'])
        error_id = executiondb.execution_db.session.query(Workflow).join(Workflow._playbook).filter(and_(
            Workflow.name == 'multiactionErrorWorkflow', Playbook.name == 'multiactionError')).first().id
        test_id = executiondb.execution_db.session.query(Workflow).join(Workflow._playbook).filter(and_(
>>>>>>> c2d6207c
            Workflow.name == 'multiactionWorkflow', Playbook.name == 'multiactionWorkflowTest')).first().id

        error_key = 'multiactionErrorWorkflow'
        multiaction_key = 'multiactionWorkflow'
        server.running_context.executor.execute_workflow(error_id)
        server.running_context.executor.execute_workflow(error_id)
        server.running_context.executor.execute_workflow(test_id)

        server.running_context.executor.wait_and_reset(3)

        keys = [error_key, multiaction_key]
        orderless_list_compare(self,
                               list(metrics.workflow_metrics.keys()),
                               keys)

        for key in keys:
            orderless_list_compare(self, metrics.workflow_metrics[key], ['count', 'avg_time'])

        self.assertEqual(metrics.workflow_metrics[error_key]['count'], 2)
        self.assertEqual(metrics.workflow_metrics[multiaction_key]['count'], 1)<|MERGE_RESOLUTION|>--- conflicted
+++ resolved
@@ -19,15 +19,9 @@
         execution_db_help.cleanup_device_db()
 
     def test_action_metrics(self):
-<<<<<<< HEAD
-        playbook = device_db_help.load_playbook('multiactionError')
-        workflow_id = devicedb.device_db.session.query(Workflow).filter(and_(
-            Workflow.name == 'multiactionErrorWorkflow', Workflow.playbook_id == playbook.id)).first().id
-=======
         playbook = execution_db_help.load_playbook('multiactionError')
         workflow_id = executiondb.execution_db.session.query(Workflow).filter(and_(
-            Workflow.name == 'multiactionErrorWorkflow', Workflow._playbook_id == playbook.id)).first().id
->>>>>>> c2d6207c
+            Workflow.name == 'multiactionErrorWorkflow', Workflow.playbook_id == playbook.id)).first().id
 
         server.running_context.executor.execute_workflow(workflow_id)
 
@@ -57,17 +51,10 @@
         self.assertEqual(metrics.app_metrics['HelloWorldBounded']['actions']['helloWorld']['success']['count'], 1)
 
     def test_workflow_metrics(self):
-<<<<<<< HEAD
-        device_db_help.load_playbooks(['multiactionError', 'multiactionWorkflowTest'])
-        error_id = devicedb.device_db.session.query(Workflow).join(Workflow.playbook).filter(and_(
+        execution_db_help.load_playbooks(['multiactionError', 'multiactionWorkflowTest'])
+        error_id = executiondb.execution_db.session.query(Workflow).join(Workflow.playbook).filter(and_(
             Workflow.name == 'multiactionErrorWorkflow', Playbook.name == 'multiactionError')).first().id
-        test_id = devicedb.device_db.session.query(Workflow).join(Workflow.playbook).filter(and_(
-=======
-        execution_db_help.load_playbooks(['multiactionError', 'multiactionWorkflowTest'])
-        error_id = executiondb.execution_db.session.query(Workflow).join(Workflow._playbook).filter(and_(
-            Workflow.name == 'multiactionErrorWorkflow', Playbook.name == 'multiactionError')).first().id
-        test_id = executiondb.execution_db.session.query(Workflow).join(Workflow._playbook).filter(and_(
->>>>>>> c2d6207c
+        test_id = executiondb.execution_db.session.query(Workflow).join(Workflow.playbook).filter(and_(
             Workflow.name == 'multiactionWorkflow', Playbook.name == 'multiactionWorkflowTest')).first().id
 
         error_key = 'multiactionErrorWorkflow'
