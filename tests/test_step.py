--- conflicted
+++ resolved
@@ -7,13 +7,7 @@
 from core.case import callbacks
 from core.decorators import ActionResult
 from core.executionelements.condition import Condition
-<<<<<<< HEAD
-from core.executionelements.nextstep import NextStep
 from core.helpers import UnknownApp, UnknownAppAction, InvalidInput
-=======
-from core.helpers import (UnknownApp, UnknownAppAction, InvalidInput, import_all_conditions,
-                          import_all_transforms)
->>>>>>> 553119ae
 from core.appinstance import AppInstance
 from core.executionelements.step import Step
 from tests.config import test_apps_path
@@ -83,42 +77,6 @@
         step = Step('HelloWorld', 'helloWorld', templated=True, raw_representation={'a': 42})
         self.__compare_init(step, '', 'helloWorld', 'HelloWorld', '', {}, templated=True, raw_representation={'a': 42})
 
-<<<<<<< HEAD
-    def test_get_next_step_no_next_steps(self):
-        step = Step('HelloWorld', 'helloWorld')
-        self.assertIsNone(step.get_next_step({}))
-
-    def test_get_next_step_invalid_step(self):
-        flag = Condition('HelloWorld', 'regMatch', args={'regex': 'aaa'})
-        next_step = NextStep(name='next', conditions=[flag], status='Success')
-        step = Step('HelloWorld', 'helloWorld', next_steps=[next_step])
-        step._output = ActionResult(result='bbb', status='Success')
-        self.assertIsNone(step.get_next_step({}))
-
-    def test_get_next_step(self):
-        flag = Condition('HelloWorld', 'regMatch', args={'regex': 'aaa'})
-        next_step = NextStep(name='next', conditions=[flag], status='Success')
-        step = Step('HelloWorld', 'helloWorld', next_steps=[next_step])
-        step._output = ActionResult(result='aaa', status='Success')
-
-        result = {'triggered': False}
-
-        @callbacks.data_sent.connect
-        def validate_sent_data(sender, **kwargs):
-            if isinstance(sender, Step):
-                self.assertIs(sender, step)
-                self.assertIn('callback_name', kwargs)
-                self.assertEqual(kwargs['callback_name'], 'Conditionals Executed')
-                self.assertIn('object_type', kwargs)
-                self.assertEqual(kwargs['object_type'], 'Step')
-                result['triggered'] = True
-
-        self.assertEqual(step.get_next_step({}), 'next')
-        self.assertEqual(step._next_up, 'next')
-        self.assertTrue(result['triggered'])
-
-=======
->>>>>>> 553119ae
     def test_get_execution_uid(self):
         step = Step('HelloWorld', 'helloWorld')
         self.assertEqual(step.get_execution_uid(), step._execution_uid)
