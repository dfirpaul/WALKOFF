import unittest
import json

from server import flaskServer as server
from tests.util.assertwrappers import orderless_list_compare


class TestLogin(unittest.TestCase):
    def setUp(self):
        self.app = server.app.test_client(self)
        self.app.testing = True
        self.app.post('/login', data=dict(email='admin', password='admin'), follow_redirects=True)

        response = self.app.post('/key', data=dict(email='admin', password='admin'),
                                 follow_redirects=True).get_data(as_text=True)

        self.key = json.loads(response)["auth_token"]
        self.headers = {"Authentication-Token": self.key}

    def test_login(self):
        response = self.app.post('/login', data=dict(email='admin', password='admin'), follow_redirects=True)
        self.assertEqual(response.status_code, 200)

    def test_list_apps(self):
<<<<<<< HEAD
        expected_apps = ['HelloWorld']
=======
        expected_apps = ['HelloWorld', 'DailyQuote']
>>>>>>> 0a50571d
        response = self.app.get('/apps/', headers=self.headers)
        self.assertEqual(response.status_code, 200)
        response = json.loads(response.get_data(as_text=True))
        orderless_list_compare(self, response['apps'], expected_apps)

    def test_get_all_list_actions(self):
<<<<<<< HEAD
        expected_json = {"HelloWorld": ['helloWorld', 'repeatBackToMe', 'returnPlusOne']}
=======
        expected_json = {"HelloWorld": ['helloWorld', 'repeatBackToMe', 'returnPlusOne', 'pause'],
                         'DailyQuote': ['getQuote', 'quoteIntro', 'forismaticQuote', 'repeatBackToMe']}
>>>>>>> 0a50571d
        response = self.app.get('/apps/actions', headers=self.headers)
        self.assertEqual(response.status_code, 200)
        response = json.loads(response.get_data(as_text=True))
        orderless_list_compare(self, response.keys(), expected_json.keys())
        for app, functions in response.items():
            orderless_list_compare(self, functions, expected_json[app])<|MERGE_RESOLUTION|>--- conflicted
+++ resolved
@@ -22,23 +22,15 @@
         self.assertEqual(response.status_code, 200)
 
     def test_list_apps(self):
-<<<<<<< HEAD
-        expected_apps = ['HelloWorld']
-=======
         expected_apps = ['HelloWorld', 'DailyQuote']
->>>>>>> 0a50571d
         response = self.app.get('/apps/', headers=self.headers)
         self.assertEqual(response.status_code, 200)
         response = json.loads(response.get_data(as_text=True))
         orderless_list_compare(self, response['apps'], expected_apps)
 
     def test_get_all_list_actions(self):
-<<<<<<< HEAD
-        expected_json = {"HelloWorld": ['helloWorld', 'repeatBackToMe', 'returnPlusOne']}
-=======
         expected_json = {"HelloWorld": ['helloWorld', 'repeatBackToMe', 'returnPlusOne', 'pause'],
                          'DailyQuote': ['getQuote', 'quoteIntro', 'forismaticQuote', 'repeatBackToMe']}
->>>>>>> 0a50571d
         response = self.app.get('/apps/actions', headers=self.headers)
         self.assertEqual(response.status_code, 200)
         response = json.loads(response.get_data(as_text=True))
