--- conflicted
+++ resolved
@@ -111,7 +111,7 @@
         playbook = execution_db_help.standard_load()
         response = self.get_with_status_check('/api/workflows?playbook={}'.format(playbook.id), headers=self.headers)
 
-        expected_workflows = [self.strip_ids(workflow.read()) for workflow in playbook.workflows]
+        expected_workflows = [self.strip_ids(WorkflowSchema().dump(workflow).data) for workflow in playbook.workflows]
 
         self.assertEqual(len(response), len(expected_workflows))
         self.assertListEqual([self.strip_ids(workflow) for workflow in response], expected_workflows)
@@ -218,15 +218,9 @@
                                                status_code=OBJECT_CREATED, data=json.dumps(data),
                                                content_type="application/json")
         response.pop('id')
-<<<<<<< HEAD
         response['workflows'][0].pop('id')
         self.assertDictEqual(response, {'name': self.add_playbook_name, 'workflows': [{'name': 'wf1', 'start': start}]})
-        self.assertEqual(len(list(devicedb.device_db.session.query(Playbook).all())),
-=======
-
-        self.assertDictEqual(response, {'name': self.add_playbook_name, 'workflows': []})
         self.assertEqual(len(list(executiondb.execution_db.session.query(Playbook).all())),
->>>>>>> c2d6207c
                          original_length + 1)
 
     def test_create_playbook_already_exists(self):
@@ -241,15 +235,9 @@
     
     def test_create_playbook_bad_id_in_workflow(self):
         workflow = Workflow('wf1', uuid4())
-<<<<<<< HEAD
-        devicedb.device_db.session.add(workflow)
-        devicedb.device_db.session.flush()
-        workflow_json = WorkflowSchema().dump(workflow).data
-=======
         executiondb.execution_db.session.add(workflow)
         executiondb.execution_db.session.flush()
-        workflow_json = workflow.read()
->>>>>>> c2d6207c
+        workflow_json = WorkflowSchema().dump(workflow).data
         workflow_json['id'] = 'garbage'
         data = {'name': self.add_playbook_name, 'workflows': [workflow_json]}
         self.post_with_status_check('/api/playbooks',
@@ -307,12 +295,8 @@
         self.assertSetEqual({playbook.name for playbook in executiondb.execution_db.session.query(Playbook).all()}, expected)
 
     def test_update_workflow(self):
-<<<<<<< HEAD
         from walkoff.executiondb.schemas import WorkflowSchema
-        playbook = device_db_help.standard_load()
-=======
-        playbook = execution_db_help.standard_load()
->>>>>>> c2d6207c
+        playbook = execution_db_help.standard_load()
         workflow = playbook.workflows[0]
         expected_json = WorkflowSchema().dump(workflow).data
         expected_json['name'] = self.change_workflow_name
@@ -326,33 +310,9 @@
         self.assertIsNotNone(
             executiondb.execution_db.session.query(Workflow).filter_by(id=workflow.id).first())
         self.assertIsNone(
-<<<<<<< HEAD
-            devicedb.device_db.session.query(Workflow).join(Workflow.playbook).filter(
+            executiondb.execution_db.session.query(Workflow).join(Workflow.playbook).filter(
                 Workflow.name == self.add_workflow_name).first())
 
-    def test_update_workflow_invalid_id(self):
-        playbook = device_db_help.standard_load()
-        workflow = WorkflowSchema().dump(playbook.workflows[0]).data
-        initial_workflows = devicedb.device_db.session.query(Workflow).all()
-        self.check_invalid_id('put', '/api/playbooks/{}/workflows'.format(uuid4()), 'workflow',
-                              data=json.dumps(workflow), content_type="application/json")
-        final_workflows = devicedb.device_db.session.query(Workflow).all()
-        self.assertSetEqual(set(final_workflows), set(initial_workflows))
-
-    def test_update_workflow_invalid_id_format(self):
-        playbook = device_db_help.standard_load()
-        workflow = WorkflowSchema().dump(playbook.workflows[0]).data
-        initial_workflows = devicedb.device_db.session.query(Workflow).all()
-        self.check_invalid_uuid('put', '/api/playbooks/874fe/workflows', 'workflow',
-                                data=json.dumps(workflow), content_type="application/json")
-        final_workflows = devicedb.device_db.session.query(Workflow).all()
-        self.assertSetEqual(set(final_workflows), set(initial_workflows))
-
-=======
-            executiondb.execution_db.session.query(Workflow).join(Workflow._playbook).filter(
-                Workflow.name == self.add_workflow_name).first())
-
->>>>>>> c2d6207c
     def test_copy_workflow(self):
         playbook = execution_db_help.standard_load()
         for workflow in playbook.workflows:
