import json
import walkoff.case.database as case_database
from walkoff import executiondb
from walkoff.server.returncodes import *
from tests.util.servertestcase import ServerTestCase
from walkoff.executiondb.playbook import Playbook
from walkoff.executiondb.workflow import Workflow
from uuid import uuid4, UUID
from tests.util import execution_db_help
import os
from tests.config import test_workflows_path


class TestWorkflowServer(ServerTestCase):

    def setUp(self):
        self.add_playbook_name = 'add_playbook'
        self.change_playbook_name = 'change_playbook'
        self.add_workflow_name = 'add_workflow'
        self.change_workflow_name = 'change_workflow'
        self.empty_workflow_json = \
            {'actions': [
                {"app_name": "HelloWorld", "action_name": "helloWorld", "name": "helloworld", "id": str(uuid4()),
                 "arguments": []}],
                'name': self.add_workflow_name,
                'start': str(uuid4()),
                'branches': []}
        self.verb_lookup = {'get': self.get_with_status_check,
                            'put': self.put_with_status_check,
                            'post': self.post_with_status_check,
                            'delete': self.delete_with_status_check,
                            'patch': self.patch_with_status_check}

        case_database.initialize()

    def tearDown(self):
        execution_db_help.cleanup_device_db()

        case_database.case_db.session.query(case_database.Event).delete()
        case_database.case_db.session.query(case_database.Case).delete()
        case_database.case_db.session.commit()

    @staticmethod
    def strip_ids(element):
        element.pop('id', None)
        for key, value in element.items():
            if isinstance(value, list):
                for list_element in (list_element_ for list_element_ in value if isinstance(list_element_, dict)):
                    TestWorkflowServer.strip_ids(list_element)
            elif isinstance(value, dict):
                for dict_element in (element for element in value.values() if isinstance(element, dict)):
                    TestWorkflowServer.strip_ids(dict_element)
        return element

    def check_invalid_uuid(self, verb, path, element_type, **kwargs):
        self.verb_lookup[verb](path, headers=self.headers, status_code=BAD_REQUEST, **kwargs)

    def check_invalid_id(self, verb, path, element_type, **kwargs):
        self.verb_lookup[verb](path, headers=self.headers,status_code=OBJECT_DNE_ERROR, **kwargs)

    def test_read_all_playbooks(self):
        playbook_names = ['basicWorkflowTest', 'dataflowTest']
        execution_db_help.load_playbooks(playbook_names)
        response = self.get_with_status_check('/api/playbooks', headers=self.headers)
        for playbook in response:
            for workflow in playbook['workflows']:
                workflow.pop('id')
        self.assertEqual(len(response), len(playbook_names))
        for playbook in response:
            self.assertIn(playbook['name'], playbook_names)

    # All the reads

    def test_read_playbook(self):
        playbook = execution_db_help.standard_load()
        response = self.get_with_status_check('/api/playbooks/{}'.format(playbook.id), headers=self.headers)

        expected_workflows = [self.strip_ids(workflow.read()) for workflow in playbook.workflows]

        self.assertEqual(response['name'], 'test')
        self.assertEqual(len(response['workflows']), len(expected_workflows))
        self.assertListEqual([self.strip_ids(workflow) for workflow in response['workflows']], expected_workflows)

    def test_read_playbook_invalid_id(self):
        self.check_invalid_id('get', '/api/playbooks/{}'.format(uuid4()), 'playbook')

    def test_read_playbook_invalid_id_format(self):
        self.check_invalid_uuid('get', '/api/playbooks/0', 'playbook')

    def test_read_workflows(self):
        device_db_help.standard_load()
        workflows = {str(workflow.id) for workflow in devicedb.device_db.session.query(Workflow).all()}
        response = self.get_with_status_check('/api/workflows', headers=self.headers)
        self.assertSetEqual({workflow['id'] for workflow in response}, workflows)

    def test_read_playbook_workflows(self):
        playbook = execution_db_help.standard_load()
        response = self.get_with_status_check('/api/playbooks/{}/workflows'.format(playbook.id), headers=self.headers)

        expected_workflows = [self.strip_ids(workflow.read()) for workflow in playbook.workflows]

        self.assertEqual(len(response), len(expected_workflows))
        self.assertListEqual([self.strip_ids(workflow) for workflow in response], expected_workflows)

    def test_read_playbook_workflows_invalid_id(self):
        self.check_invalid_id('get', '/api/playbooks/{}/workflows'.format(uuid4()), 'playbook')

    def test_read_playbook_workflows_invalid_id_format(self):
        self.check_invalid_uuid('get', '/api/playbooks/0/workflows', 'playbook')

    def test_read_playbook_workflows_from_query(self):
        playbook = device_db_help.standard_load()
        response = self.get_with_status_check('/api/workflows?playbook={}'.format(playbook.id), headers=self.headers)

        expected_workflows = [self.strip_uids(workflow.read()) for workflow in playbook.workflows]

        self.assertEqual(len(response), len(expected_workflows))
        self.assertListEqual([self.strip_uids(workflow) for workflow in response], expected_workflows)

    def test_read_playbook_workflows_invalid_id_from_query(self):
        self.check_invalid_id('get', '/api/workflows?playbook={}'.format(uuid4()), 'playbook')

    def test_read_playbook_workflows_invalid_id_format_from_query(self):
        self.check_invalid_uuid('get', '/api/workflows?playbook=0', 'playbook')

    def test_read_workflow(self):
        playbook = execution_db_help.standard_load()
        target_workflow = playbook.workflows[0]
        response = self.get_with_status_check(
            '/api/workflows/{}'.format(target_workflow.id),
            headers=self.headers)
        self.assertDictEqual(self.strip_ids(response), self.strip_ids(target_workflow.read()))

<<<<<<< HEAD
    def test_read_workflow_invalid_workflow_id(self):
        self.check_invalid_id('get', '/api/workflows/{}'.format(uuid4()), 'workflow')

    def test_read_workflow_invalid_workflow_id_format(self):
        playbook = device_db_help.standard_load()
        self.check_invalid_uuid('get', '/api/workflows/42', 'workflow')
=======
    def test_read_workflow_invalid_playbook_id(self):
        playbook = execution_db_help.standard_load()
        target_workflow = playbook.workflows[0]
        self.check_invalid_id('get', '/api/playbooks/{0}/workflows/{1}'.format(uuid4(), target_workflow.id), 'workflow')

    def test_read_workflow_invalid_workflow_id(self):
        playbook = execution_db_help.standard_load()
        self.check_invalid_id('get', '/api/playbooks/{0}/workflows/{1}'.format(playbook.id, uuid4()), 'workflow')

    def test_read_workflow_invalid_playbook_and_workflow_id(self):
        self.check_invalid_id('get', '/api/playbooks/{0}/workflows/{1}'.format(uuid4(), uuid4()), 'workflow')

    def test_read_workflow_invalid_playbook_id_format(self):
        playbook = execution_db_help.standard_load()
        target_workflow = playbook.workflows[0]
        self.check_invalid_uuid('get', '/api/playbooks/1/workflows/{}'.format(target_workflow.id), 'workflow')

    def test_read_workflow_invalid_workflow_id_format(self):
        playbook = execution_db_help.standard_load()
        self.check_invalid_uuid('get', '/api/playbooks/{}/workflows/42'.format(playbook.id), 'workflow')

    def test_read_workflow_invalid_playbook_and_workflow_id_format(self):
        self.check_invalid_uuid('get', '/api/playbooks/10/workflows/75a', 'workflow')
>>>>>>> 0b4bb61b

    # All the deletes

    def test_delete_playbook(self):
        playbook = execution_db_help.standard_load()
        self.delete_with_status_check('/api/playbooks/{}'.format(playbook.id), headers=self.headers,
                                      status_code=NO_CONTENT)

        self.assertIsNone(
            executiondb.execution_db.session.query(Playbook).filter_by(id=playbook.id).first())

    def test_delete_playbook_invalid_id(self):
        execution_db_help.standard_load()
        previous_num_playbooks = len(executiondb.execution_db.session.query(Playbook).all())
        self.check_invalid_id('delete', '/api/playbooks/{}'.format(uuid4()), 'playbook')
        self.assertEqual(previous_num_playbooks, len(executiondb.execution_db.session.query(Playbook).all()))

    def test_delete_playbook_invalid_id_format(self):
        execution_db_help.standard_load()
        previous_num_playbooks = len(executiondb.execution_db.session.query(Playbook).all())
        self.check_invalid_id('delete', '/api/playbooks/{}'.format(uuid4()), 'playbook')
        self.assertEqual(previous_num_playbooks, len(executiondb.execution_db.session.query(Playbook).all()))

    def test_delete_workflow(self):
        execution_db_help.standard_load()

        workflows = [Workflow('wf{}'.format(i), uuid4()) for i in range(2)]

        for workflow in workflows:
            executiondb.execution_db.session.add(workflow)

        target_playbook = Playbook('play1', workflows=workflows)
        executiondb.execution_db.session.add(target_playbook)
        executiondb.execution_db.session.flush()
        workflow_ids = [workflow.id for workflow in workflows]
<<<<<<< HEAD
        original_num_playbooks = len(devicedb.device_db.session.query(Playbook).all())
        self.delete_with_status_check('/api/workflows/{}'.format(workflow_ids[0]),
=======
        original_num_playbooks = len(executiondb.execution_db.session.query(Playbook).all())
        self.delete_with_status_check('/api/playbooks/{0}/workflows/{1}'.format(target_playbook.id, workflow_ids[0]),
>>>>>>> 0b4bb61b
                                      headers=self.headers, status_code=NO_CONTENT)
        self.assertEqual(len(list(target_playbook.workflows)), len(workflow_ids) - 1)
        self.assertNotIn(workflow_ids[0], [workflow.id for workflow in target_playbook.workflows])
        self.assertEqual(len(executiondb.execution_db.session.query(Playbook).all()), original_num_playbooks)

    def test_delete_last_workflow(self):
        execution_db_help.standard_load()

        workflow = Workflow('wf', uuid4())
        executiondb.execution_db.session.add(workflow)
        target_playbook = Playbook('play1', workflows=[workflow])
<<<<<<< HEAD
        devicedb.device_db.session.add(target_playbook)
        devicedb.device_db.session.flush()
        original_num_playbooks = len(devicedb.device_db.session.query(Playbook).all())
        self.delete_with_status_check('/api/workflows/{}'.format(workflow.id),
=======
        executiondb.execution_db.session.add(target_playbook)
        executiondb.execution_db.session.flush()
        original_num_playbooks = len(executiondb.execution_db.session.query(Playbook).all())
        self.delete_with_status_check('/api/playbooks/{0}/workflows/{1}'.format(target_playbook.id, workflow.id),
>>>>>>> 0b4bb61b
                                      headers=self.headers, status_code=NO_CONTENT)
        self.assertIsNone(executiondb.execution_db.session.query(Playbook).filter_by(name='play1').first())
        self.assertEqual(len(executiondb.execution_db.session.query(Playbook).all()), original_num_playbooks - 1)

<<<<<<< HEAD
    def test_delete_workflow_invalid_workflow_id(self):
        device_db_help.standard_load()
        original_num_playbooks = len(devicedb.device_db.session.query(Playbook).all())
        self.check_invalid_id('delete', '/api/workflows/{}'.format(uuid4()), 'workflow')
        self.assertEqual(len(devicedb.device_db.session.query(Playbook).all()), original_num_playbooks)

    def test_delete_workflow_invalid_workflow_id_format(self):
        playbook = device_db_help.standard_load()
        original_num_playbooks = len(devicedb.device_db.session.query(Playbook).all())
        self.check_invalid_uuid('delete', '/api/workflows/37b', 'workflow')
        self.assertEqual(len(devicedb.device_db.session.query(Playbook).all()), original_num_playbooks)
=======
    def test_delete_workflow_invalid_playbook_id(self):
        playbook = execution_db_help.standard_load()
        original_num_playbooks = len(executiondb.execution_db.session.query(Playbook).all())
        self.check_invalid_id('delete', '/api/playbooks/{0}/workflows/{1}'.format(uuid4(), playbook.workflows[0].id),
                              'workflow')
        self.assertEqual(len(executiondb.execution_db.session.query(Playbook).all()), original_num_playbooks)

    def test_delete_workflow_invalid_workflow_id(self):
        playbook = execution_db_help.standard_load()
        original_num_playbooks = len(executiondb.execution_db.session.query(Playbook).all())
        self.check_invalid_id('delete', '/api/playbooks/{0}/workflows/{1}'.format(playbook.id, uuid4()), 'workflow')
        self.assertEqual(len(executiondb.execution_db.session.query(Playbook).all()), original_num_playbooks)

    def test_delete_workflow_invalid_playbook_and_workflow_id(self):
        execution_db_help.standard_load()
        original_num_playbooks = len(executiondb.execution_db.session.query(Playbook).all())
        self.check_invalid_id('delete', '/api/playbooks/{0}/workflows/{1}'.format(uuid4(), uuid4()), 'workflow')
        self.assertEqual(len(executiondb.execution_db.session.query(Playbook).all()), original_num_playbooks)

    def test_delete_workflow_invalid_playbook_id_format(self):
        playbook = execution_db_help.standard_load()
        original_num_playbooks = len(executiondb.execution_db.session.query(Playbook).all())
        self.check_invalid_uuid('delete', '/api/playbooks/af/workflows/{}'.format(playbook.workflows[0].id), 'workflow')
        self.assertEqual(len(executiondb.execution_db.session.query(Playbook).all()), original_num_playbooks)

    def test_delete_workflow_invalid_workflow_id_format(self):
        playbook = execution_db_help.standard_load()
        original_num_playbooks = len(executiondb.execution_db.session.query(Playbook).all())
        self.check_invalid_uuid('delete', '/api/playbooks/{}/workflows/37b'.format(playbook.id, uuid4()), 'workflow')
        self.assertEqual(len(executiondb.execution_db.session.query(Playbook).all()), original_num_playbooks)

    def test_delete_workflow_invalid_playbook_and_workflow_id_format(self):
        execution_db_help.standard_load()
        original_num_playbooks = len(executiondb.execution_db.session.query(Playbook).all())
        self.check_invalid_uuid('delete', '/api/playbooks/10/workflows/108', 'workflow')
        self.assertEqual(len(executiondb.execution_db.session.query(Playbook).all()), original_num_playbooks)
>>>>>>> 0b4bb61b

    # All the creates

    def test_create_playbook(self):
        expected_playbooks = executiondb.execution_db.session.query(Playbook).all()
        original_length = len(list(expected_playbooks))
        data = {"name": self.add_playbook_name}
        self.update_playbooks = True
        response = self.post_with_status_check('/api/playbooks', headers=self.headers,
                                               status_code=OBJECT_CREATED, data=json.dumps(data),
                                               content_type="application/json")
        response.pop('id')

        self.assertDictEqual(response, {'name': self.add_playbook_name, 'workflows': []})
        self.assertEqual(len(list(executiondb.execution_db.session.query(Playbook).all())),
                         original_length + 1)

    def test_create_playbook_already_exists(self):
        data = {"name": self.add_playbook_name}
        self.post_with_status_check('/api/playbooks',
                                    data=json.dumps(data), headers=self.headers, status_code=OBJECT_CREATED,
                                    content_type="application/json")
        self.post_with_status_check('/api/playbooks',
                                    error='Unique constraint failed.',
                                    data=json.dumps(data), headers=self.headers, status_code=OBJECT_EXISTS_ERROR,
                                    content_type="application/json")

    def test_create_playbook_bad_id_in_workflow(self):
        workflow = Workflow('wf1', uuid4())
        executiondb.execution_db.session.add(workflow)
        executiondb.execution_db.session.flush()
        workflow_json = workflow.read()
        workflow_json['id'] = 'garbage'
        data = {'name': self.add_playbook_name, 'workflows': [workflow_json]}
        self.post_with_status_check('/api/playbooks',
                                    data=json.dumps(data), headers=self.headers, status_code=BAD_REQUEST,
                                    content_type="application/json")

    def test_create_workflow(self):
        playbook = execution_db_help.standard_load()
        initial_workflows_len = len(playbook.workflows)
<<<<<<< HEAD
        self.empty_workflow_json['playbook_id'] = str(playbook.id)
        response = self.post_with_status_check('/api/workflows',
                                              headers=self.headers, status_code=OBJECT_CREATED,
                                              data=json.dumps(self.empty_workflow_json),
                                              content_type="application/json")
=======

        response = self.post_with_status_check('/api/playbooks/{}/workflows'.format(playbook.id),
                                               headers=self.headers, status_code=OBJECT_CREATED,
                                               data=json.dumps(self.empty_workflow_json),
                                               content_type="application/json")
>>>>>>> 0b4bb61b

        self.empty_workflow_json['id'] = response['id']

        final_workflows = playbook.workflows
        self.assertEqual(len(final_workflows), initial_workflows_len + 1)

        workflow = next((workflow for workflow in final_workflows if workflow.name == self.add_workflow_name), None)
        self.assertIsNotNone(workflow)

    def test_create_workflow_invalid_id_format(self):
        self.empty_workflow_json['playbook_id'] = '87fgb'
        self.check_invalid_uuid('post', '/api/workflows', 'playbook',
                                data=json.dumps(self.empty_workflow_json),
                                content_type="application/json")

    # All the updates

    def test_update_playbook_name(self):
        playbook = execution_db_help.standard_load()

        data = {'id': str(playbook.id), 'name': self.change_playbook_name}
        response = self.patch_with_status_check('/api/playbooks',
                                                data=json.dumps(data),
                                                headers=self.headers,
                                                content_type='application/json')
        self.assertEqual(response['name'], self.change_playbook_name)

    def test_update_playbook_invalid_id(self):
        execution_db_help.standard_load()
        expected = {playbook.name for playbook in executiondb.execution_db.session.query(Playbook).all()}
        data = {'id': str(uuid4()), 'name': self.change_playbook_name}
        self.check_invalid_id('patch', '/api/playbooks', 'playbook', content_type="application/json",
                              data=json.dumps(data))
        self.assertSetEqual({playbook.name for playbook in executiondb.execution_db.session.query(Playbook).all()}, expected)

    def test_update_playbook_invalid_id_format(self):
        execution_db_help.standard_load()
        expected = {playbook.name for playbook in executiondb.execution_db.session.query(Playbook).all()}
        data = {'id': '475', 'name': self.change_playbook_name}
        self.check_invalid_uuid('patch', '/api/playbooks', 'playbook', content_type="application/json",
                                data=json.dumps(data))
        self.assertSetEqual({playbook.name for playbook in executiondb.execution_db.session.query(Playbook).all()}, expected)

    def test_update_workflow(self):
        playbook = execution_db_help.standard_load()
        workflow = playbook.workflows[0]
        expected_json = workflow.read()
        expected_json['name'] = self.change_workflow_name
<<<<<<< HEAD
        response = self.put_with_status_check('/api/workflows',
                                               data=json.dumps(expected_json),
                                               headers=self.headers,
                                               content_type='application/json')
=======
        response = self.put_with_status_check('/api/playbooks/{}/workflows'.format(playbook.id),
                                              data=json.dumps(expected_json),
                                              headers=self.headers,
                                              content_type='application/json')
>>>>>>> 0b4bb61b
        self.assertDictEqual(response, expected_json)

        self.assertIsNotNone(
            executiondb.execution_db.session.query(Workflow).filter_by(id=workflow.id).first())
        self.assertIsNone(
            executiondb.execution_db.session.query(Workflow).join(Workflow._playbook).filter(
                Workflow.name == self.add_workflow_name).first())

<<<<<<< HEAD
=======
    def test_update_workflow_invalid_id(self):
        playbook = execution_db_help.standard_load()
        workflow = playbook.workflows[0].read()
        initial_workflows = executiondb.execution_db.session.query(Workflow).all()
        self.check_invalid_id('put', '/api/playbooks/{}/workflows'.format(uuid4()), 'workflow',
                              data=json.dumps(workflow), content_type="application/json")
        final_workflows = executiondb.execution_db.session.query(Workflow).all()
        self.assertSetEqual(set(final_workflows), set(initial_workflows))

    def test_update_workflow_invalid_id_format(self):
        playbook = execution_db_help.standard_load()
        workflow = playbook.workflows[0].read()
        initial_workflows = executiondb.execution_db.session.query(Workflow).all()
        self.check_invalid_uuid('put', '/api/playbooks/874fe/workflows', 'workflow',
                                data=json.dumps(workflow), content_type="application/json")
        final_workflows = executiondb.execution_db.session.query(Workflow).all()
        self.assertSetEqual(set(final_workflows), set(initial_workflows))

>>>>>>> 0b4bb61b
    def test_copy_workflow(self):
        playbook = execution_db_help.standard_load()
        for workflow in playbook.workflows:
            workflow_id = workflow.id
<<<<<<< HEAD
        response = self.post_with_status_check('/api/workflows?source={0}'.format(workflow_id),
                                               headers=self.headers, status_code=OBJECT_CREATED,
                                               data=json.dumps({'name': self.add_workflow_name, 'playbook_id': str(playbook.id)}),
                                               content_type="application/json")
=======
        response = self.post_with_status_check(
            '/api/playbooks/{0}/workflows?source={1}'.format(playbook.id, workflow_id),
            headers=self.headers, status_code=OBJECT_CREATED,
            data=json.dumps({'name': self.add_workflow_name}),
            content_type="application/json")
>>>>>>> 0b4bb61b
        self.assertEqual(len(playbook.workflows), 2)

        for workflow in playbook.workflows:
            self.assertIn(workflow.name, ['helloWorldWorkflow', self.add_workflow_name])
            if workflow.name == 'helloWorldWorkflow':
                workflow_original = workflow
            elif workflow.name == self.add_workflow_name:
                workflow_copy = workflow

        copy_workflow_json = workflow_copy.read()
        original_workflow_json = workflow_original.read()
        copy_workflow_json.pop('name', None)
        original_workflow_json.pop('name', None)
        self.assertNotEqual(original_workflow_json['start'], copy_workflow_json['start'])
        copy_workflow_json.pop('start')
        original_workflow_json.pop('start')
        self.assertEqual(len(workflow_original.actions), len(workflow_copy.actions))

    def test_copy_workflow_different_playbook(self):
        playbook = execution_db_help.standard_load()
        for workflow in playbook.workflows:
            workflow_id = workflow.id

        transfer_playbook = executiondb.execution_db.session.query(Playbook).filter_by(name='dataflowTest').first()

        data = {"name": self.add_workflow_name, "playbook_id": str(transfer_playbook.id)}
        self.post_with_status_check('/api/workflows?source={}'.format(workflow_id),
                                    data=json.dumps(data),
                                    headers=self.headers, status_code=OBJECT_CREATED, content_type="application/json")

        for workflow in playbook.workflows:
            if workflow.name == 'helloWorldWorkflow':
                original_workflow = workflow
        copy_workflow = executiondb.execution_db.session.query(Workflow).filter_by(name=self.add_workflow_name).first()

        self.assertEqual(len(playbook.workflows), 1)
        self.assertEqual(len(transfer_playbook.workflows), 2)
        self.assertIsNotNone(copy_workflow)

        self.assertNotEqual(original_workflow.start, copy_workflow.start)
        self.assertEqual(len(original_workflow.actions), len(copy_workflow.actions))

    def test_copy_playbook(self):
        playbook = execution_db_help.standard_load()

        data = {"name": self.add_playbook_name}
        self.post_with_status_check('/api/playbooks?source={}'.format(playbook.id),
                                    data=json.dumps(data),
                                    headers=self.headers, status_code=OBJECT_CREATED, content_type="application/json")

        copy_playbook = executiondb.execution_db.session.query(Playbook).filter_by(name=self.add_playbook_name).first()

        self.assertIsNotNone(copy_playbook)

        self.assertEqual(len(playbook.workflows), len(copy_playbook.workflows))

    def test_get_uuid(self):
        response = self.get_with_status_check('/api/uuid', status_code=OBJECT_CREATED)
        self.assertIn('uuid', response)
        UUID(response['uuid'])

    def test_import_workflow(self):
        path = os.path.join(test_workflows_path, 'basicWorkflowTest.playbook')
        files = {'file': (path, open(path, 'r'), 'application/json')}

        response = self.post_with_status_check('/api/playbooks', headers=self.headers, status_code=OBJECT_CREATED,
                                               data=files, content_type='multipart/form-data')
        playbook = executiondb.execution_db.session.query(Playbook).filter_by(id=response['id']).first()
        self.assertIsNotNone(playbook)
        self.assertDictEqual(playbook.read(), response)

    def test_export_workflow(self):
        playbook = execution_db_help.standard_load()

        response = self.get_with_status_check('/api/playbooks/{}?mode=export'.format(playbook.id), headers=self.headers)
        self.assertDictEqual(playbook.read(), response)<|MERGE_RESOLUTION|>--- conflicted
+++ resolved
@@ -88,8 +88,8 @@
         self.check_invalid_uuid('get', '/api/playbooks/0', 'playbook')
 
     def test_read_workflows(self):
-        device_db_help.standard_load()
-        workflows = {str(workflow.id) for workflow in devicedb.device_db.session.query(Workflow).all()}
+        execution_db_help.standard_load()
+        workflows = {str(workflow.id) for workflow in executiondb.execution_db.session.query(Workflow).all()}
         response = self.get_with_status_check('/api/workflows', headers=self.headers)
         self.assertSetEqual({workflow['id'] for workflow in response}, workflows)
 
@@ -109,13 +109,13 @@
         self.check_invalid_uuid('get', '/api/playbooks/0/workflows', 'playbook')
 
     def test_read_playbook_workflows_from_query(self):
-        playbook = device_db_help.standard_load()
+        playbook = execution_db_help.standard_load()
         response = self.get_with_status_check('/api/workflows?playbook={}'.format(playbook.id), headers=self.headers)
 
-        expected_workflows = [self.strip_uids(workflow.read()) for workflow in playbook.workflows]
+        expected_workflows = [self.strip_ids(workflow.read()) for workflow in playbook.workflows]
 
         self.assertEqual(len(response), len(expected_workflows))
-        self.assertListEqual([self.strip_uids(workflow) for workflow in response], expected_workflows)
+        self.assertListEqual([self.strip_ids(workflow) for workflow in response], expected_workflows)
 
     def test_read_playbook_workflows_invalid_id_from_query(self):
         self.check_invalid_id('get', '/api/workflows?playbook={}'.format(uuid4()), 'playbook')
@@ -131,38 +131,12 @@
             headers=self.headers)
         self.assertDictEqual(self.strip_ids(response), self.strip_ids(target_workflow.read()))
 
-<<<<<<< HEAD
     def test_read_workflow_invalid_workflow_id(self):
         self.check_invalid_id('get', '/api/workflows/{}'.format(uuid4()), 'workflow')
 
     def test_read_workflow_invalid_workflow_id_format(self):
-        playbook = device_db_help.standard_load()
+        execution_db_help.standard_load()
         self.check_invalid_uuid('get', '/api/workflows/42', 'workflow')
-=======
-    def test_read_workflow_invalid_playbook_id(self):
-        playbook = execution_db_help.standard_load()
-        target_workflow = playbook.workflows[0]
-        self.check_invalid_id('get', '/api/playbooks/{0}/workflows/{1}'.format(uuid4(), target_workflow.id), 'workflow')
-
-    def test_read_workflow_invalid_workflow_id(self):
-        playbook = execution_db_help.standard_load()
-        self.check_invalid_id('get', '/api/playbooks/{0}/workflows/{1}'.format(playbook.id, uuid4()), 'workflow')
-
-    def test_read_workflow_invalid_playbook_and_workflow_id(self):
-        self.check_invalid_id('get', '/api/playbooks/{0}/workflows/{1}'.format(uuid4(), uuid4()), 'workflow')
-
-    def test_read_workflow_invalid_playbook_id_format(self):
-        playbook = execution_db_help.standard_load()
-        target_workflow = playbook.workflows[0]
-        self.check_invalid_uuid('get', '/api/playbooks/1/workflows/{}'.format(target_workflow.id), 'workflow')
-
-    def test_read_workflow_invalid_workflow_id_format(self):
-        playbook = execution_db_help.standard_load()
-        self.check_invalid_uuid('get', '/api/playbooks/{}/workflows/42'.format(playbook.id), 'workflow')
-
-    def test_read_workflow_invalid_playbook_and_workflow_id_format(self):
-        self.check_invalid_uuid('get', '/api/playbooks/10/workflows/75a', 'workflow')
->>>>>>> 0b4bb61b
 
     # All the deletes
 
@@ -198,13 +172,9 @@
         executiondb.execution_db.session.add(target_playbook)
         executiondb.execution_db.session.flush()
         workflow_ids = [workflow.id for workflow in workflows]
-<<<<<<< HEAD
-        original_num_playbooks = len(devicedb.device_db.session.query(Playbook).all())
+        original_num_playbooks = len(executiondb.execution_db.session.query(Playbook).all())
         self.delete_with_status_check('/api/workflows/{}'.format(workflow_ids[0]),
-=======
-        original_num_playbooks = len(executiondb.execution_db.session.query(Playbook).all())
-        self.delete_with_status_check('/api/playbooks/{0}/workflows/{1}'.format(target_playbook.id, workflow_ids[0]),
->>>>>>> 0b4bb61b
+
                                       headers=self.headers, status_code=NO_CONTENT)
         self.assertEqual(len(list(target_playbook.workflows)), len(workflow_ids) - 1)
         self.assertNotIn(workflow_ids[0], [workflow.id for workflow in target_playbook.workflows])
@@ -216,71 +186,26 @@
         workflow = Workflow('wf', uuid4())
         executiondb.execution_db.session.add(workflow)
         target_playbook = Playbook('play1', workflows=[workflow])
-<<<<<<< HEAD
-        devicedb.device_db.session.add(target_playbook)
-        devicedb.device_db.session.flush()
-        original_num_playbooks = len(devicedb.device_db.session.query(Playbook).all())
-        self.delete_with_status_check('/api/workflows/{}'.format(workflow.id),
-=======
         executiondb.execution_db.session.add(target_playbook)
         executiondb.execution_db.session.flush()
         original_num_playbooks = len(executiondb.execution_db.session.query(Playbook).all())
-        self.delete_with_status_check('/api/playbooks/{0}/workflows/{1}'.format(target_playbook.id, workflow.id),
->>>>>>> 0b4bb61b
+        self.delete_with_status_check('/api/workflows/{}'.format(workflow.id),
                                       headers=self.headers, status_code=NO_CONTENT)
         self.assertIsNone(executiondb.execution_db.session.query(Playbook).filter_by(name='play1').first())
         self.assertEqual(len(executiondb.execution_db.session.query(Playbook).all()), original_num_playbooks - 1)
 
-<<<<<<< HEAD
     def test_delete_workflow_invalid_workflow_id(self):
-        device_db_help.standard_load()
-        original_num_playbooks = len(devicedb.device_db.session.query(Playbook).all())
+        execution_db_help.standard_load()
+        original_num_playbooks = len(executiondb.execution_db.session.query(Playbook).all())
         self.check_invalid_id('delete', '/api/workflows/{}'.format(uuid4()), 'workflow')
-        self.assertEqual(len(devicedb.device_db.session.query(Playbook).all()), original_num_playbooks)
+        self.assertEqual(len(executiondb.execution_db.session.query(Playbook).all()), original_num_playbooks)
 
     def test_delete_workflow_invalid_workflow_id_format(self):
-        playbook = device_db_help.standard_load()
-        original_num_playbooks = len(devicedb.device_db.session.query(Playbook).all())
+        execution_db_help.standard_load()
+        original_num_playbooks = len(executiondb.execution_db.session.query(Playbook).all())
         self.check_invalid_uuid('delete', '/api/workflows/37b', 'workflow')
-        self.assertEqual(len(devicedb.device_db.session.query(Playbook).all()), original_num_playbooks)
-=======
-    def test_delete_workflow_invalid_playbook_id(self):
-        playbook = execution_db_help.standard_load()
-        original_num_playbooks = len(executiondb.execution_db.session.query(Playbook).all())
-        self.check_invalid_id('delete', '/api/playbooks/{0}/workflows/{1}'.format(uuid4(), playbook.workflows[0].id),
-                              'workflow')
         self.assertEqual(len(executiondb.execution_db.session.query(Playbook).all()), original_num_playbooks)
 
-    def test_delete_workflow_invalid_workflow_id(self):
-        playbook = execution_db_help.standard_load()
-        original_num_playbooks = len(executiondb.execution_db.session.query(Playbook).all())
-        self.check_invalid_id('delete', '/api/playbooks/{0}/workflows/{1}'.format(playbook.id, uuid4()), 'workflow')
-        self.assertEqual(len(executiondb.execution_db.session.query(Playbook).all()), original_num_playbooks)
-
-    def test_delete_workflow_invalid_playbook_and_workflow_id(self):
-        execution_db_help.standard_load()
-        original_num_playbooks = len(executiondb.execution_db.session.query(Playbook).all())
-        self.check_invalid_id('delete', '/api/playbooks/{0}/workflows/{1}'.format(uuid4(), uuid4()), 'workflow')
-        self.assertEqual(len(executiondb.execution_db.session.query(Playbook).all()), original_num_playbooks)
-
-    def test_delete_workflow_invalid_playbook_id_format(self):
-        playbook = execution_db_help.standard_load()
-        original_num_playbooks = len(executiondb.execution_db.session.query(Playbook).all())
-        self.check_invalid_uuid('delete', '/api/playbooks/af/workflows/{}'.format(playbook.workflows[0].id), 'workflow')
-        self.assertEqual(len(executiondb.execution_db.session.query(Playbook).all()), original_num_playbooks)
-
-    def test_delete_workflow_invalid_workflow_id_format(self):
-        playbook = execution_db_help.standard_load()
-        original_num_playbooks = len(executiondb.execution_db.session.query(Playbook).all())
-        self.check_invalid_uuid('delete', '/api/playbooks/{}/workflows/37b'.format(playbook.id, uuid4()), 'workflow')
-        self.assertEqual(len(executiondb.execution_db.session.query(Playbook).all()), original_num_playbooks)
-
-    def test_delete_workflow_invalid_playbook_and_workflow_id_format(self):
-        execution_db_help.standard_load()
-        original_num_playbooks = len(executiondb.execution_db.session.query(Playbook).all())
-        self.check_invalid_uuid('delete', '/api/playbooks/10/workflows/108', 'workflow')
-        self.assertEqual(len(executiondb.execution_db.session.query(Playbook).all()), original_num_playbooks)
->>>>>>> 0b4bb61b
 
     # All the creates
 
@@ -322,19 +247,11 @@
     def test_create_workflow(self):
         playbook = execution_db_help.standard_load()
         initial_workflows_len = len(playbook.workflows)
-<<<<<<< HEAD
         self.empty_workflow_json['playbook_id'] = str(playbook.id)
         response = self.post_with_status_check('/api/workflows',
                                               headers=self.headers, status_code=OBJECT_CREATED,
                                               data=json.dumps(self.empty_workflow_json),
                                               content_type="application/json")
-=======
-
-        response = self.post_with_status_check('/api/playbooks/{}/workflows'.format(playbook.id),
-                                               headers=self.headers, status_code=OBJECT_CREATED,
-                                               data=json.dumps(self.empty_workflow_json),
-                                               content_type="application/json")
->>>>>>> 0b4bb61b
 
         self.empty_workflow_json['id'] = response['id']
 
@@ -383,17 +300,11 @@
         workflow = playbook.workflows[0]
         expected_json = workflow.read()
         expected_json['name'] = self.change_workflow_name
-<<<<<<< HEAD
         response = self.put_with_status_check('/api/workflows',
                                                data=json.dumps(expected_json),
                                                headers=self.headers,
                                                content_type='application/json')
-=======
-        response = self.put_with_status_check('/api/playbooks/{}/workflows'.format(playbook.id),
-                                              data=json.dumps(expected_json),
-                                              headers=self.headers,
-                                              content_type='application/json')
->>>>>>> 0b4bb61b
+
         self.assertDictEqual(response, expected_json)
 
         self.assertIsNotNone(
@@ -402,43 +313,14 @@
             executiondb.execution_db.session.query(Workflow).join(Workflow._playbook).filter(
                 Workflow.name == self.add_workflow_name).first())
 
-<<<<<<< HEAD
-=======
-    def test_update_workflow_invalid_id(self):
-        playbook = execution_db_help.standard_load()
-        workflow = playbook.workflows[0].read()
-        initial_workflows = executiondb.execution_db.session.query(Workflow).all()
-        self.check_invalid_id('put', '/api/playbooks/{}/workflows'.format(uuid4()), 'workflow',
-                              data=json.dumps(workflow), content_type="application/json")
-        final_workflows = executiondb.execution_db.session.query(Workflow).all()
-        self.assertSetEqual(set(final_workflows), set(initial_workflows))
-
-    def test_update_workflow_invalid_id_format(self):
-        playbook = execution_db_help.standard_load()
-        workflow = playbook.workflows[0].read()
-        initial_workflows = executiondb.execution_db.session.query(Workflow).all()
-        self.check_invalid_uuid('put', '/api/playbooks/874fe/workflows', 'workflow',
-                                data=json.dumps(workflow), content_type="application/json")
-        final_workflows = executiondb.execution_db.session.query(Workflow).all()
-        self.assertSetEqual(set(final_workflows), set(initial_workflows))
-
->>>>>>> 0b4bb61b
     def test_copy_workflow(self):
         playbook = execution_db_help.standard_load()
         for workflow in playbook.workflows:
             workflow_id = workflow.id
-<<<<<<< HEAD
         response = self.post_with_status_check('/api/workflows?source={0}'.format(workflow_id),
                                                headers=self.headers, status_code=OBJECT_CREATED,
                                                data=json.dumps({'name': self.add_workflow_name, 'playbook_id': str(playbook.id)}),
                                                content_type="application/json")
-=======
-        response = self.post_with_status_check(
-            '/api/playbooks/{0}/workflows?source={1}'.format(playbook.id, workflow_id),
-            headers=self.headers, status_code=OBJECT_CREATED,
-            data=json.dumps({'name': self.add_workflow_name}),
-            content_type="application/json")
->>>>>>> 0b4bb61b
         self.assertEqual(len(playbook.workflows), 2)
 
         for workflow in playbook.workflows:
