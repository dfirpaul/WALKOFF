--- conflicted
+++ resolved
@@ -7,10 +7,7 @@
 from core.config import workflowsPath as coreWorkflows
 from server import flaskServer as flask_server
 from core.controller import Controller
-<<<<<<< HEAD
-=======
-
->>>>>>> f3db8be5
+
 
 class TestWorkflowServer(unittest.TestCase):
     def setUp(self):
@@ -24,10 +21,6 @@
         self.headers = {"Authentication-Token": self.key}
         flask_server.running_context.controller.load_all_workflows_from_directory()
 
-<<<<<<< HEAD
-    def tearDown(self):
-        flask_server.running_context.controller.workflows = {}
-=======
         self.empty_workflow_json = \
             {'status': 'success',
              'workflow': {'steps': [],
@@ -50,7 +43,6 @@
         # cleanup
         if matching_workflows:
             os.remove(path.join(coreWorkflows, '{0}.workflow'.format('test_name')))
->>>>>>> f3db8be5
 
     def test_display_workflows(self):
         expected_workflows = ['test']
@@ -62,11 +54,7 @@
 
     def test_display_available_workflow_templates(self):
         expected_workflows = ['basicWorkflow', 'emptyWorkflow']
-<<<<<<< HEAD
-        response = self.app.post('/workflow/templates', headers=self.headers)
-=======
         response = self.app.post('/workflows/templates', headers=self.headers)
->>>>>>> f3db8be5
         self.assertEqual(response.status_code, 200)
         response = json.loads(response.get_data(as_text=True))
         self.assertEqual(len(expected_workflows), len(response['templates']))
@@ -78,12 +66,6 @@
         response = self.app.post('/workflow/{0}/add'.format(workflow_name), headers=self.headers)
         self.assertEqual(response.status_code, 200)
         response = json.loads(response.get_data(as_text=True))
-<<<<<<< HEAD
-        self.assertDictEqual(response, {'status': 'success'})
-
-        final_workflows = flask_server.running_context.controller.workflows.keys()
-        self.assertEqual(len(final_workflows), len(initial_workflows)+1)
-=======
         self.assertDictEqual(response, self.empty_workflow_json)
 
         final_workflows = flask_server.running_context.controller.workflows.keys()
@@ -120,7 +102,6 @@
 
         final_workflows = flask_server.running_context.controller.workflows.keys()
         self.assertEqual(len(final_workflows), len(initial_workflows) + 1)
->>>>>>> f3db8be5
 
         added_workflow = set(final_workflows) - set(initial_workflows)
         self.assertEqual(list(added_workflow)[0], workflow_name)
@@ -131,9 +112,6 @@
         response = self.app.post('/workflow/helloWorldWorkflow/edit', data=data, headers=self.headers)
         self.assertEqual(response.status_code, 200)
         response = json.loads(response.get_data(as_text=True))
-<<<<<<< HEAD
-        self.assertDictEqual(response, {'status': 'success'})
-=======
         expected_json = {'status': 'success',
                          'workflow': {'name': 'test_name',
                                       'options': {'enabled': 'False',
@@ -143,7 +121,6 @@
                                                                 'autorun': 'false'}}}}
 
         self.assertDictEqual(response, expected_json)
->>>>>>> f3db8be5
 
         self.assertEqual(len(flask_server.running_context.controller.workflows.keys()), 1)
         self.assertEqual(list(flask_server.running_context.controller.workflows.keys())[0], workflow_name)
@@ -157,9 +134,6 @@
         response = self.app.post('/workflow/helloWorldWorkflow/edit', data=data, headers=self.headers)
         self.assertEqual(response.status_code, 200)
         response = json.loads(response.get_data(as_text=True))
-<<<<<<< HEAD
-        self.assertDictEqual(response, {'status': 'success'})
-=======
         expected_json = {'status': 'success',
                          'workflow': {'name': 'helloWorldWorkflow',
                                       'options': {'enabled': 'True',
@@ -170,16 +144,11 @@
                                                                 'type': 'test_scheduler',
                                                                 'autorun': 'true'}}}}
         self.assertDictEqual(response, expected_json)
->>>>>>> f3db8be5
 
         options = flask_server.running_context.controller.workflows['helloWorldWorkflow'].options
         self.assertTrue(options.enabled)
         self.assertEqual(options.scheduler['type'], 'test_scheduler')
-<<<<<<< HEAD
-        self.assertEqual(options.scheduler['autoRun'], 'true')
-=======
         self.assertEqual(options.scheduler['autorun'], 'true')
->>>>>>> f3db8be5
         self.assertEqual(options.scheduler['args'], json.loads(expected_args))
         self.assertEqual(list(flask_server.running_context.controller.workflows.keys())[0], 'helloWorldWorkflow')
 
@@ -194,9 +163,6 @@
         response = self.app.post('/workflow/helloWorldWorkflow/edit', data=data, headers=self.headers)
         self.assertEqual(response.status_code, 200)
         response = json.loads(response.get_data(as_text=True))
-<<<<<<< HEAD
-        self.assertDictEqual(response, {'status': 'success'})
-=======
         expected_json = {'status': 'success',
                          'workflow': {'name': u'test_name',
                                       'options': {'enabled': 'True',
@@ -207,16 +173,11 @@
                                                                 'type': 'test_scheduler',
                                                                 'autorun': 'true'}}}}
         self.assertDictEqual(response, expected_json)
->>>>>>> f3db8be5
 
         options = flask_server.running_context.controller.workflows[workflow_name].options
         self.assertTrue(options.enabled)
         self.assertEqual(options.scheduler['type'], 'test_scheduler')
-<<<<<<< HEAD
-        self.assertEqual(options.scheduler['autoRun'], 'true')
-=======
         self.assertEqual(options.scheduler['autorun'], 'true')
->>>>>>> f3db8be5
         self.assertEqual(options.scheduler['args'], json.loads(expected_args))
         self.assertEqual(list(flask_server.running_context.controller.workflows.keys())[0], workflow_name)
 
@@ -231,23 +192,7 @@
         final_workflows = flask_server.running_context.controller.workflows.keys()
         self.assertSetEqual(set(final_workflows), set(initial_workflows))
 
-<<<<<<< HEAD
-    def test_delete_workflow(self):
-        workflow_name = 'test_workflow'
-
     def test_save_workflow(self):
-        with open(path.join(testWorkflowsPath, 'basicWorkflowTest.workflow'), 'r') as workflow_in:
-            workflow_xml_string = workflow_in.read()
-
-        data = {"play": workflow_xml_string,
-                "enabled": ''}
-        workflow_name = 'testtestest'
-        response = self.app.post('/workflow/{0}/save'.format(workflow_name), data=data, headers=self.headers)
-        self.assertEqual(response.status_code, 200)
-        response = json.loads(response.get_data(as_text=True))
-        self.assertDictEqual(response, {"status": "Success"})
-=======
-    def test_save_workflow(self):
         initial_workflows = list(flask_server.running_context.controller.workflows.keys())
         workflow_name = 'test_name'
         self.app.post('/workflow/{0}/add'.format(workflow_name), headers=self.headers)
@@ -256,18 +201,12 @@
         self.assertEqual(response.status_code, 200)
         response = json.loads(response.get_data(as_text=True))
         self.assertDictEqual(response, {'status': 'success'})
->>>>>>> f3db8be5
 
         workflows = [path.splitext(workflow)[0]
                      for workflow in os.listdir(coreWorkflows) if workflow.endswith('.workflow')]
         matching_workflows = [workflow for workflow in workflows if workflow == workflow_name]
         self.assertEqual(len(matching_workflows), 1)
 
-<<<<<<< HEAD
-        #cleanup
-        os.remove(path.join(coreWorkflows, '{0}.workflow'.format(workflow_name)))
-
-=======
         # cleanup
         os.remove(path.join(coreWorkflows, '{0}.workflow'.format(workflow_name)))
 
@@ -297,5 +236,4 @@
         response = self.app.post('/workflow/{0}/delete'.format(workflow_name), headers=self.headers)
         self.assertEqual(response.status_code, 200)
         response = json.loads(response.get_data(as_text=True))
-        self.assertDictEqual(response, {'status': 'error: workflow {0} is not valid'.format(workflow_name)})
->>>>>>> f3db8be5
+        self.assertDictEqual(response, {'status': 'error: workflow {0} is not valid'.format(workflow_name)})