--- conflicted
+++ resolved
@@ -36,13 +36,8 @@
         case_database.case_db.session.commit()
 
     def test_trigger_execute(self):
-<<<<<<< HEAD
-        workflow = device_db_help.load_workflow('testGeneratedWorkflows/triggerActionWorkflow', 'triggerActionWorkflow')
-        action_ids = [action.id for action in workflow.actions if action.name == 'start']
-=======
-        workflow = execution_db_help.load_workflow('testGeneratedWorkflows/triggerActionWorkflow', 'triggerActionWorkflow')
-        action_ids = [action_id for action_id, action in workflow.actions.items() if action.name == 'start']
->>>>>>> c2d6207c
+        workflow = execution_db_help.load_workflow('testGeneratedWorkflows/triggerActionWorkflow', 'triggerActionWorkflow')
+        action_ids = [action.id for action in workflow.actions if action.name == 'start']
         setup_subscriptions_for_action(workflow.id, action_ids, action_events=self.action_events)
 
         def wait_thread():
@@ -81,13 +76,8 @@
         self.assertListEqual(expected_events, events)
 
     def test_trigger_execute_multiple_workflows(self):
-<<<<<<< HEAD
-        workflow = device_db_help.load_workflow('testGeneratedWorkflows/triggerActionWorkflow', 'triggerActionWorkflow')
-        action_ids = [action.id for action in workflow.actions if action.name == 'start']
-=======
-        workflow = execution_db_help.load_workflow('testGeneratedWorkflows/triggerActionWorkflow', 'triggerActionWorkflow')
-        action_ids = [action_id for action_id, action in workflow.actions.items() if action.name == 'start']
->>>>>>> c2d6207c
+        workflow = execution_db_help.load_workflow('testGeneratedWorkflows/triggerActionWorkflow', 'triggerActionWorkflow')
+        action_ids = [action.id for action in workflow.actions if action.name == 'start']
         setup_subscriptions_for_action(workflow.id, action_ids, action_events=self.action_events)
 
         ids = []
@@ -138,13 +128,8 @@
 
     # TODO: Is this test really necessary?
     def test_trigger_execute_multiple_data(self):
-<<<<<<< HEAD
-        workflow = device_db_help.load_workflow('testGeneratedWorkflows/triggerActionWorkflow', 'triggerActionWorkflow')
-        action_ids = [action.id for action in workflow.actions if action.name == 'start']
-=======
-        workflow = execution_db_help.load_workflow('testGeneratedWorkflows/triggerActionWorkflow', 'triggerActionWorkflow')
-        action_ids = [action_id for action_id, action in workflow.actions.items() if action.name == 'start']
->>>>>>> c2d6207c
+        workflow = execution_db_help.load_workflow('testGeneratedWorkflows/triggerActionWorkflow', 'triggerActionWorkflow')
+        action_ids = [action.id for action in workflow.actions if action.name == 'start']
         setup_subscriptions_for_action(workflow.id, action_ids, action_events=self.action_events)
 
         def wait_thread():
@@ -192,13 +177,8 @@
         self.assertListEqual(expected_events, events)
 
     def test_trigger_execute_change_input(self):
-<<<<<<< HEAD
-        workflow = device_db_help.load_workflow('testGeneratedWorkflows/triggerActionWorkflow', 'triggerActionWorkflow')
-        action_ids = [action.id for action in workflow.actions if action.name == 'start']
-=======
-        workflow = execution_db_help.load_workflow('testGeneratedWorkflows/triggerActionWorkflow', 'triggerActionWorkflow')
-        action_ids = [action_id for action_id, action in workflow.actions.items() if action.name == 'start']
->>>>>>> c2d6207c
+        workflow = execution_db_help.load_workflow('testGeneratedWorkflows/triggerActionWorkflow', 'triggerActionWorkflow')
+        action_ids = [action.id for action in workflow.actions if action.name == 'start']
         setup_subscriptions_for_action(workflow.id, action_ids, action_events=self.action_events)
 
         def wait_thread():
