import json
import threading
import time
from datetime import datetime

import walkoff.case.subscription
import walkoff.config.paths
from tests.util import execution_db_help
from tests.util.assertwrappers import orderless_list_compare
from tests.util.case_db_help import *
from tests.util.servertestcase import ServerTestCase
from walkoff.server import flaskserver as flask_server
from walkoff.server.returncodes import *

try:
    from importlib import reload
except ImportError:
    from imp import reload


class TestTriggersServer(ServerTestCase):
    patch = False

    def setUp(self):
        self.start = datetime.utcnow()
        self.action_events = ['Action Execution Success', 'Trigger Action Awaiting Data', 'Trigger Action Taken',
                              'Trigger Action Not Taken']
        walkoff.case.subscription.subscriptions = {}
        case_database.initialize()

    def tearDown(self):
<<<<<<< HEAD
        execution_db_help.cleanup_device_db()
=======
        execution_db_help.cleanup_execution_db()
        walkoff.case.subscription.clear_subscriptions()
>>>>>>> b3d45bb7
        for case in case_database.case_db.session.query(case_database.Case).all():
            case_database.case_db.session.delete(case)
        case_database.case_db.session.commit()

    def test_trigger_execute(self):
        workflow = execution_db_help.load_workflow('triggerActionWorkflow', 'triggerActionWorkflow')
        action_ids = [action.id for action in workflow.actions if action.name == 'start']
        setup_subscriptions_for_action(workflow.id, action_ids, action_events=self.action_events)

        def wait_thread():
            time.sleep(0.1)
            execd_ids = set([])
            timeout = 0
            threshold = 5
            data = {"execution_ids": ids, "data_in": {"data": "1"}}
            while len(execd_ids) != len(ids) and timeout < threshold:
                resp = self.put_with_status_check('/api/triggers/send_data', headers=self.headers,
                                                  data=json.dumps(data),
                                                  status_code=SUCCESS, content_type='application/json')
                execd_ids.update(set.intersection(set(ids), set(resp)))
                time.sleep(0.1)
                timeout += 0.1
            return

        @WalkoffEvent.TriggerActionAwaitingData.connect
        def send_data(sender, **kwargs):
            threading.Thread(target=wait_thread).start()

        execute_data = {"workflow_id": str(workflow.id)}
        response = self.post_with_status_check('/api/workflowqueue', headers=self.headers, status_code=SUCCESS_ASYNC,
                                               content_type="application/json", data=json.dumps(execute_data))
        ids = [response['id']]

        flask_server.running_context.executor.wait_and_reset(1)

        actions = []
        for id_ in action_ids:
            actions.extend(executed_actions(str(id_), self.start, datetime.utcnow()))
        self.assertEqual(len(actions), 3)

        events = [event['message'] for event in actions]
        expected_events = ['Trigger action awaiting data', 'Trigger action taken', 'Action executed successfully']
        self.assertListEqual(expected_events, events)

    def test_trigger_execute_multiple_workflows(self):
        workflow = execution_db_help.load_workflow('triggerActionWorkflow', 'triggerActionWorkflow')
        action_ids = [action.id for action in workflow.actions if action.name == 'start']
        setup_subscriptions_for_action(workflow.id, action_ids, action_events=self.action_events)

        ids = []
        result = {"num_trigs": 0}

        def wait_thread():
            time.sleep(0.1)
            execd_ids = set([])
            timeout = 0
            threshold = 5
            while len(ids) == 2 and len(execd_ids) != len(ids) and timeout < threshold:
                data = {"execution_ids": ids, "data_in": {"data": "1"}}

                resp = self.put_with_status_check('/api/triggers/send_data', headers=self.headers,
                                                  data=json.dumps(data),
                                                  status_code=SUCCESS, content_type='application/json')
                execd_ids.update(set.intersection(set(ids), set(resp)))
                time.sleep(0.1)
                timeout += 0.1
            return

        @WalkoffEvent.TriggerActionAwaitingData.connect
        def send_data(sender, **kwargs):
            if result["num_trigs"] == 1:
                threading.Thread(target=wait_thread).start()
            else:
                result["num_trigs"] += 1

        execute_data = {"workflow_id": str(workflow.id)}
        response = self.post_with_status_check('/api/workflowqueue', headers=self.headers, status_code=SUCCESS_ASYNC,
                                               content_type="application/json", data=json.dumps(execute_data))
        ids.append(response['id'])
        response = self.post_with_status_check('/api/workflowqueue', headers=self.headers, status_code=SUCCESS_ASYNC,
                                               content_type="application/json", data=json.dumps(execute_data))
        ids.append(response['id'])

        flask_server.running_context.executor.wait_and_reset(2)

        actions = []
        for id_ in action_ids:
            actions.extend(executed_actions(id_, self.start, datetime.utcnow()))
        self.assertEqual(len(actions), 6)

        events = [event['message'] for event in actions]
        expected_events = ['Trigger action awaiting data', 'Trigger action taken', 'Action executed successfully',
                           'Trigger action awaiting data', 'Trigger action taken', 'Action executed successfully']
        orderless_list_compare(self, expected_events, events)

    # TODO: Is this test really necessary?
    def test_trigger_execute_multiple_data(self):
        workflow = execution_db_help.load_workflow('triggerActionWorkflow', 'triggerActionWorkflow')
        action_ids = [action.id for action in workflow.actions if action.name == 'start']
        setup_subscriptions_for_action(workflow.id, action_ids, action_events=self.action_events)

        def wait_thread():
            data = {"execution_ids": ids, "data_in": {"data": "aaa"}}
            time.sleep(0.1)
            execd_ids = set([])
            threshold = 5
            resp = self.put_with_status_check('/api/triggers/send_data', headers=self.headers,
                                              data=json.dumps(data),
                                              status_code=SUCCESS, content_type='application/json')
            execd_ids.update(set.intersection(set(ids), set(resp)))

            data_correct = {"execution_ids": [response['id']], "data_in": {"data": "1"}}
            execd_ids = set([])
            timeout = 0
            while len(execd_ids) != len(ids) and timeout < threshold:
                resp = self.put_with_status_check('/api/triggers/send_data', headers=self.headers,
                                                  data=json.dumps(data_correct),
                                                  status_code=SUCCESS, content_type='application/json')
                execd_ids.update(set.intersection(set(ids), set(resp)))
                time.sleep(0.1)
                timeout += 0.1
            return

        @WalkoffEvent.TriggerActionAwaitingData.connect
        def send_data(sender, **kwargs):
            threading.Thread(target=wait_thread).start()

        execute_data = {"workflow_id": str(workflow.id)}

        response = self.post_with_status_check('/api/workflowqueue', headers=self.headers, status_code=SUCCESS_ASYNC,
                                               content_type="application/json", data=json.dumps(execute_data))
        ids = [response['id']]

        flask_server.running_context.executor.wait_and_reset(1)

        actions = []
        for id_ in action_ids:
            actions.extend(executed_actions(id_, self.start, datetime.utcnow()))
        self.assertEqual(len(actions), 4)

        events = [event['message'] for event in actions]
        expected_events = ['Trigger action awaiting data', 'Trigger action not taken', 'Trigger action taken',
                           'Action executed successfully']
        self.assertListEqual(expected_events, events)

    def test_trigger_execute_change_input(self):
        workflow = execution_db_help.load_workflow('triggerActionWorkflow', 'triggerActionWorkflow')
        action_ids = [action.id for action in workflow.actions if action.name == 'start']
        setup_subscriptions_for_action(workflow.id, action_ids, action_events=self.action_events)

        def wait_thread():
            data = {"execution_ids": ids, "data_in": {"data": "1"},
                    "arguments": [{"name": "call", "value": "CHANGE INPUT"}]}
            time.sleep(0.1)
            execd_ids = set([])
            timeout = 0
            threshold = 5
            while len(execd_ids) != len(ids) and timeout < threshold:
                resp = self.put_with_status_check('/api/triggers/send_data', headers=self.headers,
                                                  data=json.dumps(data),
                                                  status_code=SUCCESS, content_type='application/json')
                execd_ids.update(set.intersection(set(ids), set(resp)))
                time.sleep(0.1)
                timeout += 0.1
            return

        @WalkoffEvent.TriggerActionAwaitingData.connect
        def send_data(sender, **kwargs):
            threading.Thread(target=wait_thread).start()

        execute_data = {"workflow_id": str(workflow.id)}
        response = self.post_with_status_check('/api/workflowqueue', headers=self.headers, status_code=SUCCESS_ASYNC,
                                               content_type="application/json", data=json.dumps(execute_data))
        ids = [response['id']]

        flask_server.running_context.executor.wait_and_reset(1)

        actions = []
        for id_ in action_ids:
            actions.extend(executed_actions(id_, self.start, datetime.utcnow()))
        self.assertEqual(len(actions), 3)

        events = [event['message'] for event in actions]
        expected_events = ['Trigger action awaiting data', 'Trigger action taken', 'Action executed successfully']
        self.assertListEqual(expected_events, events)

        for event in actions:
            if event['message'] == 'Action executed successfully':
                self.assertDictEqual(event['data'], {'result': 'REPEATING: CHANGE INPUT', 'status': 'Success'})<|MERGE_RESOLUTION|>--- conflicted
+++ resolved
@@ -29,12 +29,7 @@
         case_database.initialize()
 
     def tearDown(self):
-<<<<<<< HEAD
-        execution_db_help.cleanup_device_db()
-=======
         execution_db_help.cleanup_execution_db()
-        walkoff.case.subscription.clear_subscriptions()
->>>>>>> b3d45bb7
         for case in case_database.case_db.session.query(case_database.Case).all():
             case_database.case_db.session.delete(case)
         case_database.case_db.session.commit()
