--- conflicted
+++ resolved
@@ -83,10 +83,7 @@
 
     '''Communication Socket Testing'''
 
-<<<<<<< HEAD
     # TODO: Come up with a better way of testing this once Cases are removed.
-=======
->>>>>>> 2ddc2e27
     # def test_pause_and_resume_workflow(self):
     #     execution_id = None
     #     result = {status: False for status in ('paused', 'resumed', 'called')}
