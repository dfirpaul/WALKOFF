--- conflicted
+++ resolved
@@ -158,21 +158,11 @@
         @WalkoffEvent.WorkflowPaused.connect
         def workflow_paused_listener(sender, **kwargs):
             result['paused'] = True
-<<<<<<< HEAD
             wf_status = executiondb.execution_db.session.query(WorkflowStatus).filter_by(
-                execution_id=sender['workflow_execution_id']).first()
+                execution_id=sender['execution_id']).first()
             wf_status.paused()
             action_status = executiondb.execution_db.session.query(ActionStatus).filter_by(
-                _workflow_status_id=sender['workflow_execution_id']).first()
-=======
-            wf_status = devicedb.device_db.session.query(WorkflowStatus).filter_by(
-                execution_id=sender['execution_id']).first()
-            wf_status.paused()
-            action_status = devicedb.device_db.session.query(ActionStatus).filter_by(
                 _workflow_status_id=sender['execution_id']).first()
->>>>>>> e0bb51eb
-            if action_status:
-                action_status.paused()
             executiondb.execution_db.session.commit()
 
             multiprocessedexecutor.resume_workflow(execution_id)
