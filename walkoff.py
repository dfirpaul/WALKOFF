import argparse
import logging
import os
import sys
import traceback

from gevent import monkey
from gevent import pywsgi

import walkoff
import walkoff.config

from walkoff.server.app import create_app

logger = logging.getLogger('walkoff')


def run(app, host, port):
    from walkoff.multiprocessedexecutor.multiprocessedexecutor import spawn_worker_processes
    print_banner()
    pids = spawn_worker_processes(walkoff.config.Config.NUMBER_PROCESSES,
                                  walkoff.config.Config.NUMBER_THREADS_PER_PROCESS,
                                  walkoff.config.Config.ZMQ_PRIVATE_KEYS_PATH,
                                  walkoff.config.Config.ZMQ_RESULTS_ADDRESS,
                                  walkoff.config.Config.ZMQ_COMMUNICATION_ADDRESS)
    monkey.patch_all()

    from scripts.compose_api import compose_api
    compose_api()

<<<<<<< HEAD
    app.running_context.executor.initialize_threading(walkoff.config.Config.ZMQ_PUBLIC_KEYS_PATH,
                                                      walkoff.config.Config.ZMQ_PRIVATE_KEYS_PATH,
                                                      walkoff.config.Config.ZMQ_RESULTS_ADDRESS,
                                                      walkoff.config.Config.ZMQ_COMMUNICATION_ADDRESS,
                                                      pids)
=======
    from walkoff.server import flaskserver
    flaskserver.app.running_context.executor.initialize_threading(walkoff.config.Config.ZMQ_PUBLIC_KEYS_PATH,
                                                                  walkoff.config.Config.ZMQ_PRIVATE_KEYS_PATH,
                                                                  walkoff.config.Config.ZMQ_RESULTS_ADDRESS,
                                                                  walkoff.config.Config.ZMQ_COMMUNICATION_ADDRESS,
                                                                  flaskserver.app,
                                                                  pids)
>>>>>>> c9a13681
    # The order of these imports matter for initialization (should probably be fixed)

    server = setup_server(app, host, port)
    server.serve_forever()


def print_banner():
    banner = '***** Running WALKOFF v.{} *****'.format(walkoff.__version__)
    header_footer_banner = '*' * len(banner)
    logger.info(header_footer_banner)
    logger.info(banner)
    logger.info(header_footer_banner)


def setup_server(app, host, port):
    if os.path.isfile(walkoff.config.Config.CERTIFICATE_PATH) and os.path.isfile(
            walkoff.config.Config.PRIVATE_KEY_PATH):
        server = pywsgi.WSGIServer((host, port), application=app,
                                   keyfile=walkoff.config.Config.PRIVATE_KEY_PATH,
                                   certfile=walkoff.config.Config.CERTIFICATE_PATH)
        protocol = 'https'
    else:
        logger.warning('Cannot find certificates. Using HTTP')
        server = pywsgi.WSGIServer((host, port), application=app)
        protocol = 'http'

    logger.info('Listening on host {0}://{1}:{2}'.format(protocol, host, port))
    return server


def parse_args():
    parser = argparse.ArgumentParser(description='Script to the WALKOFF server')
    parser.add_argument('-v', '--version', help='Get the version of WALKOFF running', action='store_true')
    parser.add_argument('-p', '--port', help='port to run the server on')
    parser.add_argument('-H', '--host', help='host address to run the server on')

    args = parser.parse_args()
    if args.version:
        print(walkoff.__version__)
        exit(0)

    return args


def convert_host_port(args):
    host = walkoff.config.Config.HOST if args.host is None else args.host
    port = walkoff.config.Config.PORT if args.port is None else args.port
    try:
        port = int(port)
    except ValueError:
        print('Invalid port {}. Port must be an integer!'.format(port))
        exit(1)
    return host, port


if __name__ == "__main__":
    args = parse_args()
    exit_code = 0
    walkoff.config.initialize()
    app = create_app(walkoff.config.AppConfig)
    try:
        run(app, *convert_host_port(args))
    except KeyboardInterrupt:
        logger.info('Caught KeyboardInterrupt!')
    except Exception as e:
        exc_type, exc_value, exc_traceback = sys.exc_info()
        traceback.print_exc()
        exit_code = 1
    finally:
        app.running_context.executor.shutdown_pool()
        logger.info('Shutting down server')
        os._exit(exit_code)<|MERGE_RESOLUTION|>--- conflicted
+++ resolved
@@ -28,21 +28,11 @@
     from scripts.compose_api import compose_api
     compose_api()
 
-<<<<<<< HEAD
     app.running_context.executor.initialize_threading(walkoff.config.Config.ZMQ_PUBLIC_KEYS_PATH,
                                                       walkoff.config.Config.ZMQ_PRIVATE_KEYS_PATH,
                                                       walkoff.config.Config.ZMQ_RESULTS_ADDRESS,
                                                       walkoff.config.Config.ZMQ_COMMUNICATION_ADDRESS,
-                                                      pids)
-=======
-    from walkoff.server import flaskserver
-    flaskserver.app.running_context.executor.initialize_threading(walkoff.config.Config.ZMQ_PUBLIC_KEYS_PATH,
-                                                                  walkoff.config.Config.ZMQ_PRIVATE_KEYS_PATH,
-                                                                  walkoff.config.Config.ZMQ_RESULTS_ADDRESS,
-                                                                  walkoff.config.Config.ZMQ_COMMUNICATION_ADDRESS,
-                                                                  flaskserver.app,
-                                                                  pids)
->>>>>>> c9a13681
+                                                      app, pids)
     # The order of these imports matter for initialization (should probably be fixed)
 
     server = setup_server(app, host, port)
