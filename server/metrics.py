from datetime import datetime

from core.events import WalkoffEvent

app_metrics = {}

'''
form of {<app>: {'actions': {<action>: {"success" : {'count': <count>
                                                     'avg_time': <average_execution_time>}
                                        "error": {'count': <count>
                                                  'avg_time': <average_execution_time>}
                 'count': <count>}}
'''

workflow_metrics = {}

'''
form  of {<workflow-name>: {'count': <count>, 'avg_time': <average_execution_time>}}
'''

__action_tmp = {}
__workflow_tmp = {}


def __action_started_callback(sender, **kwargs):
<<<<<<< HEAD
    __action_tmp[sender.execution_uid] = datetime.utcnow()
WalkoffEvent.ActionStarted.connect(__action_started_callback)
=======
    __action_tmp[sender['execution_uid']] = datetime.utcnow()
>>>>>>> 3c72d31a


def __action_ended_callback(sender, **kwargs):
<<<<<<< HEAD
    __update_success_action_tracker(sender.execution_uid, sender.app_name, sender.action_name)
WalkoffEvent.ActionExecutionSuccess.connect(__action_ended_callback)
=======
    __update_success_action_tracker(sender['execution_uid'], sender['app_name'], sender['action_name'])
>>>>>>> 3c72d31a


def __action_ended_error_callback(sender, **kwargs):
<<<<<<< HEAD
    __update_error_action_tracker(sender.execution_uid, sender.app_name, sender.action_name)
WalkoffEvent.ActionExecutionError.connect(__action_ended_error_callback)
=======
    __update_error_action_tracker(sender['execution_uid'], sender['app_name'], sender['action_name'])
>>>>>>> 3c72d31a


def __update_success_action_tracker(uid, app, action):
    __update_action_tracker('success', uid, app, action)


def __update_error_action_tracker(uid, app, action):
    __update_action_tracker('error', uid, app, action)


def __update_action_tracker(form, uid, app, action):
    if uid in __action_tmp:
        execution_time = datetime.utcnow() - __action_tmp[uid]
        if app not in app_metrics:
            app_metrics[app] = {'count': 0, 'actions': {}}
        app_metrics[app]['count'] += 1
        if action not in app_metrics[app]['actions']:
            app_metrics[app]['actions'][action] = {form: {'count': 1, 'avg_time': execution_time}}
        elif form not in app_metrics[app]['actions'][action]:
            app_metrics[app]['actions'][action][form] = {'count': 1, 'avg_time': execution_time}
        else:
            app_metrics[app]['actions'][action][form]['count'] += 1
            app_metrics[app]['actions'][action][form]['avg_time'] = \
                (app_metrics[app]['actions'][action][form]['avg_time'] + execution_time) / 2
        __action_tmp.pop(uid)


def __workflow_started_callback(sender, **kwargs):
<<<<<<< HEAD
    __workflow_tmp[sender.workflow_execution_uid] = datetime.utcnow()
WalkoffEvent.WorkflowExecutionStart.connect(__workflow_started_callback)
=======
    __workflow_tmp[sender['workflow_execution_uid']] = datetime.utcnow()
>>>>>>> 3c72d31a


def __workflow_ended_callback(sender, **kwargs):
    if sender['workflow_execution_uid'] in __workflow_tmp:
        execution_time = datetime.utcnow() - __workflow_tmp[sender['workflow_execution_uid']]
        if sender['name'] not in workflow_metrics:
            workflow_metrics[sender['name']] = {'count': 1, 'avg_time': execution_time}
        else:
<<<<<<< HEAD
            workflow_metrics[sender.name]['count'] += 1
            workflow_metrics[sender.name]['avg_time'] = (workflow_metrics[sender.name]['avg_time'] + execution_time) / 2
        __workflow_tmp.pop(sender.workflow_execution_uid)
WalkoffEvent.WorkflowShutdown.connect(__workflow_ended_callback)
=======
            workflow_metrics[sender['name']]['count'] += 1
            workflow_metrics[sender['name']]['avg_time'] = (workflow_metrics[sender['name']]['avg_time'] + execution_time) / 2
        __workflow_tmp.pop(sender['workflow_execution_uid'])
>>>>>>> 3c72d31a
<|MERGE_RESOLUTION|>--- conflicted
+++ resolved
@@ -23,30 +23,18 @@
 
 
 def __action_started_callback(sender, **kwargs):
-<<<<<<< HEAD
-    __action_tmp[sender.execution_uid] = datetime.utcnow()
+    __action_tmp[sender['execution_uid']] = datetime.utcnow()
 WalkoffEvent.ActionStarted.connect(__action_started_callback)
-=======
-    __action_tmp[sender['execution_uid']] = datetime.utcnow()
->>>>>>> 3c72d31a
 
 
 def __action_ended_callback(sender, **kwargs):
-<<<<<<< HEAD
-    __update_success_action_tracker(sender.execution_uid, sender.app_name, sender.action_name)
+    __update_success_action_tracker(sender['execution_uid'], sender['app_name'], sender['action_name'])
 WalkoffEvent.ActionExecutionSuccess.connect(__action_ended_callback)
-=======
-    __update_success_action_tracker(sender['execution_uid'], sender['app_name'], sender['action_name'])
->>>>>>> 3c72d31a
 
 
 def __action_ended_error_callback(sender, **kwargs):
-<<<<<<< HEAD
-    __update_error_action_tracker(sender.execution_uid, sender.app_name, sender.action_name)
+    __update_error_action_tracker(sender['execution_uid'], sender['app_name'], sender['action_name'])
 WalkoffEvent.ActionExecutionError.connect(__action_ended_error_callback)
-=======
-    __update_error_action_tracker(sender['execution_uid'], sender['app_name'], sender['action_name'])
->>>>>>> 3c72d31a
 
 
 def __update_success_action_tracker(uid, app, action):
@@ -75,12 +63,8 @@
 
 
 def __workflow_started_callback(sender, **kwargs):
-<<<<<<< HEAD
-    __workflow_tmp[sender.workflow_execution_uid] = datetime.utcnow()
+    __workflow_tmp[sender['workflow_execution_uid']] = datetime.utcnow()
 WalkoffEvent.WorkflowExecutionStart.connect(__workflow_started_callback)
-=======
-    __workflow_tmp[sender['workflow_execution_uid']] = datetime.utcnow()
->>>>>>> 3c72d31a
 
 
 def __workflow_ended_callback(sender, **kwargs):
@@ -89,13 +73,7 @@
         if sender['name'] not in workflow_metrics:
             workflow_metrics[sender['name']] = {'count': 1, 'avg_time': execution_time}
         else:
-<<<<<<< HEAD
-            workflow_metrics[sender.name]['count'] += 1
-            workflow_metrics[sender.name]['avg_time'] = (workflow_metrics[sender.name]['avg_time'] + execution_time) / 2
-        __workflow_tmp.pop(sender.workflow_execution_uid)
-WalkoffEvent.WorkflowShutdown.connect(__workflow_ended_callback)
-=======
             workflow_metrics[sender['name']]['count'] += 1
             workflow_metrics[sender['name']]['avg_time'] = (workflow_metrics[sender['name']]['avg_time'] + execution_time) / 2
         __workflow_tmp.pop(sender['workflow_execution_uid'])
->>>>>>> 3c72d31a
+WalkoffEvent.WorkflowShutdown.connect(__workflow_ended_callback)