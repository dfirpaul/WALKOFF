--- conflicted
+++ resolved
@@ -822,14 +822,8 @@
     output = []
     if query:
         for device in query:
-<<<<<<< HEAD
-            for app_elem in device.app:
-                if app_elem.app == app:
-                    output.append(device.as_json())
-=======
             if app == device.app.name:
                 output.append(device.as_json())
->>>>>>> c9332fb0
     return json.dumps(output)
 
 
