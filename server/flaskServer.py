import os
import ssl
import json
from flask import render_template, request
from flask_security import login_required, auth_token_required, current_user, roles_accepted
from flask_security.utils import encrypt_password, verify_and_update_password

from core import config, controller
from core.context import running_context

from server import forms, interface
from core.case import callbacks
from core.case.subscription import Subscription, set_subscriptions, CaseSubscriptions

import core.case.database as case_database
import core.case.subscription as case_subscription
from . import database
from .app import app
from .triggers import Triggers

from gevent import monkey

monkey.patch_all()


# Temporary create controller
workflowManager = controller.Controller()
workflowManager.loadWorkflowsFromFile(path="tests/testWorkflows/basicWorkflowTest.workflow")
workflowManager.loadWorkflowsFromFile(path="tests/testWorkflows/multiactionWorkflowTest.workflow")

subs = {'defaultController':
            Subscription(subscriptions=
                         {'multiactionWorkflow':
                              Subscription(events=["InstanceCreated", "StepExecutionSuccess",
                                                   "NextStepFound", "WorkflowShutdown"])})}
set_subscriptions({'testExecutionEvents': CaseSubscriptions(subscriptions=subs)})

#Create user datastore
user_datastore = database.user_datastore

urls = ["/", "/key", "/workflow", "/configuration", "/interface", "/execution/listener", "/execution/listener/triggers",
        "/roles", "/users", "/configuration", '/cases']

default_urls = urls
userRoles = database.userRoles
database.initialize_userRoles(urls)
db = database.db

# Creates Test Data
@app.before_first_request
def create_user():
    # db.drop_all()
    database.db.create_all()
    if not database.User.query.first():
        # Add Credentials to Splunk app
        # db.session.add(Device(name="deviceOne", app="splunk", username="admin", password="hello", ip="192.168.0.1", port="5000"))

        adminRole = user_datastore.create_role(name="admin", description="administrator", pages=default_urls)
        # userRole = user_datastore.create_role(name="user", description="user")

        u = user_datastore.create_user(email='admin', password=encrypt_password('admin'))
        # u2 = user_datastore.create_user(email='user', password=encrypt_password('user'))

        user_datastore.add_role_to_user(u, adminRole)

        database.db.session.commit()




"""
    URLS
"""


@app.route("/")
@login_required
def default():
    if current_user.is_authenticated:
        default_page_name = "dashboard"
<<<<<<< HEAD
        args = {"apps": config.getApps(), "authKey": current_user.get_auth_token(), "currentUser": current_user.email,
                "default_page": default_page_name}
=======
        args = {"apps": running_context.apps, "authKey": current_user.get_auth_token(), "currentUser": current_user.email, "default_page":default_page_name}
>>>>>>> 0a6ceb31
        return render_template("container.html", **args)
    else:
        return {"status": "Could Not Log In."}


# Returns the API key for the user
@app.route('/key', methods=["GET", "POST"])
@login_required
def loginInfo():
    if current_user.is_authenticated:
        return json.dumps({"auth_token": current_user.get_auth_token()})
    else:
        return {"status": "Could Not Log In."}


@app.route("/workflow/<string:name>/<string:format>", methods=['POST'])
@auth_token_required
@roles_accepted(*userRoles["/workflow"])
def workflow(name, format):
    if name in workflowManager.workflows:
        if format == "cytoscape":
            output = workflowManager.workflows[name].returnCytoscapeData()
            return json.dumps(output)
        if format == "execute":
            history = callbacks.cases["testExecutionEvents"]
            with history:
                steps, instances = workflowManager.executeWorkflow(name=name, start="start")

            responseFormat = request.form.get("format")
            if responseFormat == "cytoscape":
                # response = json.dumps(helpers.returnCytoscapeData(steps=steps))
                response = str(history.history)
            else:
                response = json.dumps(str(steps))
            callbacks.cases["testExecutionEvents"].clear_history()
            return response


@app.route('/cases', methods=['POST'])
@auth_token_required
@roles_accepted(*userRoles['/cases'])
def display_cases():
    return json.dumps({'cases': [case.as_json(with_events=False)
                                 for case in case_database.case_db.session.query(case_database.Cases).all()]})


@app.route('/cases/<string:case_name>', methods=['POST'])
@auth_token_required
@roles_accepted(*userRoles['/cases'])
def display_case(case_name):
    case = case_database.case_db.session.query(case_database.Cases) \
        .filter(case_database.Cases.name == case_name).first()
    if case:
        return json.dumps({'case': case.as_json()})
    else:
        return json.dumps({'status': 'Case with given name does not exist'})


@app.route('/cases/subscriptions/available', methods=['POST'])
@auth_token_required
@roles_accepted(*userRoles['/cases'])
def display_possible_subscriptions():
    with open(os.path.join('.', 'data', 'events.json')) as f:
        return f.read()


@app.route('/cases/subscriptions/', methods=['POST'])
@auth_token_required
@roles_accepted(*userRoles['/cases'])
def display_subscriptions():
    return json.dumps(case_subscription.subscriptions_as_json())


@app.route("/configuration/<string:key>", methods=['POST'])
@auth_token_required
@roles_accepted(*userRoles["/configuration"])
def configValues(key):
    if current_user.is_authenticated and key:
        if hasattr(config, key):
            return json.dumps({str(key): str(getattr(config, key))})


# Returns System-Level Interface Pages
@app.route('/interface/<string:name>/display', methods=["POST"])
@auth_token_required
@roles_accepted(*userRoles["/interface"])
def systemPages(name):
    if current_user.is_authenticated and name:
        args, form = getattr(interface, name)()
        return render_template("pages/" + name + "/index.html", form=form, **args)
    else:
        return {"status": "Could Not Log In."}


# Controls execution triggers
@app.route('/execution/listener', methods=["POST"])
@auth_token_required
@roles_accepted(*userRoles["/execution/listener"])
def listener():
    form = forms.incomingDataForm(request.form)
    listener_output = Triggers.execute(form.data.data) if form.validate() else {}
    return json.dumps(listener_output)


@app.route('/execution/listener/triggers', methods=["POST"])
@auth_token_required
@roles_accepted(*userRoles["/execution/listener/triggers"])
def displayAllTriggers():
    result = str(Triggers.query.all())
    return result


@app.route('/execution/listener/triggers/<string:action>', methods=["POST"])
@auth_token_required
@roles_accepted(*userRoles["/execution/listener/triggers"])
def triggerManagement(action):
    if action == "add":
        form = forms.addNewTriggerForm(request.form)
        if form.validate():
            query = Triggers.query.filter_by(name=form.name.data).first()
            if query is None:
                database.db.session.add(
                    Triggers(name=form.name.data, condition=json.dumps(form.conditional.data), play=form.play.data))

                database.db.session.commit()
                return json.dumps({"status": "trigger successfully added"})
            else:
                return json.dumps({"status": "trigger with that name already exists"})
        return json.dumps({"status": "trigger could not be added"})


@app.route('/execution/listener/triggers/<string:name>/<string:action>', methods=["POST"])
@auth_token_required
@roles_accepted(*userRoles["/execution/listener/triggers"])
def triggerFunctions(action, name):
    if action == "edit":
        form = forms.editTriggerForm(request.form)
        trigger = Triggers.query.filter_by(name=name).first()
        if form.validate() and trigger is not None:
            # Ensures new name is unique
            if form.name.data:
                if len(Triggers.query.filter_by(name=form.name.data).all()) > 0:
                    return json.dumps({"status": "device could not be edited"})

            result = trigger.editTrigger(form)

            if result:
                db.session.commit()
                return json.dumps({"status": "device successfully edited"})

        return json.dumps({"status": "device could not be edited"})

    elif action == "remove":
        query = Triggers.query.filter_by(name=name).first()
        if query:
            Triggers.query.filter_by(name=name).delete()
            database.db.session.commit()
            return json.dumps({"status": "removed trigger"})
        elif query is None:
            json.dumps({"status": "trigger does not exist"})
        return json.dumps({"status": "could not remove trigger"})

    elif action == "display":
        query = Triggers.query.filter_by(name=name).first()
        if query:
            return str(query)
        return json.dumps({"status": "could not display trigger"})


# Controls roles
@app.route('/roles/<string:action>', methods=["POST"])
@auth_token_required
@roles_accepted(*userRoles["/roles"])
def roleAddActions(action):
    # Adds a new role
    if action == "add":
        form = forms.NewRoleForm(request.form)
        if form.validate():
            if not running_context.Role.query.filter_by(name=form.name.data).first():
                n = form.name.data

                if form.description.data is not None:
                    d = form.description.data
                    user_datastore.create_role(name=n, description=d, pages=default_urls)
                else:
                    user_datastore.create_role(name=n, pages=default_urls)

                database.add_to_userRoles(n, default_urls)

                db.session.commit()
                return json.dumps({"status": "role added " + n})
            else:
                return json.dumps({"status": "role exists"})
        else:
            return json.dumps({"status": "invalid input"})
    else:
        return json.dumps({"status": "invalid input"})


@app.route('/roles/<string:action>/<string:name>', methods=["POST"])
@auth_token_required
@roles_accepted(*userRoles["/roles"])
def roleActions(action, name):
    role = running_context.Role.query.filter_by(name=name).first()

    if role:

        if action == "edit":
            form = forms.EditRoleForm(request.form)
            if form.validate():
                if form.description.data:
                    role.setDescription(form.description.data)
                if form.pages.data:
                    database.add_to_userRoles(name, form.pages)
            return json.dumps(role.display())

        elif action == "display":
            return json.dumps(role.display())
        else:
            return json.dumps({"status": "invalid input"})

    return json.dumps({"status": "role does not exist"})


# Controls non-specific users and roles
@app.route('/users/<string:action>', methods=["POST"])
@auth_token_required
@roles_accepted(*userRoles["/users"])
def userNonSpecificActions(action):
    # Adds a new user
    if action == "add":
        form = forms.NewUserForm(request.form)
        if form.validate():
            if not running_context.User.query.filter_by(email=form.username.data).first():
                un = form.username.data
                pw = encrypt_password(form.password.data)

                # Creates User
                u = user_datastore.create_user(email=un, password=pw)

                if form.role.entries:
                    u.setRoles(form.role.entries)

                db.session.commit()
                return json.dumps({"status": "user added " + str(u.id)})
            else:
                return json.dumps({"status": "user exists"})
        else:
            return json.dumps({"status": "invalid input"})


# Controls non-specific users and roles
@app.route('/users', methods=["POST"])
@auth_token_required
@roles_accepted(*userRoles["/users"])
def displayAllUsers():
    result = str(running_context.User.query.all())
    return result


# Controls non-specific users and roles
@app.route('/users/<string:id_or_email>', methods=["POST"])
@auth_token_required
@roles_accepted(*userRoles["/users"])
def displayUser(id_or_email):
    user = user_datastore.get_user(id_or_email)
    if user:
        return json.dumps(user.display())
    else:
        return json.dumps({"status": "could not display user"})


# Controls users and roles
@app.route('/users/<string:id_or_email>/<string:action>', methods=["POST"])
@auth_token_required
@roles_accepted(*userRoles["/users"])
def userActions(action, id_or_email):
    user = user_datastore.get_user(id_or_email)
    if user:
        if action == "remove":
            if user != current_user:
                user_datastore.delete_user(user)
                db.session.commit()
                return json.dumps({"status": "user removed"})
            else:
                return json.dumps({"status": "user could not be removed"})

        elif action == "edit":
            form = forms.EditUserForm(request.form)
            if form.validate():
                if form.password:
                    verify_and_update_password(form.password.data, user)
                if form.role.entries:
                    user.setRoles(form.role.entries)

            return json.dumps(user.display())

        elif action == "display":
            if user is not None:
                return json.dumps(user.display())
            else:
                return json.dumps({"status": "could not display user"})


# Controls the non-specific app device configuration
@app.route('/configuration/<string:app>/devices/<string:action>', methods=["POST"])
@auth_token_required
@roles_accepted(*userRoles["/configuration"])
def configDevicesConfig(app, action):
    if action == "add":
        form = forms.AddNewDeviceForm(request.form)
        if form.validate():
            if len(running_context.Device.query.filter_by(name=form.name.data).all()) > 0:
                return json.dumps({"status": "device could not be added"})
            db.session.add(
                running_context.Device(name=form.name.data, app=form.app.data, username=form.username.data, password=form.pw.data,
                       ip=form.ipaddr.data, port=form.port.data, other=form.other.data))
            db.session.commit()

            return json.dumps({"status": "device successfully added"})
        return json.dumps({"status": "device could not be added"})
    if action == "all":
        query = running_context.Device.query.with_entities(running_context.Device.name, running_context.Device.username, running_context.Device.port, running_context.Device.ip, running_context.Device.app).filter_by(
            app=app).all()
        output = []
        if query:
            for device in query:
                output.append(
                    {"name": device[0], "username": device[1], "port": device[2], "ip": device[3], "app": device[4]})

            return json.dumps(output)
    return json.dumps({"status": "could not display all devices"})


# Controls the specific app device configuration
@app.route('/configuration/<string:app>/devices/<string:device>/<string:action>', methods=["POST"])
@auth_token_required
@roles_accepted(*userRoles["/configuration"])
def configDevicesConfigId(app, device, action):
    if action == "display":
        query = running_context.Device.query.with_entities(running_context.Device.name, running_context.Device.username, running_context.Device.port, running_context.Device.ip, running_context.Device.app).filter_by(
            app=app, name=device).first()
        if query:
            output = {"name": query[0], "username": query[1], "port": query[2], "ip": query[3], "app": query[4]}
            return json.dumps(output)
        return json.dumps({"status": "could not display device"})

    elif action == "remove":
        query = running_context.Device.query.filter_by(app=app, name=device).first()
        if query:
            running_context.Device.query.filter_by(app=app, name=device).delete()

            db.session.commit()
            return json.dumps({"status": "removed device"})
        return json.dumps({"status": "could not remove device"})

    elif action == "edit":
        form = forms.EditDeviceForm(request.form)
        device = running_context.Device.query.filter_by(app=app, name=device).first()
        if form.validate() and device is not None:
            # Ensures new name is unique
            if len(running_context.Device.query.filter_by(name=str(device)).all()) > 0:
                return json.dumps({"status": "device could not be edited"})

            device.editDevice(form)

            db.session.commit()
            return json.dumps({"status": "device successfully edited"})
        return json.dumps({"status": "device could not be edited"})


# Start Flask
def start(config_type=None):
    global db, env

    if config.https.lower() == "true":
        # Sets up HTTPS
        if config.TLS_version == "1.2":
            context = ssl.SSLContext(ssl.PROTOCOL_TLSv1_2)
        elif config.TLS_version == "1.1":
            context = ssl.SSLContext(ssl.PROTOCOL_TLSv1_1)
        else:
            context = ssl.SSLContext(ssl.PROTOCOL_TLSv1_2)

        # Provide user with informative error message
        displayIfFileNotFound(config.certificatePath)
        displayIfFileNotFound(config.privateKeyPath)

        context.load_cert_chain(config.certificatePath, config.privateKeyPath)
        app.run(debug=config.debug, ssl_context=context, host=config.host, port=int(config.port), threaded=True)
    else:
        app.run(debug=config.debug, host=config.host, port=int(config.port), threaded=True)


def displayIfFileNotFound(filepath):
    if not os.path.isfile(filepath):
        print("File not found: " + filepath)<|MERGE_RESOLUTION|>--- conflicted
+++ resolved
@@ -78,12 +78,7 @@
 def default():
     if current_user.is_authenticated:
         default_page_name = "dashboard"
-<<<<<<< HEAD
-        args = {"apps": config.getApps(), "authKey": current_user.get_auth_token(), "currentUser": current_user.email,
-                "default_page": default_page_name}
-=======
         args = {"apps": running_context.apps, "authKey": current_user.get_auth_token(), "currentUser": current_user.email, "default_page":default_page_name}
->>>>>>> 0a6ceb31
         return render_template("container.html", **args)
     else:
         return {"status": "Could Not Log In."}
