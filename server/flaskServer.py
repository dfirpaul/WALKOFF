<<<<<<< HEAD
import row as row
from flask import url_for

from .app import app
from . import database
from .database import User
from .triggers import Triggers
=======
import json
>>>>>>> 67eb2477
import os
import ssl

from flask import render_template, request
from flask_security import login_required, auth_token_required, current_user, roles_accepted
from flask_security.utils import encrypt_password, verify_and_update_password

import core.case.subscription as case_subscription
from core import config, interface, controller
from core import forms
from core.case import callbacks
from core.case.subscription import Subscription
from . import database
from .app import app
from .database import User
from .device import Device
from .triggers import Triggers

user_datastore = database.user_datastore

urls = ["/", "/key", "/workflow", "/configuration", "/interface", "/execution/listener", "/execution/listener/triggers",
        "/roles", "/users", "/configuration"]

default_urls = urls
userRoles = database.userRoles
database.initialize_userRoles(urls)
db = database.db


# Creates Test Data
@app.before_first_request
def create_user():
    # db.drop_all()
    database.db.create_all()
    if not database.User.query.first():
        # Add Credentials to Splunk app
        # db.session.add(Device(name="deviceOne", app="splunk", username="admin", password="hello", ip="192.168.0.1", port="5000"))

        adminRole = user_datastore.create_role(name="admin", description="administrator", pages=default_urls)
        # userRole = user_datastore.create_role(name="user", description="user")

        u = user_datastore.create_user(email='admin', password=encrypt_password('admin'))
        # u2 = user_datastore.create_user(email='user', password=encrypt_password('user'))

        user_datastore.add_role_to_user(u, adminRole)

        database.db.session.commit()


# Temporary create controller
workflowManager = controller.Controller()
workflowManager.loadWorkflowsFromFile(path="tests/testWorkflows/basicWorkflowTest.workflow")
workflowManager.loadWorkflowsFromFile(path="tests/testWorkflows/multiactionWorkflowTest.workflow")

subs = {'defaultController':
            Subscription(subscriptions=
                         {'multiactionWorkflow':
                              Subscription(events=["InstanceCreated", "StepExecutionSuccess",
                                                   "NextStepFound", "WorkflowShutdown"])})}
case_subscription.set_subscriptions({'testExecutionEvents': case_subscription.CaseSubscriptions(subscriptions=subs)})
"""
    URLS
"""


@app.route("/")
@login_required
def default():
    if current_user.is_authenticated:
        args = {"apps": config.getApps(), "authKey": current_user.get_auth_token(), "currentUser": current_user.email}
        return render_template("container.html", **args)
    else:
        return {"status": "Could Not Log In."}


# Returns the API key for the user
@app.route('/key', methods=["GET", "POST"])
@login_required
def loginInfo():
    if current_user.is_authenticated:
        return json.dumps({"auth_token": current_user.get_auth_token()})
    else:
        return {"status": "Could Not Log In."}


@app.route("/workflow/<string:name>/<string:format>", methods=['POST'])
@auth_token_required
@roles_accepted(*userRoles["/workflow"])
def workflow(name, format):
    if name in workflowManager.workflows:
        if format == "cytoscape":
            output = workflowManager.workflows[name].returnCytoscapeData()
            return json.dumps(output)
        if format == "execute":
            history = callbacks.cases["testExecutionEvents"]
            with history:
                steps, instances = workflowManager.executeWorkflow(name=name, start="start")

            responseFormat = request.form.get("format")
            if responseFormat == "cytoscape":
                # response = json.dumps(helpers.returnCytoscapeData(steps=steps))
                response = str(history.history)
            else:
                response = json.dumps(str(steps))
            callbacks.cases["testExecutionEvents"].clear_history()
            return response


@app.route("/configuration/<string:key>", methods=['POST'])
@auth_token_required
@roles_accepted(*userRoles["/configuration"])
def configValues(key):
    if current_user.is_authenticated and key:
        if hasattr(config, key):
            return json.dumps({str(key): str(getattr(config, key))})


# Returns System-Level Interface Pages
@app.route('/interface/<string:name>/display', methods=["POST"])
@auth_token_required
@roles_accepted(*userRoles["/interface"])
def systemPages(name):
    if current_user.is_authenticated and name:
        args, form = getattr(interface, name)()
        return render_template("pages/" + name + "/index.html", form=form, **args)
    else:
        return {"status": "Could Not Log In."}


# Controls execution triggers
@app.route('/execution/listener', methods=["POST"])
@auth_token_required
@roles_accepted(*userRoles["/execution/listener"])
def listener():
    form = forms.incomingDataForm(request.form)
    listener_output = Triggers.execute(form.data.data) if form.validate() else {}
    return json.dumps(listener_output)


@app.route('/execution/listener/triggers', methods=["POST"])
@auth_token_required
@roles_accepted(*userRoles["/execution/listener/triggers"])
def displayAllTriggers():
    result = str(Triggers.query.all())
    return result


@app.route('/execution/listener/triggers/<string:action>', methods=["POST"])
@auth_token_required
@roles_accepted(*userRoles["/execution/listener/triggers"])
def triggerManagement(action):
    if action == "add":
        form = forms.addNewTriggerForm(request.form)
        if form.validate():
            query = Triggers.query.filter_by(name=form.name.data).first()
            if query is None:
                database.db.session.add(
                    Triggers(name=form.name.data, condition=json.dumps(form.conditional.data), play=form.play.data))

                database.db.session.commit()
                return json.dumps({"status": "trigger successfully added"})
            else:
                return json.dumps({"status": "trigger with that name already exists"})
        return json.dumps({"status": "trigger could not be added"})


@app.route('/execution/listener/triggers/<string:name>/<string:action>', methods=["POST"])
@auth_token_required
@roles_accepted(*userRoles["/execution/listener/triggers"])
def triggerFunctions(action, name):
    if action == "edit":
        form = forms.editTriggerForm(request.form)
        trigger = Triggers.query.filter_by(name=name).first()
        if form.validate() and trigger is not None:
            # Ensures new name is unique
            if form.name.data:
                if len(Triggers.query.filter_by(name=form.name.data).all()) > 0:
                    return json.dumps({"status": "device could not be edited"})

            result = trigger.editTrigger(form)

            if result:
                db.session.commit()
                return json.dumps({"status": "device successfully edited"})

        return json.dumps({"status": "device could not be edited"})

    elif action == "remove":
        query = Triggers.query.filter_by(name=name).first()
        if query:
            Triggers.query.filter_by(name=name).delete()
            database.db.session.commit()
            return json.dumps({"status": "removed trigger"})
        elif query == None:
            json.dumps({"status": "trigger does not exist"})
        return json.dumps({"status": "could not remove trigger"})

    elif action == "display":
        query = Triggers.query.filter_by(name=name).first()
        if query:
            return str(query)
        return json.dumps({"status": "could not display trigger"})


# Controls roles
@app.route('/roles/<string:action>', methods=["POST"])
@auth_token_required
@roles_accepted(*userRoles["/roles"])
def roleAddActions(action):
    # Adds a new role
    if action == "add":
        form = forms.NewRoleForm(request.form)
        if form.validate():
            if not database.Role.query.filter_by(name=form.name.data).first():
                n = form.name.data

                if form.description.data != None:
                    d = form.description.data
                    user_datastore.create_role(name=n, description=d, pages=default_urls)
                else:
                    user_datastore.create_role(name=n, pages=default_urls)

                database.add_to_userRoles(n, default_urls)

                db.session.commit()
                return json.dumps({"status": "role added " + n})
            else:
                return json.dumps({"status": "role exists"})
        else:
            return json.dumps({"status": "invalid input"})
    else:
        return json.dumps({"status": "invalid input"})


@app.route('/roles/<string:action>/<string:name>', methods=["POST"])
@auth_token_required
@roles_accepted(*userRoles["/roles"])
def roleActions(action, name):
    role = database.Role.query.filter_by(name=name).first()

    if role != None and role != []:

        if action == "edit":
            form = forms.EditRoleForm(request.form)
            if form.validate():
                if form.description.data != "":
                    role.setDescription(form.description.data)
                if form.pages.data != "" and form.pages.data != []:
                    database.add_to_userRoles(name, form.pages)
            return json.dumps(role.display())

        elif action == "display":
            return json.dumps(role.display())
        else:
            return json.dumps({"status": "invalid input"})

    return json.dumps({"status": "role does not exist"})





# Controls non-specific users and roles
@app.route('/users/<string:action>', methods=["POST"])
@auth_token_required
@roles_accepted(*userRoles["/users"])
def userNonSpecificActions(action):
    # Adds a new user
    if action == "add":
        form = forms.NewUserForm(request.form)
        if form.validate():
            if not database.User.query.filter_by(email=form.username.data).first():
                un = form.username.data
                pw = encrypt_password(form.password.data)

                # Creates User
                u = user_datastore.create_user(email=un, password=pw)

                if form.role.entries != [] and form.role.entries != None:
                    u.setRoles(form.role.entries)

                db.session.commit()
                return json.dumps({"status": "user added " + str(u.id)})
            else:
                return json.dumps({"status": "user exists"})
        else:
            return json.dumps({"status": "invalid input"})

# Controls non-specific users and roles
@app.route('/users', methods=["POST"])
@auth_token_required
@roles_accepted(*userRoles["/users"])
def displayAllUsers():
    form = forms.settingsForm(request.form)
    # result = str(User.query.all())
    form.user.choices = [(row.ID, row.Name) for row in User.query.all()]
    return render_template(url_for(displayAllUsers))

# Controls non-specific users and roles
@app.route('/users/<string:id_or_email>', methods=["POST"])
@auth_token_required
@roles_accepted(*userRoles["/users"])
def displayUser(id_or_email):
    user = user_datastore.get_user(id_or_email)
    if user != None:
        return json.dumps(user.display())
    else:
        return json.dumps({"status": "could not display user"})

# Controls users and roles
@app.route('/users/<string:id_or_email>/<string:action>', methods=["POST"])
@auth_token_required
@roles_accepted(*userRoles["/users"])
def userActions(action, id_or_email):
    user = user_datastore.get_user(id_or_email)
    if user != None and user != []:
        if action == "remove":
            if user != current_user:
                user_datastore.delete_user(user)
                db.session.commit()
                return json.dumps({"status": "user removed"})
            else:
                return json.dumps({"status": "user could not be removed"})

        elif action == "edit":
            form = forms.EditUserForm(request.form)
            if form.validate():
                if form.password != "":
                    verify_and_update_password(form.password.data, user)
                if form.role.entries != []:
                    user.setRoles(form.role.entries)

            return json.dumps(user.display())

        elif action == "display":
            if user != None:
                return json.dumps(user.display())
            else:
                return json.dumps({"status": "could not display user"})

# Controls the non-specific app device configuration
@app.route('/configuration/<string:app>/devices/<string:action>', methods=["POST"])
@auth_token_required
@roles_accepted(*userRoles["/configuration"])
def configDevicesConfig(app, action):
    if action == "add":
        form = forms.AddNewDeviceForm(request.form)
        if form.validate():
            if len(Device.query.filter_by(name=form.name.data).all()) > 0:
                return json.dumps({"status" : "device could not be added"})
            db.session.add(Device(name=form.name.data, app=form.app.data, username=form.username.data, password=form.pw.data,
                                  ip = form.ipaddr.data, port=form.port.data, other=form.other.data))
            db.session.commit()

            return json.dumps({"status" : "device successfully added"})
        return json.dumps({"status" : "device could not be added"})
    if action == "all":
        query = Device.query.with_entities(Device.name, Device.username, Device.port, Device.ip, Device.app).filter_by(app=app).all()
        output = []
        if query != None and query != []:
            for device in query:
                output.append({"name": device[0], "username":device[1], "port":device[2], "ip": device[3], "app": device[4]})

            return json.dumps(output)
    return json.dumps({"status" : "could not display all devices"})

# Controls the specific app device configuration
@app.route('/configuration/<string:app>/devices/<string:device>/<string:action>', methods=["POST"])
@auth_token_required
@roles_accepted(*userRoles["/configuration"])
def configDevicesConfigId(app, device, action):
    if action == "display":
        query = Device.query.with_entities(Device.name, Device.username, Device.port, Device.ip, Device.app).filter_by(
            app=app, name=device).first()
        if query != None and query != []:
            output = {"name":query[0], "username":query[1], "port":query[2], "ip":query[3], "app":query[4]}
            return json.dumps(output)
        return json.dumps({"status" : "could not display device"})

    elif action == "remove":
        query = Device.query.filter_by(app=app, name=device).first()
        if query != None and query != []:
            Device.query.filter_by(app=app, name=device).delete()

            db.session.commit()
            return json.dumps({"status" : "removed device"})
        return json.dumps({"status" : "could not remove device"})

    elif action == "edit":
        form = forms.EditDeviceForm(request.form)
        device = Device.query.filter_by(app=app, name=device).first()
        if form.validate() and device != None:
            # Ensures new name is unique
            if len(Device.query.filter_by(name=str(device)).all()) > 0:
                return json.dumps({"status" : "device could not be edited"})

            device.editDevice(form)

            db.session.commit()
            return json.dumps({"status" : "device successfully edited"})
        return json.dumps({"status" : "device could not be edited"})


# Start Flask
def start(config_type=None):
    global db, env

    if config.https.lower() == "true":
        # Sets up HTTPS
        if config.TLS_version == "1.2":
            context = ssl.SSLContext(ssl.PROTOCOL_TLSv1_2)
        elif config.TLS_version == "1.1":
            context = ssl.SSLContext(ssl.PROTOCOL_TLSv1_1)
        else:
            context = ssl.SSLContext(ssl.PROTOCOL_TLSv1_2)

        # Provide user with informative error message
        displayIfFileNotFound(config.certificatePath)
        displayIfFileNotFound(config.privateKeyPath)

        context.load_cert_chain(config.certificatePath, config.privateKeyPath)
        app.run(debug=config.debug, ssl_context=context, host=config.host, port=int(config.port), threaded=True)
    else:
        app.run(debug=config.debug, host=config.host, port=int(config.port), threaded=True)


def displayIfFileNotFound(filepath):
    if not os.path.isfile(filepath):
        print("File not found: " + filepath)<|MERGE_RESOLUTION|>--- conflicted
+++ resolved
@@ -1,4 +1,4 @@
-<<<<<<< HEAD
+
 import row as row
 from flask import url_for
 
@@ -6,9 +6,7 @@
 from . import database
 from .database import User
 from .triggers import Triggers
-=======
 import json
->>>>>>> 67eb2477
 import os
 import ssl
 
