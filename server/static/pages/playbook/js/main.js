--- conflicted
+++ resolved
@@ -70,7 +70,7 @@
         }
     }
 
-<<<<<<< HEAD
+
     console.log(workflowData);
 
     //---------------------------
@@ -178,8 +178,7 @@
     //--------------------------------
     // Define various helper functions
     //--------------------------------
-=======
->>>>>>> 493b96bc
+
 
     function onClickNew(e) {
         var ele = e.cyTarget;
