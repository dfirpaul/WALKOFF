--- conflicted
+++ resolved
@@ -13,14 +13,11 @@
             }
             input[type=text],
             input[type=password] {
-<<<<<<< HEAD
-=======
                 width: 300px;
                 background-color: #F0F8FF;
             }
 
             select {
->>>>>>> 03ebfded
                 width: 300px;
                 background-color: #F0F8FF;
                 height: 30px;
