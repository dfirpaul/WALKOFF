--- conflicted
+++ resolved
@@ -62,9 +62,7 @@
       maximum: 65535
       example: 25
     extra_fields:
-<<<<<<< HEAD
       description: String representation of JSON to use as extra parameters
-=======
       type: object
 OutputDevice:
   type: object
@@ -85,5 +83,4 @@
       type: integer
       example: 25
     extra_fields:
->>>>>>> 47cd44b2
       type: object