--- conflicted
+++ resolved
@@ -1,38 +1,21 @@
-<<<<<<< HEAD
-from flask import current_app
+from flask import current_app, request
 from server.security import roles_accepted
 from flask_jwt_extended import jwt_required
-=======
-from flask import current_app, request
-from flask_security import roles_accepted
->>>>>>> 46b27314
 from server.returncodes import *
 from core.scheduler import InvalidTriggerArgs
 
 
-<<<<<<< HEAD
-
 @jwt_required
-=======
->>>>>>> 46b27314
 def get_scheduler_status():
     from server.context import running_context
 
     @roles_accepted(*running_context.user_roles['/execution/scheduler'])
     def __func():
-<<<<<<< HEAD
-        return {"status": running_context.controller.scheduler.state}, SUCCESS
-
+        return {"status": running_context.controller.scheduler.scheduler.state}, SUCCESS
     return __func()
 
 
 @jwt_required
-=======
-        return {"status": running_context.controller.scheduler.scheduler.state}, SUCCESS
-    return __func()
-
-
->>>>>>> 46b27314
 def update_scheduler_status(status):
     from server.context import running_context
 
@@ -56,31 +39,16 @@
     return __func()
 
 
-<<<<<<< HEAD
 @jwt_required
-def update_job_status(job_id, status):
-=======
 def read_all_scheduled_tasks():
->>>>>>> 46b27314
     from server.context import running_context
 
     def __func():
-<<<<<<< HEAD
-        updated_status = "No update"
-        if status == "pause":
-            running_context.controller.pause_job(job_id)
-            current_app.logger.info('Scheduler paused job {0}'.format(job_id))
-            updated_status = "Job Paused"
-        elif status == "resume":
-            running_context.controller.resume_job(job_id)
-            current_app.logger.info('Scheduler resumed job {0}'.format(job_id))
-            updated_status = "Job Resumed"
-        return {"status": updated_status}, SUCCESS
-=======
         return [task.as_json() for task in running_context.ScheduledTask.query.all()], SUCCESS
     return __func()
 
 
+@jwt_required
 def create_scheduled_task():
     from server.context import running_context
 
@@ -101,6 +69,7 @@
     return __func()
 
 
+@jwt_required
 def read_scheduled_task(scheduled_task_id):
     from server.context import running_context
 
@@ -114,6 +83,7 @@
     return __func()
 
 
+@jwt_required
 def update_scheduled_task():
     from server.context import running_context
 
@@ -134,21 +104,15 @@
                 return task.as_json(), SUCCESS
         else:
             return {'error': 'Could not update object. Object does not exist.'}, OBJECT_DNE_ERROR
->>>>>>> 46b27314
 
     return __func()
 
 
+@jwt_required
 def delete_scheduled_task(scheduled_task_id):
     from server.context import running_context
 
     def __func():
-<<<<<<< HEAD
-        jobs = []
-        for job in running_context.controller.get_scheduled_jobs():
-            jobs.append({"name": job.name, "id": job.id})
-        return {"jobs": jobs}, SUCCESS
-=======
         task = running_context.ScheduledTask.query.filter_by(id=scheduled_task_id).first()
         if task is not None:
             running_context.db.session.delete(task)
@@ -160,6 +124,7 @@
     return __func()
 
 
+@jwt_required
 def control_scheduled_task(scheduled_task_id, action):
     from server.context import running_context
 
@@ -176,6 +141,5 @@
                 return {}, SUCCESS
         else:
             return {'error': 'Could not read object. Object does not exist'}, OBJECT_DNE_ERROR
->>>>>>> 46b27314
 
     return __func()