--- conflicted
+++ resolved
@@ -141,26 +141,6 @@
         if workflow_execution_uid in self.workflow_comms:
             self.comm_socket.send_multipart([self.workflow_comms[workflow_execution_uid], b'', b'resume'])
 
-<<<<<<< HEAD
-    def resume_breakpoint_step(self, workflow_execution_uid, workflow_name):
-        """Resumes a step in a workflow that was listed as a breakpoint step.
-
-        Args:
-            workflow_execution_uid (str): The execution UID of the workflow.
-            workflow_name (str): The name of the workflow.
-        """
-        logger.info('Resuming workflow {0}'.format(workflow_name))
-        if workflow_execution_uid in self.workflow_comms:
-            self.comm_socket.send_multipart([self.workflow_comms[workflow_execution_uid], b'', b'Resume breakpoint'])
-
-    def send_data_to_trigger(self, data, workflow_uids):
-        for uid in workflow_uids:
-            if uid in self.workflow_comms:
-                self.comm_socket.send_multipart(
-                    [self.workflow_comms[uid], b'', str.encode(json.dumps(data))])
-
-=======
->>>>>>> 70adc59e
 
 class Worker:
     def __init__(self, id_, worker_env=None):
