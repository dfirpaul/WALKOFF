--- conflicted
+++ resolved
@@ -9,16 +9,13 @@
 from zmq.utils.strtypes import asbytes, cast_unicode
 from gevent.queue import Queue
 import core.config.paths
-<<<<<<< HEAD
 from core.protobuf.build import data_pb2
 try:
     from Queue import Queue
 except ImportError:
     from queue import Queue
-=======
 from core.case import callbacks
 from core.executionelements.workflow import Workflow
->>>>>>> b62ed3f9
 
 REQUESTS_ADDR = 'tcp://127.0.0.1:5555'
 RESULTS_ADDR = 'tcp://127.0.0.1:5556'
@@ -50,7 +47,7 @@
 
     workflow = Workflow.create(workflow_json)
     workflow.uid = uid
-    workflow.execution_uid = execution_uid
+    workflow.set_execution_uid(execution_uid)
     workflow.start = start
 
     return workflow, start_input
@@ -197,7 +194,6 @@
         self.execute_workflow_worker()
 
     def on_data_sent(self, sender, **kwargs):
-<<<<<<< HEAD
         obj_type = kwargs['object_type']
         packet = data_pb2.Message()
         if obj_type == 'Workflow':
@@ -210,7 +206,7 @@
                 wf_packet = packet.workflow_packet
             wf_packet.sender.name = sender.name
             wf_packet.sender.uid = sender.uid
-            wf_packet.sender.execution_uid = sender.execution_uid
+            wf_packet.sender.execution_uid = sender.get_execution_uid()
             wf_packet.callback_name = kwargs['callback_name']
         elif obj_type == 'Step':
             if 'data' in kwargs:
@@ -222,7 +218,7 @@
                 step_packet = packet.step_packet
             step_packet.sender.name = sender.name
             step_packet.sender.uid = sender.uid
-            step_packet.sender.execution_uid = sender.execution_uid
+            step_packet.sender.execution_uid = sender.get_execution_uid()
             step_packet.sender.app = sender.app
             step_packet.sender.action = sender.action
 
@@ -239,9 +235,6 @@
             general_packet.callback_name = kwargs['callback_name']
         packet_bytes = packet.SerializeToString()
         self.results_sock.send(packet_bytes)
-=======
-        self.results_sock.send_json(kwargs['data'])
->>>>>>> b62ed3f9
 
     def exit_handler(self, signum, frame):
         """Clean up upon receiving a SIGINT or SIGABT.
@@ -270,13 +263,9 @@
             workflow_in = self.request_sock.recv()
 
             workflow, start_input = recreate_workflow(json.loads(cast_unicode(workflow_in)))
-<<<<<<< HEAD
-            workflow.comm_sock = self.comm_sock
-=======
             workflow.set_comm_sock(self.comm_sock)
->>>>>>> b62ed3f9
-
-            workflow.execute(execution_uid=workflow.execution_uid, start=workflow.start, start_input=start_input)
+
+            workflow.execute(execution_uid=workflow.get_execution_uid(), start=workflow.start, start_input=start_input)
             self.request_sock.send(b"Done")
 
 
@@ -370,11 +359,7 @@
                 data = json.loads(message.additional_data) if callback[1] else {}
                 Receiver.send_callback(callback[0], sender, data)
             except KeyError:
-<<<<<<< HEAD
-                logger.error('Unknown callback sent {}'.format(callback_name))
-=======
                 logger.error('Unknown callback {} sent'.format(callback_name))
->>>>>>> b62ed3f9
             else:
                 if callback_name == 'Workflow Shutdown':
                     self.workflows_executed += 1
