import logging
from core.scheduler import Scheduler
import core.config.config
import core.multiprocessedexecutor
from core.playbookstore import PlaybookStore
from core.multiprocessedexecutor import MultiprocessedExecutor
logger = logging.getLogger(__name__)

WORKFLOW_RUNNING = 1
WORKFLOW_PAUSED = 2
WORKFLOW_COMPLETED = 4

NUM_PROCESSES = core.config.config.num_processes


class Controller(object):
    def __init__(self, executor=MultiprocessedExecutor):
        """Initializes a Controller object.
        
        Args:
            executor (cls, optional): The executor to use in the controller. Defaults to MultiprocessedExecutor
        """
        self.uid = 'controller'
        self.playbook_store = PlaybookStore()
        self.scheduler = Scheduler()
        self.executor = executor()

    def initialize_threading(self):
        """
        Initializes threading in the executor"
        """
        self.executor.initialize_threading()

    def shutdown_pool(self, num_workflows=0):
        """
        Shuts down the executor

        Args:
            num_workflows (int, optional): Number of workflows to wait to complete before shutting down. Defaults to 0.
        """
        self.executor.shutdown_pool(num_workflows=num_workflows)

    def pause_workflow(self, execution_uid):
        """
        Pauses a workflow.

        Args:
            execution_uid (str): The execution UID of the workflow to pause
        """
        self.executor.pause_workflow(execution_uid)

    def resume_workflow(self, workflow_execution_uid):
        """Resumes a workflow that has been paused.

        Args:
            workflow_execution_uid (str): The randomly-generated hexadecimal key that was returned from
                pause_workflow(). This is needed to resume a workflow for security purposes.

        Returns:
            (bool) True if successful, False otherwise.
        """
        return self.executor.resume_workflow(workflow_execution_uid)

    def load_workflow(self, resource, workflow_name):
        """Loads a workflow from a file.

        Args:
            resource (str): Path to the workflow.
            workflow_name (str): Name of the workflow to load.

        Returns:
            True on success, False otherwise.
        """
        return self.playbook_store.load_workflow(resource, workflow_name)

    def load_playbook(self, resource):
        """Loads playbook from a file.

        Args:
            resource (str): Path to the workflow.
        """
        return self.playbook_store.load_playbook(resource)

    def load_playbooks(self, resource_collection=None):
        """Loads all playbooks from a directory.

        Args:
            resource_collection (str, optional): Path to the directory to load from. Defaults to the configuration workflows_path.
        """
        return self.playbook_store.load_playbooks(resource_collection)

    def schedule_workflows(self, task_id, workflow_uids, trigger):
        """
        Schedules workflows to be run by the scheduler

        Args:
            task_id (str|int): Id of the task to run
            workflow_uids (list[str]): UIDs of the workflows to schedule
            trigger: The type of scheduler trigger to use
        """
        playbook_workflows = self.playbook_store.get_workflows_by_uid(workflow_uids)
        schedule_workflows = []
        for playbook_name, workflows in playbook_workflows.items():
            for workflow in workflows:
                schedule_workflows.append((playbook_name, workflow.name, workflow.uid))
        self.scheduler.schedule_workflows(task_id, self.execute_workflow, schedule_workflows, trigger)

    def create_workflow(self, playbook_name, workflow_name):
        """Creates a workflow from a workflow template.
        
        Args:
            playbook_name (str): The name of the new playbook. 
            workflow_name (str): The name of the new workflow.

        Returns:
            True on success, False if otherwise.
        """
        return self.playbook_store.create_workflow(playbook_name, workflow_name)

    def create_playbook(self, playbook_name, workflows=None):
        """Creates a playbook from a playbook template.

        Args:
            playbook_name (str): The name of the new playbook.
        """
        return self.playbook_store.create_playbook(playbook_name, workflows)

    def remove_workflow(self, playbook_name, workflow_name):
        """Removes a workflow.
        
        Args:
            playbook_name (str): Playbook name under which the workflow is located.
            workflow_name (str): The name of the workflow to remove.
            
        Returns:
            True on success, False otherwise.
        """
        self.playbook_store.remove_workflow(playbook_name, workflow_name)

    def remove_playbook(self, playbook_name):
        """Removes a playbook and all workflows within it.
        
        Args:
            playbook_name (str): The name of the playbook to remove.
            
        Returns:
            True on success, False otherwise.
        """
        self.playbook_store.remove_playbook(playbook_name)

    def get_all_workflows(self, full_representation=False, reader=None):
        """Gets all of the currently loaded workflows.

        Args:
            full_representation (bool, optional): A boolean specifying whether or not to include the JSON representation
                of all the workflows, or just their names. Defaults to false.
        
        Returns:
            A dict with key being the playbook, mapping to a list of workflow names for each playbook.
        """
        return self.playbook_store.get_all_workflows(full_representation, reader=None)

    def get_all_playbooks(self):
        """Gets a list of all playbooks.
        
        Returns:
            A list containing all currently loaded playbook names.
        """
        return self.playbook_store.get_all_playbooks()

    def is_workflow_registered(self, playbook_name, workflow_name):
        """Checks whether or not a workflow is currently registered in the system.
        
        Args:
            playbook_name (str): Playbook name under which the workflow is located.
            workflow_name (str): The name of the workflow.
            
        Returns:
            True if the workflow is registered, false otherwise.
        """
        return self.playbook_store.is_workflow_registered(playbook_name, workflow_name)

    def is_playbook_registered(self, playbook_name):
        """Checks whether or not a playbook is currently registered in the system.
        
        Args:
            playbook_name (str): The name of the playbook.
            
        Returns:
            True if the playbook is registered, false otherwise.
        """
        return self.playbook_store.is_playbook_registered(playbook_name)

    def update_workflow_name(self, old_playbook, old_workflow, new_playbook, new_workflow):
        """Update the name of a workflow.
        
        Args:
            old_playbook (str): Name of the current playbook.
            old_workflow (str): Name of the current workflow.
            new_playbook (str): The new name of the playbook.
            new_workflow (str): The new name of the workflow.
        """
        self.playbook_store.update_workflow_name(old_playbook, old_workflow, new_playbook, new_workflow)

    def update_playbook_name(self, old_playbook, new_playbook):
        """Update the name of a playbook.
        
        Args:
            old_playbook (str): Name of the current playbook.
            new_playbook (str): The new name of the playbook.
        """
        self.playbook_store.update_playbook_name(old_playbook, new_playbook)

    def execute_workflow(self, playbook_name, workflow_name, start=None, start_input=None):
        """Executes a workflow.

        Args:
            playbook_name (str): Playbook name under which the workflow is located.
            workflow_name (str): Workflow to execute.
            start (str, optional): The name of the first, or starting step. Defaults to "start".
            start_input (dict, optional): The input to the starting step of the workflow
        """
        if self.playbook_store.is_workflow_registered(playbook_name, workflow_name):
            workflow = self.playbook_store.get_workflow(playbook_name, workflow_name)
            return self.executor.execute_workflow(workflow, start, start_input)
        else:
            logger.error('Attempted to execute playbook which does not exist in controller')
            return None, 'Attempted to execute playbook which does not exist in controller'

    def get_waiting_workflows(self):
        return self.executor.get_waiting_workflows()

    def get_workflow(self, playbook_name, workflow_name):
        """Get a workflow object.
        
        Args:
            playbook_name (str): Playbook name under which the workflow is located.
            workflow_name (str): The name of the workflow.
            
        Returns:
            The workflow object if found, else None.
        """
        return self.playbook_store.get_workflow(playbook_name, workflow_name)

    def get_all_workflows_by_playbook(self, playbook_name):
        """Get a list of all workflow objects in a playbook.
        
        Args:
            playbook_name: The name of the playbook.
            
        Returns:
            A list of all workflow objects in a playbook.
        """
        return self.playbook_store.get_all_workflows_by_playbook(playbook_name)

    def get_playbook_representation(self, playbook_name, reader=None):
        """Returns the JSON representation of a playbook.

        Args:
            playbook_name: The name of the playbook.

        Returns:
            The JSON representation of the playbook if the playbook has any workflows under it, else None.
        """
        return self.playbook_store.get_playbook_representation(playbook_name, reader=reader)

    def copy_workflow(self, old_playbook_name, new_playbook_name, old_workflow_name, new_workflow_name):
        """Duplicates a workflow into its current playbook, or a different playbook.
        
        Args:
            old_playbook_name (str): Playbook name under which the workflow is located.
            new_playbook_name (str): The new playbook name for the duplicated workflow.
            old_workflow_name (str): The name of the workflow to be copied.
            new_workflow_name (str): The new name of the duplicated workflow.
        """
        self.playbook_store.copy_workflow(old_playbook_name, new_playbook_name, old_workflow_name, new_workflow_name)

    def copy_playbook(self, old_playbook_name, new_playbook_name):
        """Copies a playbook.
        
        Args:
            old_playbook_name (str): The name of the playbook to be copied.
            new_playbook_name (str): The new name of the duplicated playbook.
        """
        self.playbook_store.copy_playbook(old_playbook_name, new_playbook_name)

<<<<<<< HEAD
    def send_data_to_trigger(self, data_in, workflow_uids, inputs={}):
        """Tries to match the data in against the conditionals of all the triggers registered in the database.

        Args:
            data (str): Data to be used to match against the conditionals

        Returns:
            Dictionary of {"status": <status string>}
        """
        if workflow_uids is not None:
            self.executor.send_data_to_trigger(data_in, workflow_uids, inputs)

    #TODO: This method needs to be implemented somewhere
    def get_workflow_status(self, uid):
        pass
        # return self.workflow_status.get(uid, None)
=======
    def get_workflow_status(self, execution_uid):
        """
        Gets the status of an executing workflow

        Args:
            execution_uid (str): Execution UID of the executing workflow

        Returns:
            (int) Status code of teh executing workflow
        """
        return self.executor.get_workflow_status(execution_uid)
>>>>>>> 79bafa7e

controller = Controller()<|MERGE_RESOLUTION|>--- conflicted
+++ resolved
@@ -284,7 +284,6 @@
         """
         self.playbook_store.copy_playbook(old_playbook_name, new_playbook_name)
 
-<<<<<<< HEAD
     def send_data_to_trigger(self, data_in, workflow_uids, inputs={}):
         """Tries to match the data in against the conditionals of all the triggers registered in the database.
 
@@ -297,11 +296,6 @@
         if workflow_uids is not None:
             self.executor.send_data_to_trigger(data_in, workflow_uids, inputs)
 
-    #TODO: This method needs to be implemented somewhere
-    def get_workflow_status(self, uid):
-        pass
-        # return self.workflow_status.get(uid, None)
-=======
     def get_workflow_status(self, execution_uid):
         """
         Gets the status of an executing workflow
@@ -313,6 +307,5 @@
             (int) Status code of teh executing workflow
         """
         return self.executor.get_workflow_status(execution_uid)
->>>>>>> 79bafa7e
 
 controller = Controller()