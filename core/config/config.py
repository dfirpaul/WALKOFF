import importlib
import json
import sys
from os import listdir, environ, pathsep
from os.path import isfile, join, splitext
import core.config.paths
from core.helpers import list_apps
from core.config.paths import keywords_path, graphviz_path
from collections import OrderedDict


def load_config():
    global https
    self = sys.modules[__name__]
    with open(core.config.paths.config_path) as config_file:
        config = json.loads(config_file.read())
        for key, value in config.items():
            if value:
                if hasattr(core.config.paths, key):
                    setattr(core.config.paths, key, value)
                elif hasattr(self, key):
                    setattr(self, key, value)


def write_values_to_file(values=None):
    if values is None:
        values = ["graphviz_path", "templates_path", "profile_visualizations_path", "keywords_path", "db_path",
                  "tls_version",
                  "certificate_path", "https", "private_key_path", "debug", "default_server", "host", "port"]
    self = sys.modules[__name__]
    f = open(core.config.paths.config_path, "r")
    parsed = json.loads(f.read())
    f.close()
    for key in values:
        parsed[key] = getattr(self, key)

    with open(core.config.paths.config_path, "w") as f:
        json.dump(parsed, f)




# Enables/Disables Browser Notifications
notifications = "True"

# Path to graphviz location
environ["PATH"] += (pathsep + graphviz_path)

# Database Path

reinitialize_case_db_on_startup = True

tls_version = "1.2"
https = "false"

debug = "True"
default_server = "True"
host = "127.0.0.1"
port = "5000"

# Loads the keywords into the environment filter for use
JINJA_GLOBALS = {splitext(fn)[0]: getattr(importlib.import_module("core.keywords." + splitext(fn)[0]), "main")
                 for fn in listdir(keywords_path) if
                 isfile(join(keywords_path, fn)) and not splitext(fn)[0] in ["__init__", "."]}

# Active Execution (Workflows called from constant loop) settings.
# secondsDelay - delay in seconds between execution loops
# maxJobs - maximum number of jobs to be run at once
execution_settings = {
    "secondsDelay": 0.1,
    "maxJobs": 2
}

<<<<<<< HEAD
load_config()
try:
    with open(core.config.paths.events_path) as f:
        possible_events = json.loads(f.read(), object_pairs_hook=OrderedDict)
except (IOError, OSError):
    possible_events = {}
=======
num_threads = 5
threadpool_shutdown_timeout_sec = 3
>>>>>>> c49644e9

# Function Dict Paths/Initialization

function_info = None


def load_function_info():
    global function_info
    try:
        with open(core.config.paths.function_info_path) as f:
            function_info = json.loads(f.read())
        app_funcs = {}
        for app in list_apps():
            with open(join(core.config.paths.apps_path, app, 'functions.json')) as function_file:
                app_funcs[app] = json.loads(function_file.read())
        function_info['apps'] = app_funcs

    except Exception as e:
        print("caught!")
        print(e)


load_function_info()


# Function to set config value
def set(key, value):
    self = sys.modules[__name__]
    if hasattr(self, key):
        setattr(self, key, value)
        return True
    return False<|MERGE_RESOLUTION|>--- conflicted
+++ resolved
@@ -38,7 +38,12 @@
         json.dump(parsed, f)
 
 
-
+load_config()
+try:
+    with open(core.config.paths.events_path) as f:
+        possible_events = json.loads(f.read(), object_pairs_hook=OrderedDict)
+except (IOError, OSError):
+    possible_events = {}
 
 # Enables/Disables Browser Notifications
 notifications = "True"
@@ -71,17 +76,8 @@
     "maxJobs": 2
 }
 
-<<<<<<< HEAD
-load_config()
-try:
-    with open(core.config.paths.events_path) as f:
-        possible_events = json.loads(f.read(), object_pairs_hook=OrderedDict)
-except (IOError, OSError):
-    possible_events = {}
-=======
 num_threads = 5
 threadpool_shutdown_timeout_sec = 3
->>>>>>> c49644e9
 
 # Function Dict Paths/Initialization
 
