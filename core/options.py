--- conflicted
+++ resolved
@@ -14,13 +14,6 @@
 
     def _from_xml(self, xml_element, options_name='Default', workflow_name=''):
         ExecutionElement.__init__(self, name=options_name, parent_name=workflow_name)
-<<<<<<< HEAD
-        self.scheduler = {"autorun": bool(xml_element.find(".//scheduler").get("autorun")),
-                          "type": xml_element.find(".//scheduler").get("type"),
-                          "args": {option.tag: option.text for option in xml_element.findall(".//scheduler/*")}}
-        self.enabled = bool(xml_element.find(".//enabled").text)
-        self.children = {child.text: None for child in xml_element.findall(".//children/child")}
-=======
         self.scheduler = {'autorun': xml_element.find('.//scheduler').get('autorun'),
                           'type': xml_element.find('.//scheduler').get('type'),
                           'args': {option.tag: option.text for option in xml_element.findall('.//scheduler/*')}}
@@ -47,7 +40,6 @@
         return {'scheduler': self.scheduler,
                 'enabled': str(self.enabled),
                 'children': self.children}
->>>>>>> f3db8be5
 
     def __repr__(self):
         result = {'scheduler': str(self.scheduler),
