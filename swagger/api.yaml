<<<<<<< HEAD
swagger: '2.0'
info:
  description: >-
    An active cyber defense development framework enabling orchestration
    capabilities to be written once and deployed across WALKOFF-enabled
    orchestration tools. https://iadgov.github.io/WALKOFF/
  version: 0.7.0
  title: WALKOFF
  contact:
    email: walkoff@nsa.gov
  license:
    name: Creative-Commons
    url: 'http://creativecommons.org/licenses/by/4.0/'

tags:
  - name: Authorization
    description: Authorization Operations
  - name: Apps
    description: App Management Operations
  - name: Cases
    description: WALKOFF logging and case management operations
  - name: Subscriptions
    description: WALKOFF case subscription operations
  - name: Configuration
    description: System Configuration Operations
  - name: Devices
    description: Device Operations
  - name: Users
    description: User operations
  - name: Roles
    description: Role Operations
  - name: Metrics
    description: Metric Operations
  - name: Playbooks
    description: Playbook Operations
  - name: Workflows
    description: Workflow Operations
  - name: WorkflowQueue
    description: Workflow Control Operations
  - name: Events
    description: Event Operations
  - name: Scheduler
    description: Scheduler Operations
  - name: Triggers
    description: Trigger Operations
  - name: System
    description: System Operations
  - name: Client
    description: Serves up client pages
  - name: Message
    description: User messages
  - name: System
    description: System Resources

basePath: /api

schemes:
  - http
  - https

paths:
  /apps:
    get:
      tags:
        - System
      summary: Gets all apps
      description: ''
      operationId: walkoff.server.endpoints.appapi.read_all_apps
      produces:
        - application/json
      responses:
        200:
          description: Success
          schema:
            type: array
            description: List of app names
            items:
              type: string
              example: [PhillipsHue, OpenDaylight, PaloAlto]
  
  /apps/apis:
    get:
      tags:
        - Apps
      summary: Get all app apis
      description: ''
      operationId: walkoff.server.endpoints.appapi.read_all_app_apis
      produces:
        - application/json
      parameters:
        - name: field_name
          in: query
          description: The name of the field of the api to get for all apps
          required: false
          type: string
          enum: [info, action_apis, condition_apis, transform_apis, device_apis, tags, external_docs]
      responses:
        200:
          description: Success
          schema:
            type: array
            items:
              type: object
  
  /apps/apis/{app_name}:
    get:
      tags:
        - Apps
      summary: Get and app's api
      description: ''
      operationId: walkoff.server.endpoints.appapi.read_app_api
      produces:
        - application/json
      parameters:
        - name: app_name
          in: path
          description: The name of the app to get
          required: true
          type: string
      responses:
        200:
          description: Success
          schema:
            $ref: '#/definitions/AppApi'
        404:
          description: App does not exist
          schema:
            $ref: '#/definitions/Error'
  
  /apps/apis/{app_name}/{field_name}:
    get:
      tags:
        - Apps
      summary: Get a field of an app's api
      description: ''
      operationId: walkoff.server.endpoints.appapi.read_app_api_field
      produces:
        - application/json
      parameters:
        - name: app_name
          in: path
          description: The name of the app to get
          required: true
          type: string
        - name: field_name
          in: path
          description: The name of the field in the app api to get
          required: true
          type: string
          enum: [info, action_apis, condition_apis, transform_apis, device_apis, tags, externalDocs]
      responses:
        200:
          description: Success
          schema:
            type: object
        404:
          description: App does not exist
          schema:
            $ref: '#/definitions/Error'

  /auth:
    post:
      tags:
        - Authorization
      summary: Login and get access and refresh tokens
      description: ''
      operationId: walkoff.server.endpoints.auth.login
      consumes:
        - application/json
      produces:
        - application/json
      parameters:
        - in: body
          name: body
          description: The username and password
          required: true
          schema:
            $ref: '#/definitions/Authentication'
      responses:
        201:
          description: Success
          schema:
            $ref: '#/definitions/Token'
        401:
          description: Unauthorized
          schema:
            $ref: '#/definitions/Error'
  
  /auth/refresh:
    post:
      tags:
        - Authorization
      summary: Get a fresh access token
      description: ''
      operationId: walkoff.server.endpoints.auth.refresh
      produces:
        - application/json
      responses:
        200:
          description: Success
          schema:
            $ref: '#/definitions/Token'
        401:
          description: Unauthorized
          schema:
            $ref: '#/definitions/Error'
  
  /auth/logout:
    post:
      tags:
        - Authorization
      summary: Logout of walkoff
      operationId: walkoff.server.endpoints.auth.logout
      produces:
        - application/json
      consumes:
        - application/json
      parameters:
        - in: body
          name: body
          description: The refresh token to be revoked
          required: true
          schema:
            type: object
            required: [refresh_token]
            properties:
              refresh_token:
                type: string
                description: the refresh token to be revoked
      responses:
        204:
          description: Success
        400:
          description: Invalid refresh token
          schema:
            $ref: '#/definitions/Error'
  /cases:
    get:
      tags:
        - Cases
      summary: Read all cases
      description: ''
      operationId: walkoff.server.endpoints.cases.read_all_cases
      produces:
        - application/json
      responses:
        200:
          description: Success
          schema:
            type: array
            items:
              $ref: '#/definitions/Case'
    post:
      tags:
        - Cases
      summary: Create or upload a case
      description: ''
      operationId: walkoff.server.endpoints.cases.create_case
      produces:
        - application/json
      consumes:
        - application/json
        - multipart/form-data
      parameters:
        - in: body
          name: body
          description: The name of the case to be created
          required: false
          schema:
            type: object
            properties:
              name:
                type: string
                example: Case_One
        - in: formData
          name: formData
          description: The case file to be imported
          required: false
          type: file
      responses:
        201:
          description: Object created
          schema:
            $ref: '#/definitions/Case'
        400:
          description: Case already exists.
          schema:
            $ref: '#/definitions/Error'
    put:
      tags:
        - Cases
      summary: Update a case
      description: ''
      operationId: walkoff.server.endpoints.cases.update_case
      consumes:
        - application/json
      produces:
        - application/json
      parameters:
        - in: body
          name: body
          required: true
          schema:
            $ref: '#/definitions/Case'
      responses:
        200:
          description: Success
          schema:
            $ref: '#/definitions/Case'
        404:
          description: Case does not exist.
          schema:
            $ref: '#/definitions/Error'
    patch:
      tags:
        - Cases
      summary: Update a case
      description: ''
      operationId: walkoff.server.endpoints.cases.patch_case
      consumes:
        - application/json
      produces:
        - application/json
      parameters:
        - in: body
          name: body
          required: true
          schema:
            $ref: '#/definitions/Case'
      responses:
        200:
          description: Success
          schema:
            $ref: '#/definitions/Case'
        404:
          description: Case does not exist.
          schema:
            $ref: '#/definitions/Error'
  /cases/{case_id}:
    parameters:
      - name: case_id
        in: path
        description: The ID of the case
        required: true
        type: integer
      - in: query
        name: mode
        description: Specify mode as export to download the device file
        type: string
        required: false
    get:
      tags:
        - Cases
      summary: Read or download a case
      description: ''
      operationId: walkoff.server.endpoints.cases.read_case
      produces:
        - application/json
      responses:
        200:
          description: Success
          schema:
            $ref: '#/definitions/Case'
        404:
          description: Case does not exist.
          schema:
            $ref: '#/definitions/Error'
    delete:
      tags:
        - Cases
      summary: Remove a case
      description: ''
      operationId: walkoff.server.endpoints.cases.delete_case
      produces:
        - application/json
      responses:
        204:
          description: Success
        404:
          description: Case does not exist.
          schema:
            $ref: '#/definitions/Error'
  
  /cases/{case_id}/events:
    parameters:
      - name: case_id
        in: path
        description: The ID of the case
        required: true
        type: integer
    get:
      tags:
        - Cases
      summary: Read all the events for a case
      description: ''
      operationId: walkoff.server.endpoints.cases.read_all_events
      produces:
        - application/json
      responses:
        200:
          description: Success
          schema:
            type: array
            items:
              $ref: '#/definitions/Event'
        404:
          description: Case does not exist.
          schema:
            $ref: '#/definitions/Error'

  /configuration:
    get:
      tags:
        - Configuration
      summary: Reads the configuration
      operationId: walkoff.server.endpoints.configuration.read_config_values
      produces:
        - application/json
      responses:
        200:
          description: Success
          schema:
            $ref: '#/definitions/Configuration'
        401:
          description: Unauthorized access
          schema:
            $ref: '#/definitions/Error'
    put:
      tags:
        - Configuration
      summary: Updates the configuration
      operationId: walkoff.server.endpoints.configuration.update_configuration
      consumes:
        - application/json
      produces:
        - application/json
  
      parameters:
        - name: configuration
          in: body
          description: The configuration object
          required: true
          schema:
            $ref: '#/definitions/Configuration'
      responses:
        200:
          description: Success
        401:
          description: Unauthorized access
          schema:
            $ref: '#/definitions/Error'
        515:
          description: Could not write configuration to file
          schema:
            $ref: '#/definitions/Error'
    patch:
      tags:
        - Configuration
      summary: Updates the configuration
      operationId: walkoff.server.endpoints.configuration.patch_configuration
      consumes:
        - application/json
      produces:
        - application/json
      parameters:
        - name: configuration
          in: body
          description: The configuration object
          required: true
          schema:
            $ref: '#/definitions/Configuration'
      responses:
        200:
          description: Success
        401:
          description: Unauthorized access
          schema:
            $ref: '#/definitions/Error'
        515:
          description: Could not write configuration to file
          schema:
            $ref: '#/definitions/Error'
  /devices/{device_id}:
    parameters:
      - in: path
        name: device_id
        description: ID of the device
        type: integer
        required: true
      - in: query
        name: mode
        description: Specify mode as export to download the device file
        type: string
        required: false
    get:
      tags:
        - Devices
      summary: Read or download a device
      description: ''
      operationId: walkoff.server.endpoints.devices.read_device
      produces:
        - application/json
      responses:
        200:
          description: Success
          schema:
            $ref: '#/definitions/Device'
        404:
          description: Device does not exist.
    delete:
      tags:
        - Devices
      summary: Remove a device
      description: ''
      operationId: walkoff.server.endpoints.devices.delete_device
      produces:
        - application/json
      responses:
        204:
          description: Success
        404:
          description: Device does not exist
          schema:
            $ref: '#/definitions/Error'
  /devices:
    get:
      tags:
        - Devices
      summary: Get all devices
      description: ''
      operationId: walkoff.server.endpoints.devices.read_all_devices
      produces:
        - application/json
      responses:
        200:
          description: Success
          schema:
            type: array
            description: A list of devices
            items:
              $ref: '#/definitions/Device'
    post:
      tags:
        - Devices
      summary: Add a device
      description: ''
      operationId: walkoff.server.endpoints.devices.create_device
      consumes:
        - application/json
        - multipart/form-data
      produces:
        - application/json
      parameters:
        - in: body
          name: body
          description: The new device object to be created
          required: false
          schema:
            $ref: '#/definitions/AddDevice'
        - in: formData
          name: formData
          description: The device file to be imported
          required: false
          type: file
      responses:
        201:
          description: Object created
          schema:
            $ref: '#/definitions/Device'
        400:
          description: Device already exists
          schema:
            $ref: '#/definitions/Error'
  
    put:
      tags:
        - Devices
      summary: Update a device
      description: ''
      operationId: walkoff.server.endpoints.devices.update_device
      consumes:
        - application/json
      produces:
        - application/json
      parameters:
        - in: body
          name: body
          description: The new device object to be created
          required: true
          schema:
            $ref: '#/definitions/Device'
      responses:
        200:
          description: Success
          schema:
            $ref: '#/definitions/Device'
        404:
          description: Device does not exist
          schema:
            $ref: '#/definitions/Error'
    patch:
      tags:
        - Devices
      summary: Update a device
      description: ''
      operationId: walkoff.server.endpoints.devices.patch_device
      consumes:
        - application/json
      produces:
        - application/json
      parameters:
        - in: body
          name: body
          description: The new device object to be created
          required: true
          schema:
            $ref: '#/definitions/Device'
      responses:
        200:
          description: Success
          schema:
            $ref: '#/definitions/Device'
        404:
          description: Device does not exist
          schema:
            $ref: '#/definitions/Error'
  /events/{event_id}:
    parameters:
      - name: event_id
        in: path
        description: The name that needs to be fetched.
        required: true
        type: string
    get:
      tags:
        - Events
      summary: Read an event
      description: ''
      operationId: walkoff.server.endpoints.events.read_event
      produces:
        - application/json
      responses:
        200:
          description: Success
          schema:
            $ref: '#/definitions/Event'
        404:
          description: Object does not exist
          schema:
            $ref: '#/definitions/Error'
  /events:
    put:
      tags:
        - Events
      summary: Update an event note
      description: ''
      operationId: walkoff.server.endpoints.events.update_event_note
      consumes:
        - application/json
      produces:
        - application/json
      parameters:
        - in: body
          name: body
          description: Note to add to the case
          required: true
          schema:
            type: object
            required: [id, note]
            properties:
              id:
                type: integer
                example: 1234
              note:
                type: string
                example: This event was import somehow. I should make a note about it
      responses:
        200:
          description: Success
          schema:
            $ref: '#/definitions/Event'
        404:
          description: Object does not exist
          schema:
            $ref: '#/definitions/Error'

  /messages:
    get:
      tags:
        - Messages
      summary: Gets a user's messages
      description: Gets all the messages for a given user. User is given by JWT
      operationId: walkoff.server.endpoints.messages.get_all_messages
      produces:
        - application/json
      responses:
        200:
          description: Success
          schema:
            type: array
            description: A list of messages
            items:
              $ref: '#/definitions/MessageSummary'
    put:
      tags:
        - Messages
      summary: Acts on a user's messages
      operationId: walkoff.server.endpoints.messages.act_on_messages
      produces:
        - application/json
      consumes:
        - application/json
      parameters:
        - in: body
          name: body
          description: The Message IDs to act on
          required: true
          schema:
            type: object
            required: [ids, action]
            properties:
              ids:
                type: array
                items:
                  type: integer
                  minimum: 1
              action:
                description: The action to take on multiple messages
                type: string
                enum: [read, unread, delete]
      responses:
        200:
          description: Success
          schema:
            type: string
            enum: [Success]
        404:
          description: Action is invalid or User doesn't exist
          schema:
            $ref: "#/definitions/Error"
  
  /messages/{message_id}:
    parameters:
      - name: message_id
        in: path
        description: The action to take on multiple messages
        required: true
        type: integer
        minimum: 1
    get:
      tags:
        - Messages
      summary: Get a message
      operationId: walkoff.server.endpoints.messages.get_message
      produces:
        - application/json
      responses:
        200:
          description: Success
          schema:
            $ref: '#/definitions/Message'
        403:
          description: User does not have access to message
          schema:
            $ref: '#/definitions/Error'
        404:
          description: Message doesn't exist
          schema:
            $ref: "#/definitions/Error"
  
  /notifications:
    get:
      tags:
        - Messages
      summary: Get all notifications
      operationId: walkoff.server.endpoints.messages.get_recent_notifications
      produces:
        - application/json
      responses:
        200:
          description: Success
          schema:
            $ref: '#/definitions/MessageSummary'

  /availablesubscriptions:
    get:
      tags:
        - System
      summary: Read all available subscription options
      description: ''
      operationId: walkoff.server.endpoints.metadata.read_all_possible_subscriptions
      produces:
        - application/json
      responses:
        200:
          description: Success
          schema:
            description: List of available subscriptions in hierarchical order from controller to transform
            type: array
            items:
              $ref: '#/definitions/AvailableSubscriptions'
  
  /interfaces:
    get:
      tags:
        - System
      summary: Read all interfaces
      description: ''
      operationId: walkoff.server.endpoints.metadata.read_all_interfaces
      produces:
        - application/json
      responses:
        200:
          description: Success
          schema:
            description: All the interfaces defined
            type: array
            items:
              type: string
  
  
  /client/{filename}:
    get:
      tags:
        - Client
      summary: Get a client file
      description: ''
      operationId: walkoff.server.endpoints.metadata.read_client_file
      produces:
        - application/json
      parameters:
        - name: filename
          in: path
          description: The name of the file to fetch
          required: true
          type: string
      responses:
        200:
          description: Success
        400:
          description: Invalid filename

  /metrics/apps:
    get:
      tags:
        - Metrics
      summary: Read app usage metrics
      description: ''
      operationId: walkoff.server.endpoints.metrics.read_app_metrics
      produces:
        - application/json
      responses:
        200:
          description: Success
          schema:
            $ref: '#/definitions/AppMetrics'
  /metrics/workflows:
    get:
      tags:
        - Metrics
      summary: Read Workflow Metrics
      description: ''
      operationId: walkoff.server.endpoints.metrics.read_workflow_metrics
      produces:
        - application/json
      responses:
        200:
          description: Success
          schema:
            $ref: '#/definitions/WorkflowMetrics'
  /playbooks:
    get:
      tags:
        - Playbooks
      summary: Read all playbooks
      description: ''
      operationId: walkoff.server.endpoints.playbooks.get_playbooks
      produces:
        - application/json
      parameters:
        - in: query
          name: full
          type: boolean
          required: false
      responses:
        200:
          description: Success
          schema:
            type: array
            items:
              $ref: '#/definitions/Playbook'
    post:
      tags:
        - Playbooks
      summary: Create a playbook
      description: ''
      operationId: walkoff.server.endpoints.playbooks.create_playbook
      consumes:
        - application/json
        - multipart/form-data
      produces:
        - application/json
      parameters:
        - in: query
          name: source
          description: The ID of the playbook to clone
          type: string
          required: false
          format: uuid
        - in: body
          name: body
          description: The playbook object to be created
          required: false
          schema:
            $ref: '#/definitions/CreatePlaybook'
        - in: formData
          name: formData
          description: The playbook file to be imported
          required: false
          type: file
      responses:
        201:
          description: Object created
          schema:
            $ref: '#/definitions/Playbook'
        400:
          description: Object exists
          schema:
            $ref: '#/definitions/Error'
    patch:
      tags:
        - Playbooks
      summary: Update a playbook
      description: ''
      operationId: walkoff.server.endpoints.playbooks.update_playbook
      consumes:
        - application/json
      produces:
        - application/json
      parameters:
        - in: body
          name: body
          description: Fields of the playbook object to be updated
          required: true
          schema:
            $ref: '#/definitions/UpdatePlaybook'
      responses:
        200:
          description: Success
          schema:
            $ref: '#/definitions/Playbook'
        404:
          description: Playbook does not exist.
          schema:
            $ref: '#/definitions/Error'
        400:
          description: Playbook already exists.
          schema:
            $ref: '#/definitions/Error'
  
  /playbooks/{playbook_id}:
    parameters:
      - name: playbook_id
        in: path
        description: The ID that needs to be fetched.
        required: true
        type: string
        format: uuid
      - in: query
        name: mode
        description: Specify mode as export to download the playbook file
        type: string
        required: false
    get:
      tags:
        - Playbooks
      summary: Read or download a playbook
      description: ''
      operationId: walkoff.server.endpoints.playbooks.read_playbook
      produces:
        - application/json
      responses:
        200:
          description: Success
          schema:
            $ref: '#/definitions/Playbook'
        404:
          description: Object does not exist.
          schema:
            $ref: '#/definitions/Error'
        400:
          description: Invalid input error.
          schema:
            $ref: '#/definitions/Error'
        515:
          description: I/O error.
          schema:
            $ref: '#/definitions/Error'
    delete:
      tags:
        - Playbooks
      summary: Delete a playbook
      description: ''
      operationId: walkoff.server.endpoints.playbooks.delete_playbook
      produces:
        - application/json
      responses:
        204:
          description: Success
        404:
          description: Playbook does not exist.
          schema:
            $ref: '#/definitions/Error'
        515:
          description: I/O error.
          schema:
            $ref: '#/definitions/Error'
  
  
  /playbooks/{playbook_id}/workflows:
    parameters:
      - name: playbook_id
        in: path
        description: 'The ID that needs to be fetched. '
        required: true
        type: string
        format: uuid
    get:
      tags:
        - Playbooks
      summary: Read all workflows in playbook
      description: ''
      operationId: walkoff.server.endpoints.playbooks.get_workflows_for_playbook
      produces:
        - application/json
      responses:
        200:
          description: Success
          schema:
            type: array
            description: The JSON representation of all the workflows for the playbook
            items:
              $ref: '#/definitions/Workflow'
        404:
          description: Playbook does not exist.
          schema:
            $ref: '#/definitions/Error'
  
  /workflows:
    get:
      tags:
        - Playbooks
      summary: Read all workflows in playbook
      description: ''
      operationId: walkoff.server.endpoints.playbooks.get_workflows
      produces:
        - application/json
      parameters:
        - in: query
          name: playbook
          description: The ID of the playbook whose workflows to get
          type: string
          required: false
          format: uuid
      responses:
        200:
          description: Success
          schema:
            type: array
            description: The JSON representation of all the workflows for the playbook
            items:
              $ref: '#/definitions/Workflow'
        404:
          description: Playbook does not exist.
          schema:
            $ref: '#/definitions/Error'
    post:
      tags:
        - Workflows
      summary: Create a workflow
      description: ''
      operationId: walkoff.server.endpoints.playbooks.create_workflow
      consumes:
        - application/json
      produces:
        - application/json
      parameters:
        - in: query
          name: source
          description: The ID of the workflow to clone
          type: string
          format: uuid
          required: false
        - in: body
          name: body
          description: The workflow object to be created
          required: true
          schema:
            $ref: '#/definitions/CreateWorkflow'
      responses:
        201:
          description: Workflow created.
          schema:
            $ref: '#/definitions/Workflow'
        404:
          description: Playbook does not exist.
          schema:
            $ref: '#/definitions/Error'
        400:
          description: Workflow already exists.
          schema:
            $ref: '#/definitions/Error'
    put:
      tags:
        - Workflows
      summary: Update a workflow
      description: ''
      operationId: walkoff.server.endpoints.playbooks.update_workflow
      consumes:
        - application/json
      produces:
        - application/json
      parameters:
        - in: body
          name: body
          description: The fields of the workflow object to be updated
          required: true
          schema:
            $ref: '#/definitions/Workflow'
      responses:
        200:
          description: Success
          schema:
            type: object
            required: [workflow]
            properties:
              workflow:
                $ref: '#/definitions/Workflow'
        404:
          description: Playbook or workflow does not exist.
          schema:
            $ref: '#/definitions/Error'
        400:
          description: Workflow already exists.
          schema:
            $ref: '#/definitions/Error'
  
  /workflows/{workflow_id}:
    parameters:
      - name: workflow_id
        in: path
        description: 'The ID that needs to be fetched. '
        required: true
        type: string
        format: uuid
    get:
      tags:
        - Workflows
      summary: Read a workflow
      description: ''
      operationId: walkoff.server.endpoints.playbooks.read_workflow
      produces:
        - application/json
      responses:
        200:
          description: Success
          schema:
            $ref: '#/definitions/Workflow'
        404:
          description: Playbook or workflow does not exist.
          schema:
            $ref: '#/definitions/Error'
  
    delete:
      tags:
        - Workflows
      summary: Delete a workflow
      description: ''
      operationId: walkoff.server.endpoints.playbooks.delete_workflow
      produces:
        - application/json
      responses:
        204:
          description: Success
        404:
          description: Playbook or workflow does not exist.
          schema:
            $ref: '#/definitions/Error'
  
  /uuid:
    get:
      tags:
        - Workflows
      summary: Get a new UUID
      description: ''
      operationId: walkoff.server.endpoints.playbooks.get_uuid
      produces:
        - application/json
      responses:
        201:
          description: Success
          schema:
            type: object
            required: [uuid]
            properties:
              uuid:
                $ref: '#/definitions/Uuid'

  /roles:
    get:
      tags:
        - Roles
      summary: Read all roles
      description: ''
      operationId: walkoff.server.endpoints.roles.read_all_roles
      produces:
        - application/json
      responses:
        '200':
          description: Success
          schema:
            description: A list of roles
            type: array
            items:
              $ref: '#/definitions/Role'
    post:
      tags:
        - Roles
      summary: Create a role
      description: ''
      operationId: walkoff.server.endpoints.roles.create_role
      consumes:
        - application/json
      produces:
        - application/json
      parameters:
        - in: body
          name: body
          description: The role object to be created
          required: true
          schema:
            $ref: '#/definitions/AddRole'
      responses:
        201:
          description: Object created.
          schema:
            $ref: '#/definitions/Role'
        400:
          description: Object exists.
    put:
      tags:
        - Roles
      summary: Update a role
      description: ''
      operationId: walkoff.server.endpoints.roles.update_role
      consumes:
        - application/json
      produces:
        - application/json
      parameters:
        - in: body
          name: body
          description: Updated fields for the role object
          required: true
          schema:
            $ref: '#/definitions/Role'
      responses:
        200:
          description: Success
          schema:
            $ref: '#/definitions/Role'
        404:
          description: Object does not exist.
    patch:
      tags:
        - Roles
      summary: Update a role
      description: ''
      operationId: walkoff.server.endpoints.roles.patch_role
      consumes:
        - application/json
      produces:
        - application/json
      parameters:
        - in: body
          name: body
          description: Updated fields for the role object
          required: true
          schema:
            $ref: '#/definitions/Role'
      responses:
        200:
          description: Success
          schema:
            $ref: '#/definitions/Role'
        404:
          description: Object does not exist.
  /roles/{role_id}:
    parameters:
      - name: role_id
        in: path
        description: The name that needs to be fetched.
        required: true
        type: string
    get:
      tags:
        - Roles
      summary: Read a role
      description: ''
      operationId: walkoff.server.endpoints.roles.read_role
      produces:
        - application/json
      responses:
        200:
          description: Success
          schema:
            $ref: '#/definitions/Role'
        404:
          description: Object does not exist.
    delete:
      tags:
        - Roles
      summary: Delete a role
      description: ''
      operationId: walkoff.server.endpoints.roles.delete_role
      produces:
        - application/json
      responses:
        204:
          description: Success
        404:
          description: Object does not exist.
  
  /availableresourceactions:
      get:
        tags:
          - Roles
        summary: Read all available resource actions
        description: ''
        operationId: walkoff.server.endpoints.roles.read_available_resource_actions
        produces:
          - application/json
        responses:
          200:
            description: Success
            schema:
              description: List of available resource actions
              type: array
              items:
                $ref: '#/definitions/AvailableResourceAction'

  /scheduler:
    get:
      tags:
        - Scheduler
      summary: Get the current scheduler status.
      description: ''
      operationId: walkoff.server.endpoints.scheduler.get_scheduler_status
      produces:
        - application/json
      responses:
        200:
          description: Success
          schema:
            $ref: '#/definitions/Scheduler'
    put:
      tags:
        - Scheduler
      summary: Update the status of the scheduler
      description: ''
      operationId: walkoff.server.endpoints.scheduler.update_scheduler_status
      produces:
        - application/json
      consumes:
        - application/json
      parameters:
        - in: body
          name: body
          description: The new Scheduled Task object
          required: true
          schema:
            type: object
            required: [status]
            properties:
              status:
                description: Requested status of the scheduler
                type: string
                enum: [start, stop, pause, resume]
      responses:
        200:
          description: Success
          schema:
            type: object
            required: [status]
            properties:
              status:
                type: string
                description: The current status of the scheduler
  
  /scheduledtasks:
    get:
      tags:
        - Scheduler
      summary: Get all the scheduled tasks
      operationId: walkoff.server.endpoints.scheduler.read_all_scheduled_tasks
      produces:
        - application/json
      responses:
        200:
          description: Success
          schema:
            description: A list of Scheduled Task objects
            type: array
            items:
              $ref: '#/definitions/ScheduledTask'
    post:
      tags:
        - Scheduler
      summary: Create a new Scheduled Task
      operationId: walkoff.server.endpoints.scheduler.create_scheduled_task
      produces:
        - application/json
      consumes:
        - application/json
      parameters:
        - in: body
          name: body
          description: The new Scheduled Task object
          required: true
          schema:
            $ref: '#/definitions/AddScheduledTask'
      responses:
        201:
          description: Success
          schema:
            description: A list of Scheduled Task objects
            type: array
            items:
              $ref: '#/definitions/ScheduledTask'
        400:
          description: Scheduled task already exists
          schema:
            $ref: '#/definitions/Error'
    put:
      tags:
        - Scheduler
      summary: Update a new Scheduled Task
      operationId: walkoff.server.endpoints.scheduler.update_scheduled_task
      produces:
        - application/json
      consumes:
        - application/json
      parameters:
        - in: body
          name: body
          description: The updated Scheduled Task object
          required: true
          schema:
            $ref: '#/definitions/ScheduledTask'
      responses:
        200:
          description: Success
          schema:
            $ref: '#/definitions/ScheduledTask'
        404:
          description: Scheduled task does not exist
          schema:
            $ref: '#/definitions/Error'
        400:
          description: Scheduled task name already exists
          schema:
            $ref: '#/definitions/Error'
    patch:
      tags:
        - Scheduler
      summary: Enable the scheduled task
      operationId: walkoff.server.endpoints.scheduler.control_scheduled_task
      produces:
        - application/json
      consumes:
        - application/json
      parameters:
        - in: body
          name: body
          description: The updated Scheduled Task object
          required: true
          schema:
            type: object
            required: [id, action]
            properties:
              id:
                type: integer
              action:
                type: string
                description: The requested status of the task
                enum: [start, stop]
      responses:
        200:
          description: Success
        404:
          description: Scheduled task does not exist
          schema:
            $ref: '#/definitions/Error'
  
  /scheduledtasks/{scheduled_task_id}:
    parameters:
      - name: scheduled_task_id
        in: path
        description: The ID of the scheduled task.
        required: true
        type: string
    get:
      tags:
        - Scheduler
      summary: Get the scheduled task
      operationId: walkoff.server.endpoints.scheduler.read_scheduled_task
      produces:
        - application/json
      responses:
        200:
          description: Success
          schema:
            $ref: '#/definitions/ScheduledTask'
        404:
          description: Scheduled task does not exist
          schema:
            $ref: '#/definitions/Error'
    delete:
      tags:
        - Scheduler
      summary: Delete the scheduled task
      operationId: walkoff.server.endpoints.scheduler.delete_scheduled_task
      produces:
        - application/json
      responses:
        204:
          description: Success
        404:
          description: Scheduled task does not exist
          schema:
            $ref: '#/definitions/Error'
  /system:
    get:
      tags:
        - System
      summary: Get system resource usage
      description: ''
      operationId: walkoff.server.endpoints.system.get_system_usage
      externalDocs:
        url: https://psutil.readthedocs.io/en/latest/
        description: Measured using this Python package
      produces:
        - application/json
      responses:
        200:
          description: Success
          schema:
            $ref: '#/definitions/SystemUsageDetails'
  /triggers/send_data:
    put:
      summary: Send data to one or more workflows with trigger actions awaiting data before continuing execution
      description: ''
      operationId: walkoff.server.endpoints.triggers.send_data_to_trigger
      tags:
        - Triggers
      consumes:
        - application/json
      produces:
        - application/json
      parameters:
        - in: body
          name: body
          required: true
          schema:
            type: object
            required: [execution_ids, data_in]
            properties:
              execution_ids:
                description: Execution IDs of currently paused workflows
                type: array
                items:
                  type: string
              data_in:
                description: Data to send to workflows awaiting data
              arguments:
                description: Updated arguments to send to the trigger action
                type: array
                items:
                  $ref: '#/definitions/Argument'
      responses:
        200:
          description: Success
          schema:
            type: array
            items:
              type: string
              description: The execution IDs of workflows that were sent data.

  /users:
    get:
      tags:
        - Users
      summary: Read all users
      description: ''
      operationId: walkoff.server.endpoints.users.read_all_users
      produces:
        - application/json
      responses:
        200:
          description: Success
          schema:
            type: array
            description: A list of users
            items:
              $ref: '#/definitions/DisplayUser'
    post:
      tags:
        - Users
      summary: Create a user
      description: ''
      operationId: walkoff.server.endpoints.users.create_user
      consumes:
        - application/json
      produces:
        - application/json
      parameters:
        - in: body
          name: body
          description: The new user object to be created
          required: true
          schema:
            $ref: '#/definitions/AddUser'
      responses:
        201:
          description: User created.
          schema:
            description: The newly created user.
            $ref: '#/definitions/DisplayUser'
        400:
          description: Could not create user <username>. User already exists.
          schema:
            $ref: '#/definitions/Error'
    put:
      tags:
        - Users
      summary: Update a user
      description: ''
      operationId: walkoff.server.endpoints.users.update_user
      consumes:
        - application/json
      produces:
        - application/json
      parameters:
        - in: body
          name: body
          description: Updated fields for the user object
          required: true
          schema:
            $ref: '#/definitions/EditUser'
      responses:
        200:
          description: Success
          schema:
            description: The updated user.
            $ref: '#/definitions/DisplayUser'
        400:
          description: Invalid password
          schema:
            $ref: '#/definitions/Error'
        404:
          description: Could not edit user <username>. User does not exist.
          schema:
            $ref: '#/definitions/Error'
    patch:
      tags:
        - Users
      summary: Update a user
      description: ''
      operationId: walkoff.server.endpoints.users.patch_user
      consumes:
        - application/json
      produces:
        - application/json
      parameters:
        - in: body
          name: body
          description: Updated fields for the user object
          required: true
          schema:
            $ref: '#/definitions/EditUser'
      responses:
        200:
          description: Success
          schema:
            description: The updated user.
            $ref: '#/definitions/DisplayUser'
        400:
          description: Invalid password
          schema:
            $ref: '#/definitions/Error'
        404:
          description: Could not edit user <username>. User does not exist.
          schema:
            $ref: '#/definitions/Error'
  
  
  /users/{user_id}:
    parameters:
      - name: user_id
        in: path
        description: The id of the user to be fetched
        required: true
        type: integer
    get:
      tags:
        - Users
      summary: Get a user
      description: ''
      operationId: walkoff.server.endpoints.users.read_user
      produces:
        - application/json
      responses:
        200:
          description: Success
          schema:
            description: The user object matching the user id inputted
            $ref: '#/definitions/DisplayUser'
        404:
          description: Could not display user <username>. User does not exist.
          schema:
            $ref: '#/definitions/Error'
    delete:
      tags:
        - Users
      summary: Delete a user
      description: ''
      operationId: walkoff.server.endpoints.users.delete_user
      produces:
        - application/json
      responses:
        204:
          description: Success
        401:
          description: Could not delete user <username>. User is current user.
          schema:
            $ref: '#/definitions/Error'
        404:
          description: Could not delete user <username>. User does not exist.
          schema:
            $ref: '#/definitions/Error'
  /workflowqueue:
    get:
      tags:
        - WorkflowQueue
      summary: Get status information on the workflows currently executing
      description: ''
      operationId: walkoff.server.endpoints.workflowqueue.get_all_workflow_status
      produces:
        - application/json
      parameters:
        - name: limit
          in: query
          type: integer
          minimum: 1
          default: 50
          required: false
      responses:
        200:
          description: Success
          schema:
            type: array
            items:
              $ref: '#/definitions/WorkflowStatus'
    post:
      tags:
        - WorkflowQueue
      summary: Execute a workflow
      description: ''
      operationId: walkoff.server.endpoints.workflowqueue.execute_workflow
      parameters:
        - name: body
          in: body
          required: true
          schema:
            $ref: '#/definitions/ExecuteWorkflow'
      consumes:
        - application/json
      produces:
        - application/json
      responses:
        202:
          description: Success asynchronous.
          schema:
            $ref: '#/definitions/Uuid'
        404:
          description: Workflow does not exist.
          schema:
            $ref: '#/definitions/Error'
        400:
          description: Invalid input error.
          schema:
            $ref: '#/definitions/Error'
    patch:
      tags:
        - WorkflowQueue
      summary: Pause, resume, or abort a workflow
      description: ''
      operationId: walkoff.server.endpoints.workflowqueue.control_workflow
      parameters:
        - name: body
          in: body
          schema:
            $ref: '#/definitions/ControlWorkflow'
      consumes:
        - application/json
      produces:
        - application/json
      responses:
        204:
          description: Success.
        404:
          description: Workflow does not exist.
          schema:
            $ref: '#/definitions/Error'
        400:
          description: Invalid input error.
          schema:
            $ref: '#/definitions/Error'
  
  /workflowqueue/{execution_id}:
    parameters:
      - name: execution_id
        in: path
        description: The ID that needs to be fetched.
        required: true
        type: string
        format: uuid
    get:
      tags:
        - WorkflowQueue
      summary: Get status information on a currently executing workflow
      description: ''
      operationId: walkoff.server.endpoints.workflowqueue.get_workflow_status
      produces:
        - application/json
      responses:
        200:
          description: Success
          schema:
            $ref: '#/definitions/FullWorkflowStatus'
        404:
          description: Object does not exist.
          schema:
            $ref: '#/definitions/Error'


securityDefinitions:
  AuthenticationToken:
    type: apiKey
    name: Authorization
    in: header
    description: >
      We use a JWT authorization workflow. Use the /api/auth endpoint to get JWT access and refresh tokens. Then use the
      access token in the header "Authorization: Bearer accesstoken.goes.here".  That token will expire in 15 minutes by
      default. When it expires, you'll receive a 401 response code. At that point, use the /api/auth/refresh
      with the header "Authorization: Bearer refreshtoken.goes.here" to receive a fresh access token. When you're done,
      please use the /api/auth/logout endpoint to log out.  See the implementation in the Walkoff App for an example
      implementation.

security:
  - AuthenticationToken: []

definitions:
    Error:
      type: object
      required: [title, detail, status, type]
      description: An error in RFC 7807 format
      properties:
        title:
          type: string
          description: A short, human-readable summary of the problem type.
        detail:
          type: string
          description: A human-readable explanation specific to this occurrence of the problem
        status:
          type: string
          description: The HTTP status code generated for this occurrence of the problem
        type:
          type: string
          description: >
            A URI reference that identifies the problem type. When dereferenced it should provide
            human-readable documentation for the problem type.
          default: 'about:blank'
        instance:
          type: string
          description: >
            A URI reference that identifies the specific occurrence of the problem. It may or may
            not yield further information if dereferenced.
    
    
    
    AvailableSubscriptions:
      type: object
      required: [type, events]
      description: The events which can be subscribed to for an execution element
      properties:
        type:
          description: The type of execution element
          type: string
          example: Condition
          enum: [controller, playbook, workflow, action, branch, condition, transform]
        events:
          description: Events which can be subscribed to
          type: array
          items:
            type: string
          example: [Event1, Event_2, 'Event 3']
    
    Uuid:
      type: string
      description: A 32-bit hexadecimal string representing a globally unique identifier
      format: uuid
    AppApi:
      type: object
      description: Api used for an app
      required: [info]
      properties:
        info:
          $ref: '#/definitions/ApiInfo'
        action_apis:
          description: Actions associated with this app
          type: array
          items:
            $ref: '#/definitions/ActionApi'
        condition_apis:
          description: Conditions associated with this app
          type: array
          items:
            $ref: '#/definitions/ConditionApi'
        transform_apis:
          description: Transforms associated with this app
          type: array
          items:
            $ref: '#/definitions/TransformApi'
        device_apis:
          description: Devices associated with this app
          type: array
          items:
            $ref: '#/definitions/DeviceApi'
        tags:
          type: array
          items:
            $ref: '#/definitions/ApiTag'
          uniqueItems: true
        external_docs:
          type: array
          items:
            $ref: '#/definitions/ExternalDoc'
        
    ApiInfo:
      type: object
      description: General information about the API
      required: [version, title]
      properties:
        title:
          type: string
          description: A unique and precise title of the API
          example: Splunk
        version:
          type: string
          description: A semantic version number of the API
        description:
          type: string
          description: A longer description of the API. Should be different from the title.
        terms_of_service:
          type: string
          description: Terms of service for the API
        contact:
          $ref: '#/definitions/ApiContact'
        license:
          $ref: '#/definitions/ApiLicense'
    
    ApiContact:
      type: object
      description: Contact information for the owners of this API
      properties:
        name:
          type: string
          description: The name of the contact person or organization
        url:
          type: string
          description: The URL pointing to the contact information
          format: uri
        email:
          type: string
          description: The email address of the contact person/organization
          format: email
    
    ApiLicense:
      type: object
      description: License information for this API
      required: [name]
      properties:
        name:
          type: string
          description: The name of the license type
        url:
          type: string
          description: The URL pointing to the license
          format: uri
    
    ActionApi:
      type: object
      description: The api of an app's action
      required: [name, run, returns]
      properties:
        name:
          type: string
          description: Unique name of the action
        run:
          type: string
          description: The path to the executable function
        default_return:
          type: string
          description: The name of the default return code (if none specified, defaults to "Success")
        returns:
          type: array
          items:
            $ref: '#/definitions/ReturnApi'
          description: The return types of this action
        parameters:
          type: array
          items:
            $ref: '#/definitions/ParameterApi'
          description: The parameters needed by this action
        deprecated:
          type: boolean
          default: false
          description: Is this action deprecated?
        tags:
          type: array
          items:
            type: string
          description: Tags for this action
          uniqueItems: true
        summary:
          type: string
          description: A brief summary of this action
        description:
          type: string
          description: A longer description of the operation
        external_docs:
          type: array
          items:
            $ref: '#/definitions/ExternalDoc'
    
    ConditionApi:
      type: object
      description: The api of an app's condition
      required: [name, run, returns, data_in]
      properties:
        name:
          type: string
          description: Unique name of the action
        run:
          type: string
          description: The path to the executable function
        data_in:
          type: string
          description: Name of parameter which comes from executed action
        parameters:
          type: array
          items:
            $ref: '#/definitions/ParameterApi'
          description: The parameters needed by this action
        deprecated:
          type: boolean
          default: false
          description: Is this action deprecated?
        tags:
          type: array
          items:
            type: string
          description: Tags for this action
          uniqueItems: true
        summary:
          type: string
          description: A brief summary of this action
        description:
          type: string
          description: A longer description of the operation
        external_docs:
          type: array
          items:
            $ref: '#/definitions/ExternalDoc'
        returns:
          type: array
          items:
            $ref: '#/definitions/ReturnApi'
          description: The return types of this action
    
    TransformApi:
      type: object
      description: The api of an app's transform
      required: [name, run, data_in, returns]
      properties:
        name:
          type: string
          description: Unique name of the action
        run:
          type: string
          description: The path to the executable function
        data_in:
          type: string
          description: Name of parameter which comes from executed action
        parameters:
          type: array
          items:
            $ref: '#/definitions/ParameterApi'
          description: The parameters needed by this action
        deprecated:
          type: boolean
          default: false
          description: Is this action deprecated?
        tags:
          type: array
          items:
            type: string
          description: tags for this action
          uniqueItems: true
        summary:
          type: string
          description: A brief summary of this action
        description:
          type: string
          description: A longer description of the operation
        external_docs:
          type: array
          items:
            $ref: '#/definitions/ExternalDoc'
        returns:
          type: array
          items:
            $ref: '#/definitions/ReturnApi'
          description: The return types of this transform
    
    DeviceApi:
      type: object
      required: [name, fields]
      properties:
        name:
          type: string
          description: Name of the device type
        description:
          type: string
        fields:
          type: array
          items:
            $ref: '#/definitions/DeviceFieldApi'
    
    DeviceFieldApi:
      type: object
      required: [name, schema]
      properties:
        name:
          type: string
        description:
          type: string
          description: Description of what the argument provides
        encrypted:
          type: boolean
          description: Is this field encrypted
          default: false
        placeholder:
          type: string
          description: Brief description of the field to be used to prompt a user
        required:
          type: boolean
          default: false
          description: Is this field required?
        schema:
          $ref: '#/definitions/ParameterSchema'
    
    
    ParameterApi:
      type: object
      description: A parameter using for actions
      required: [name, schema]
      properties:
        name:
          type: string
        example:
          type: [number, integer, string, boolean]
        description:
          type: string
          description: Description of the parameter
        placeholder:
          type: string
          description: Brief description of the field to be used to prompt a user
        required:
          type: boolean
          default: false
          description: Is this parameter required
        schema:
          $ref: '#/definitions/ParameterSchema'
    
    ReturnApi:
      type: object
      description: A specification of what an action returns
      required: [status]
      properties:
        status:
          type: string
          description: Status of the return
        description:
          type: string
          description: Description of the return type
        failure:
          type: boolean
          description: Whether this return type indicates action failure
          default: false
        schema:
          $ref: '#/definitions/ParameterSchema'
        examples:
          description: An exaple of the returned type
    
    ExternalDoc:
      type: object
      description: information about external documentation
      required: [url]
      properties:
        description:
          type: string
          description: Description of the documentation
        url:
          type: string
          description: Points to the external documentation
          format: uri
    
    ApiTag:
      type: object
      description: A tag for a class of actions/conditions/transforms in this app
      required: [name]
      properties:
        name:
          type: string
          description: The name of the tag
        description:
          type: string
          description: Description of the tag
        external_docs:
          type: array
          items:
            $ref: '#/definitions/ExternalDoc'
          
    ParameterSchema:
      type: object
      description: Fields used to validate parameter against a JSON schema (Draft 4)
      required: [type]
      properties:
        type:
          type: string
          enum: [string, boolean, integer, number, object, array]
        format:
          type: string
          enum: [date-time, email, hostname, ipv4, ipv6, uri, uri-reference, uri-template, json-pointer]
        multipleOf:
          type: number
          minimum: 0
          exclusiveMinimum: true
        maximum:
          type: number
        exclusiveMaximum:
          type: boolean
        minimum:
          type: number
        exclusiveMinimum:
          type: boolean
        maxLength:
          type: integer
          minimum: 0
        minLength:
          type: integer
          minimum: 0
        pattern:
          type: string
        maxItems:
          type: integer
          minimum: 0
        minItems:
          type: integer
          minimum: 0
        uniqueItems:
          type: boolean
        enum:
          type: array
          minItems: 1

    Authentication:
      type: object
      required: [username, password]
      additionalProperties: false
      properties:
        username:
          type: string
        password:
          type: string
    
    Token:
      type: object
      required: [access_token]
      properties:
        access_token:
          type: string
          description: Short-lived JWT used to provide access
        refresh_token:
          type: string
          description: Long-lived JWT used to refresh a token

    AddCase:
      type: object
      required: [name]
      additionalProperties: false
      properties:
        name:
          description: Name of the case
          type: string
          example: case1
        note:
          description: A user-created note attached to the event
          type: string
          example: This case does some things I want it to do.
        subscriptions:
          description: The events this case is subscribed to
          type: array
          items:
            $ref: '#/definitions/Subscription'
    Case:
      type: object
      required: [id]
      additionalProperties: false
      properties:
        id:
          description: Unique identifier for the case
          type: integer
          readOnly: true
          example: 42
        name:
          description: Name of the case
          type: string
          example: case1
        note:
          description: A user-created note attached to the event
          type: string
          example: This case does some things I want it to do.
        subscriptions:
          description: The events this case is subscribed to
          type: array
          items:
            $ref: '#/definitions/Subscription'
    
    Subscription:
      type: object
      required: [id, events]
      properties:
        id:
          $ref: '#/definitions/Uuid'
        events:
          description: A list of events subscribed to
          type: array
          items:
            type: string
          example:
            - Workflow Execution Start
            - App Instance Created
            - Action Execution Success
    
    Event:
      type: object
      required: [timestamp, type, message, note, data]
      properties:
        id:
          description: Unique identifier for the event
          type: integer
          readOnly: true
          example: 42
        timestamp:
          description: String representation of the time at which the event happened
          type: string
          format: date-time
          readOnly: true
          example: '2017-05-12T15:54:18.121421Z'
        type:
          description: The type of event
          type: string
          readOnly: true
          enum: [controller, workflow, action, branch, condition, transform]
          example: Action
        originator:
          type: string
          description: A UUID used to identify a specific execution element
        message:
          description: The message attached to the event
          type: string
          readOnly: true
          example: Branch not taken
        note:
          description: A user-created note attached to the event
          type: string
          example: This event handled that thing I wanted to stop
        data:
          description: An object providing additional information about the event
          type: object
          readOnly: true
          example: 'Output: This action output this: 1423'
        cases:
          description: The cases this event belongs to
          type: array
          readOnly: true
          example: [case1, mycase, thatonecase, thatothercase]
          items:
            $ref: '#/definitions/Case'

    Configuration:
        type: object
        description: The configuration
        additionalProperties : false
        properties:
          db_path:
            type: string
            description: The path to the primary WALKOFF database
          case_db_path:
            type: string
            description: The path to the case database
          log_config_path:
            type: string
            description: The path to the logging configuration
          host:
            type: string
            description: The server's host URL
          port:
            type: integer
            description: The server's port
            minimum: 0
            maximum: 65535
          walkoff_db_type:
            type: string
            description: The type of database used by the primary WALKOFF database
            enum: [sqlite, mysql, postgresql, oracle, mssql]
          case_db_type:
            type: string
            description: The type of database used by the case database
            enum: [sqlite, mysql, postgresql, oracle, mssql]
          clear_case_db_on_startup:
            type: boolean
            description: Should the case database be cleared upon a server restart?
          number_processes:
            type: integer
            minimum: 1
            description: Number of worker processes which can execute workflows
          access_token_duration:
            type: number
            minimum: 1
            description: Time (in minutes) to allow an access token to persist. Should greater than the duration of the refresh token
          refresh_token_duration:
            type: number
            minimum: 1
            description: Time (in days) to allow a refresh token to persist. Should greater than the duration of the refresh token
          zmq_requests_address:
            type: string
            description: The IP address and port of the ZMQ requests server. Do not change unless necessary.
          zmq_results_address:
            type: string
            description: The IP address and port of the ZMQ results server. Do not change unless necessary.
          zmq_communication_address:
            type: string
            description: The IP address and port of the ZMQ communication server. Do not change unless necessary.
          num_processes:
            type: number
            description: The number of worker processes for executing workflows.
          num_threads_per_process:
            type: number
            description: The number of threads per worker process for executing workflows.

    AddDevice:
      type: object
      required: [name, app_name, type, fields]
      description: Object used to create a device
      properties:
        name:
          description: Name of the device
          type: string
          minLength: 4
          maxLength: 25
          example: Server1
        app_name:
          type: string
          example: HelloWorld
          description: The name of the app associated with this device
        type:
          type: string
          example: HelloWorldDeviceType1
          description: The type of device
          minLength: 4
          maxLength: 25
        description:
          type: string
          example: This device type configures the app under some circumstances
          description: A description of your device type
        fields:
          description: fields used to configure this device
          type: array
          items:
            $ref: '#/definitions/DeviceFieldInput'
    
    Device:
      type: object
      required: [id]
      properties:
        id:
          type: integer
          example: 1234
          readOnly: true
        name:
          description: Name of the device
          type: string
          minLength: 4
          maxLength: 25
          example: Server1
        app_name:
          type: string
          example: HelloWorld
          description: The name of the app associated with this device
          readOnly: true
        type:
          type: string
          example: HelloWorldDeviceType1
          description: The type of device
          minLength: 4
          maxLength: 25
        description:
          type: string
          example: This device type configures my app under some circumstances
          description: A description of your device type
        fields:
          description: fields used to configure this device
          type: array
          items:
            $ref: '#/definitions/Argument'
    
    DeviceField:
      type: object
      required: [name, type]
      properties:
        name:
          type: string
        type:
          type: string
          enum: [string, number, integer, boolean]
        required:
          description: is the argument required
          type: boolean
          default: false
        description:
          type: string
          description: description of what the argument provides
        default:
          description: default value for the argument
        encrypted:
          type: boolean
          description: Is this field encrypted
          default: false
    
    DeviceFieldInput:
      type: object
      required: [name]
      description: Object used for passing an argument into various actions or device
      properties:
        name:
          type: string
          example: regex
        value:
          example: WALK(.*)

    ActionMetricDetails:
      type: object
      required: [count, avg_time]
      properties:
        count:
          description: Number of times the action has been called
          type: integer
          example: 102
          readOnly: true
        avg_time:
          description: Average execution time for the action. As a timestamp format
          type: string
          example: '0:00:00.001000'
          readOnly: true
    ActionMetric:
      type: object
      required: [name]
      properties:
        name:
          description: Action name
          type: string
          example: repeatBackToMe
          readOnly: true
        success_metrics:
          $ref: '#/definitions/ActionMetricDetails'
        error_metrics:
          $ref: '#/definitions/ActionMetricDetails'
    AppMetricDetails:
      type: object
      required: [name, count, actions]
      properties:
        name:
          description: Name of app
          type: string
          example: HelloWorld
          readOnly: true
        count:
          description: Number of times the app has been used
          type: integer
          example: 42
          readOnly: true
        actions:
          description: Metrics of the app's actions
          type: array
          items:
            $ref: '#/definitions/ActionMetric'
    AppMetrics:
      type: object
      required: [apps]
      properties:
        apps:
          description: Metrics of apps
          type: array
          items:
            $ref: '#/definitions/AppMetricDetails'
    
    WorkflowMetric:
      type: object
      required: [name, count, avg_time]
      properties:
        name:
          description: Name of the workflow
          type: string
          example: HelloWorldWorkflow
          readOnly: true
        count:
          description: Number of times the workflow has been used
          type: integer
          example: 42
          readOnly: true
        avg_time:
          description: The average run time of this workflow
          type: string
          example: '1 day, 0:01:40.000500'
          readOnly: true
    WorkflowMetrics:
      type: object
      required: [workflows]
      properties:
        workflows:
          type: array
          items:
            $ref: '#/definitions/WorkflowMetric'

    Message:
      type: object
      description: A message sent to a user
      required: [id, subject, created_at, is_read, awaiting_response, body, workflow_execution_id, requires_reauthorization, requires_response]
      properties:
        id:
          description: Id of this message
          type: integer
          minimum: 1
          readOnly: true
          example: 42
        subject:
          description: Subject of this message
          type: string
          example: Remove user?
          readOnly: true
        is_read:
          description: Has this message been read yet?
          type: boolean
          default: false
        created_at:
          description: UTC timestamp of message creation
          type: string
          readOnly: true
          format: date-time
        last_read_at:
          description: UTC timestamp of when message was last read
          type: string
          format: date-time
        awaiting_response:
          description: Is this message awaiting a response
          type: boolean
        body:
          type: array
          items:
            $ref: "#/definitions/MessageComponent"
          description: The body of the message. Each component is rendered in order
          readOnly: true
        workflow_execution_id:
          $ref: '#/definitions/Uuid'
          description: The UUID of the executing workflow which sent this message
          readOnly: true
        requires_reauthorization:
          type: boolean
          default: false
          description: Does the user need to reauthenticate to respond to this message?
          readOnly: true
        requires_response:
          type: boolean
          description: Does this message require a response
          readOnly: true
        responded_at:
          type: string
          description: UTC timestamp of when the message was responded
          format: date-time
        responded_by:
          type: string
          description: username of user who responded to the action
        read_by:
          type: array
          items:
            type: string
          description: usernames of users who have read the message
    
    MessageSummary:
      type: object
      required: [id, subject, created_at, is_read, awaiting_response]
      description: A message sent to a user
      properties:
        id:
          description: Id of this message
          type: integer
          minimum: 1
          readOnly: true
          example: 42
        subject:
          description: Subject of this message
          type: string
          example: Remove user?
          readOnly: true
        is_read:
          description: Has this message been read yet?
          type: boolean
          default: false
        created_at:
          description: UTC timestamp of message creation
          type: string
          readOnly: true
          format: date-time
        last_read_at:
          description: UTC timestamp of when message was last read
          type: string
          format: date-time
        awaiting_response:
          description: Is this message awaiting a response
          type: boolean
    
    MessageComponent:
      type: object
      required: [type, data]
      properties:
        type:
          type: string
          description: message component type
          enum: [text, accept_decline, url]
        data:
          type: object
          description: JSON representation of the message component
    CreatePlaybook:
        type: object
        required: [name]
        additionalProperties: false
        properties:
          name:
            type: string
          workflows:
            type: array
            items:
              $ref: '#/definitions/CreateWorkflow'
    
    Playbook:
        type: object
        required: [id]
        additionalProperties: false
        properties:
          id:
            $ref: '#/definitions/Uuid'
          name:
            type: string
          workflows:
            type: array
            items:
              $ref: '#/definitions/Workflow'
    
    CreateWorkflow:
      type: object
      required: [name]
      description: A workflow object
      additionalProperties: false
      properties:
        name:
          description: The name of the workflow.
          type: string
          example: HelloWorldWorkflow
        start:
          description: ID of the starting action
          $ref: '#/definitions/Uuid'
        actions:
          description: The actions defined in this workflow.
          type: array
          items:
            $ref: "#/definitions/Action"
        branches:
          description: The possible branches
          type: array
          items:
            $ref: '#/definitions/Branch'
        playbook_id:
          description: Only used when copying a workflow to a different playbook
          $ref: '#/definitions/Uuid'
    
    Workflow:
      type: object
      required: [id, name, start]
      description: A workflow object
      additionalProperties: false
      properties:
        id:
          $ref: '#/definitions/Uuid'
        name:
          description: The name of the workflow.
          type: string
          example: HelloWorldWorkflow
        start:
          description: ID of the starting action
          $ref: '#/definitions/Uuid'
        actions:
          description: The actions defined in this workflow.
          type: array
          items:
            $ref: "#/definitions/Action"
        branches:
          description: The possible branches
          type: array
          items:
            $ref: '#/definitions/Branch'
    
    Action:
      type: object
      required: [id, app_name, action_name, name]
      description: Encapsulation of executing an action in an app.
      additionalProperties: false
      properties:
        id:
          $ref: '#/definitions/Uuid'
          description: The ID of the object. If updating a workflow and the Action object already exists, ID is required. Otherwise, this ID must be UUID4.
        app_name:
          description: The app to which the action belongs
          type: string
          example: CyberAnalytics
        action_name:
          description: The name of the function this Action will take
          type: string
          example: pause
        name:
          description: User-specified name of the action
          type: string
          example: action1
        device_id:
          description: ID of the device to use
          type: integer
          example: 42
        arguments:
          description: The input arguments to the action
          type: array
          items:
            $ref: '#/definitions/Argument'
        trigger:
          description: The trigger condition
          $ref: '#/definitions/ConditionalExpression'
        position:
          description: Position object representing various fields of the position of the Action in the playbook editor.
          $ref: '#/definitions/Position'
    
    Branch:
      type: object
      required: [source_id, destination_id]
      description: Encapsualtion of a list of possible actions to take and conditions required to be met before taking that action
      additionalProperties: false
      properties:
        id:
          $ref: '#/definitions/Uuid'
          description: The ID of the object. If updating a workflow and the Branch object already exists, ID is required. Otherwise, do not include it.
        source_id:
          description: The source Action ID for this Branch
          $ref: '#/definitions/Uuid'
        destination_id:
          description: The destination Action ID for this Branch, if the conditions evaluate to True
          $ref: '#/definitions/Uuid'
        priority:
          description: The priority for this Branch, which will be compared to other Branches with the same source_id Action, ascending, i.e. 1 is the highest priority.
          type: integer
        status:
          description: The status return code to use
          type: string
          example: Success
        condition:
          description: List of condition to evaluate
          $ref: '#/definitions/ConditionalExpression'
    
    
    ConditionalExpression:
      type: object
      description: Object which encapsulates Boolean logic
      properties:
        operator:
          type: string
          description: The operation to use which on the conditions
          enum: [and, or, xor]
          default: and
        is_negated:
          description: Should the result of this condition be negated? For example if the condition would return True, then invert it to return False.
          type: boolean
          default: false
        conditions:
          description: Base conditions to evaluate.
          type: array
          items:
            $ref: '#/definitions/Condition'
        child_expressions:
          description: Sub-expressions to evaluate.
          type: array
          items:
            $ref: '#/definitions/ConditionalExpression'
    
    
    Argument:
      type: object
      required: [name]
      description: Object used for passing an argument into actions. Either reference or value must be selected.
      minProperties: 2
      additionalProperties: false
      properties:
        id:
          type: integer
          description: The ID of the object. If updating a workflow and the Argument object already exists, ID is required. Otherwise, do not include it.
        name:
          type: string
          example: regex
        value:
          description: The value of the argument
          example: WALK(.*)
        reference:
          $ref: '#/definitions/Uuid'
          description: The ID of the action whose output should be used
        selection:
          description: >-
            The path to a subsection of the output of the action to use. For example [1, "a"] would use the second element
            of a list, and the "a" field of that object.
          type: array
          items:
            type: [string, integer]
    
    Condition:
      type: object
      required: [app_name, action_name]
      description: Takes data and checks it against a condition given by its action Optionally filters the data before checking.
      additionalProperties: false
      properties:
        id:
          $ref: '#/definitions/Uuid'
          description: The ID of the object. If updating a workflow and the Condition object already exists, ID is required. Otherwise, do not include it.
        app_name:
          description: The app to which the conditon belongs
          type: string
          example: Utilities
        action_name:
          description: The action encapsulated by this condition
          type: string
          example: regMatch
        arguments:
          description: The inputs to the condition
          type: array
          items:
            $ref: '#/definitions/Argument'
        is_negated:
          description: Should the result of this condition be negated? For example if the condition would return True, then invert it to return False.
          type: boolean
          default: false
        transforms:
          description: transforms for the data before passing it into the condition
          type: array
          items:
            $ref: '#/definitions/Transform'
    
    Transform:
      type: object
      required: [app_name, action_name]
      description: Filters or otherwise transforms the data given to it
      additionalProperties: false
      properties:
        id:
          $ref: '#/definitions/Uuid'
          description: The ID of the object. If updating a workflow and the Transform object already exists, ID is required. Otherwise, do not include it.
        app_name:
          description: The app to which the transform belongs
          type: string
          example: Utilities
        action_name:
          description: The action encapsulated by this transform
          type: string
          example: count
        arguments:
          description: The inputs to the transform
          type: array
          items:
            $ref: '#/definitions/Argument'
    
    Position:
      type: object
      required: [x, y]
      description: Various specifications for how the Action is displayed in the playbook editor
      additionalProperties: false
      properties:
        id:
          type: integer
          description: The ID of the object. If updating a workflow and the Position object already exists, ID is required. Otherwise, do not include it.
        x:
          type: number
          description: The X coordinate for the Action
        y:
          type: number
          description: The Y coordinate for the Action
    
    CopyWorkflow:
        type: object
        properties:
          playbook_id:
            $ref: '#/definitions/Uuid'
          workflow_name:
            type: string
    
    UpdatePlaybook:
      type: object
      required: [id]
      additionalProperties: false
      properties:
        id:
          $ref: '#/definitions/Uuid'
        name:
          type: string
          description: The new name of the playbook

    AddRole:
        type: object
        required: [name]
        properties:
          name:
            description: Name of the role
            type: string
            example: administrative_role
          description:
            description: Description of the role
            type: string
            example: A user with this role can access any resource and has administrative-level privileges.
          resources:
            description: A list of resources that a user with this role can access
            type: array
            items:
              $ref: '#/definitions/AddResource'
    
    AddResource:
        type: object
        required: [name]
        properties:
          name:
            description: Name of the resource
            type: string
            example: playbooks, cases
          permissions:
            description: A list of permissions associated with this resource
            example: [create, read, update, delete, execute]
            type: array
            items:
              type: string
    
    Role:
        type: object
        required: [id]
        properties:
          id:
            type: integer
            minimum: 1
            description: id of the object
          name:
            description: Name of the role
            type: string
            example: administrative_role
          description:
            description: Description of the role
            type: string
            example: A user with this role can access any resource and has administrative-level privileges.
          resources:
            description: A list of resources that a user with this role can access
            example: [/users, /cases, /playbooks]
            type: array
            items:
              $ref: '#/definitions/Resource'
    
    Resource:
        type: object
        properties:
          id:
            type: integer
            minimum: 1
            description: ID of the object
          name:
            description: Name of the resource
            type: string
            example: playbooks, cases
          permissions:
            description: A list of permissions associated with this resource
            example: [create, read, update, delete, execute]
            type: array
            items:
              type: string
    
    AvailableResourceAction:
      type: object
      properties:
        name:
          type: string
          description: Name of the resource
          example: playbooks, cases
        actions:
          description: A list of actions or permissions available for this resource
          example: [create, read, update, delete]
          type: array
          items:
            type: string
        app_name:
          type: string
          description: The name of the app associated with this resource, if applicable
          example: HelloWorld, DailyQuote

    Scheduler:
      type: object
      required: [status]
      properties:
        status:
          description: State of trigger
          type: string
          example: 0 for stopped, 1 for running, 2 for paused, or a warning string
    
    AddScheduledTask:
      type: object
      required: [name]
      additionalProperties: false
      properties:
        workflows:
          description: List if IDs of workflows attached to this task
          type: array
          items:
            $ref: '#/definitions/Uuid'
        name:
          type: string
          description: Name of this task
        description:
          type: string
          description: description of this task
        status:
          type: string
          description: Status of the task
          enum: [running, stopped]
        task_trigger:
          $ref: '#/definitions/TaskTrigger'
    
    ScheduledTask:
      type: object
      required: [id]
      additionalProperties: false
      properties:
        id:
          type: integer
          description: ID of the object
          readOnly: true
        workflows:
          description: List if IDs of workflows attached to this task
          type: array
          items:
            $ref: '#/definitions/Uuid'
        name:
          type: string
          description: Name of this task
        description:
          type: string
          description: description of this task
        status:
          type: string
          description: Status of the task
          enum: [running, stopped]
        task_trigger:
          $ref: '#/definitions/TaskTrigger'
        action:
          type: string
          enum: [start, stop]
    
    TaskTrigger:
      type: object
      description: Scheduler to use.
      required: [args, type]
      properties:
        type:
          description: Type of scheduler trigger to use for this task
          type: string
          enum: [date, interval, cron]
          example: date
        args:
          type: object
          description: Arguments for the trigger.

    SystemUsageDetails:
      type: object
      required: [cpu, memory, disk, net]
      properties:
        cpu:
          $ref: '#/definitions/CpuUsageDetails'
        memory:
          $ref: '#/definitions/MemoryUsageDetails'
        disk:
          $ref: '#/definitions/DiskUsageDetails'
        net:
          $ref: '#/definitions/NetworkUsageDetails'
    
    CpuUsageDetails:
      description: Measurements of CPU usage
      type: object
      required: [percents]
      properties:
        percents:
          type: array
          items:
            type: number
          description: Percentage usage by CPU
          readOnly: true
    
    MemoryUsageDetails:
      description: Meaurements of memory usage
      type: object
      required: [total, available, percent]
      properties:
        total:
          description: Total physical memory
          type: string
          readOnly: true
        available:
          description: Amount of memory that can be given instantly to a process without going to swap space
          type: string
          readOnly: true
        percent:
          description: Percentage of memory free
          type: number
          readOnly: true
    
    DiskUsageDetails:
      description: Measurements of disk usage
      type: object
      required: [total, used, free, percent]
      properties:
        total:
          description: Total disk space used
          type: string
          readOnly: true
        used:
          description: Disk space used
          type: string
          readOnly: true
        free:
          description: Disk space free
          type: string
          readOnly: true
        percent:
          description: Percentage of disk space used
          type: number
          readOnly: true
    
    NetworkUsageDetails:
      description: Measurements of network usage
      type: object
      required: [bytes_sent, bytes_received, packets_sent, packets_received, error_in, error_out, dropped_in, dropped_out]
      properties:
        bytes_sent:
          description: Bytes sent over the network
          type: string
          readOnly: true
        bytes_received:
          description: Bytes received over the network
          type: string
          readOnly: true
        packets_sent:
          description: Packets sent
          type: integer
          readOnly: true
        packets_received:
          description: Packets received
          type: integer
          readOnly: true
        error_in:
          description: Number of errors while receiving
          type: integer
          readOnly: true
        error_out:
          description: Number of errors while sending
          type: integer
          readOnly: true
        dropped_in:
          description: Number of incoming packets dropped
          type: integer
          readOnly: true
        dropped_out:
          description: Number of outgoing packets dropped
          type: integer
          readOnly: true
    AddUser:
        type: object
        required: [username, password]
        properties:
          username:
            description: Username or email of the user
            type: string
            example: administrator
          password:
            description: Password for the user
            type: string
            example: password123
          roles:
            description: A list of role IDs that this user possesses. Roles can only be assigned to a User by an admin.
            $ref: '#/definitions/RoleIdList'
          active:
            description: activate/deactive a user. Active can only be changed by an admin.
            type: boolean
    
    EditUser:
        type: object
        required: [id]
        properties:
          id:
            description: Database id of the user
            type: integer
            example: 123
            readOnly: true
          username:
            description: New username or email of the user
            type: string
            example: administrator
          old_password:
            description: Previous password for the user
            type: string
            example: password123
          password:
            description: New password for the user
            type: string
            example: password321
          active:
            description: activate/deactive a user. Active can only be changed by an admin.
            type: boolean
          roles:
            description: A new list of role IDs that this user will possess. Roles can only be assigned by an admin.
            $ref: '#/definitions/RoleIdList'
    
    DisplayUser:
        type: object
        properties:
          id:
            description: Database id of the user
            type: integer
            example: 123
            readOnly: true
          username:
            description: Username or email of the user
            type: string
            example: administrator
          active:
            description: activate/deactive a user
            type: boolean
          roles:
            description: List of role object IDs that this user possesses
            type: array
            items:
              type: integer
    
    RoleIdList:
      type: array
      items:
        type: object
        required: [id]
        properties:
          id:
            type: integer
            description: The ID of a role the user posesses

    WorkflowStatus:
      type: object
      required: [execution_id, workflow_id, name, status]
      properties:
        execution_id:
          $ref: '#/definitions/Uuid'
        workflow_id:
          $ref: '#/definitions/Uuid'
        name:
          description: The name of the workflow.
          type: string
          example: WorkflowName
          readOnly: true
        status:
          description: The current status of the workflow
          type: string
          enum: ['pending', 'running', 'paused', 'awaiting_data', 'completed', 'aborted']
          readOnly: true
        started_at:
          description: The timestamp of the start of workflow execution
          type: string
          format: date-time
          example: '2017-05-24T00:42:22.934058Z'
          readOnly: true
        completed_at:
          description: The timestamp of the end of workflow execution
          type: string
          format: date-time
          example: '2017-05-24T00:42:22.934058Z'
        current_action:
          description: The currently executing action
          $ref: '#/definitions/ActionIdentification'
    
    FullWorkflowStatus:
      type: object
      required: [action_statuses, execution_id, workflow_id, name, status]
      properties:
        execution_id:
          $ref: '#/definitions/Uuid'
        workflow_id:
          $ref: '#/definitions/Uuid'
        name:
          description: The name of the workflow.
          type: string
          example: WorkflowName
          readOnly: true
        status:
          description: The current status of the workflow
          type: string
          enum: ['pending', 'running', 'paused', 'awaiting_data', 'completed', 'aborted']
          readOnly: true
        started_at:
          description: The timestamp of the start of workflow execution
          type: string
          format: date-time
          example: '2017-05-24T00:42:22.934058Z'
          readOnly: true
        completed_at:
          description: The timestamp of the end of workflow execution
          type: string
          format: date-time
          example: '2017-05-24T00:42:22.934058Z'
        action_statuses:
          description: The statuses of the workflow actions
          type: array
          items:
            $ref: '#/definitions/ActionStatus'
    
    ActionStatus:
      type: object
      description: The status of an action execution
      required: [action_id, execution_id, name, action_name, app_name, status, started_at]
      properties:
        execution_id:
          $ref: '#/definitions/Uuid'
        action_id:
          $ref: '#/definitions/Uuid'
        name:
          description: The name of the action
          type: string
          example: 'This One action'
          readOnly: true
        app_name:
          description: The name of the app associated with the action
          type: string
          example: ThingGetter
          readOnly: true
        action_name:
          description: The name of the action take by the action
          type: string
          example: get that thing
          readOnly: true
        status:
          description: The status of the workflow
          type: string
          enum: ['executing', 'awaiting_data', 'success', 'failure', 'aborted']
          readOnly: true
        result:
          description: The result of the action
          type: object
          readOnly: true
        started_at:
          description: The timestamp of when the action started
          type: string
          format: date-time
          example: '2017-05-24T00:42:22.934058Z'
          readOnly: true
        completed_at:
          description: The timestamp of when the action completed
          type: string
          format: date-time
          example: '2017-05-24T00:43:26.930892Z'
          readOnly: true
    
    ActionIdentification:
      type: object
      description: The descriptive identification of an action
      required: [action_id, execution_id, name, action_name, app_name]
      properties:
        execution_id:
          $ref: '#/definitions/Uuid'
        action_id:
          $ref: '#/definitions/Uuid'
        name:
          description: The name of the action
          type: string
          example: 'This One action'
          readOnly: true
        app_name:
          description: The name of the app associated with the action
          type: string
          example: ThingGetter
          readOnly: true
        action_name:
          description: The name of the action take by the action
          type: string
          example: get that thing
          readOnly: true
    
    ActionStatusDetails:
      type: object
      required: [status, started_at]
      description: The details of an action execution
      properties:
        status:
          description: The status of the workflow
          type: string
          enum: ['executing', 'awaiting_data', 'success', 'failure', 'aborted']
          readOnly: true
        result:
          description: The result of the action
          type: object
          readOnly: true
        started_at:
          description: The timestamp of when the action started
          type: string
          format: date-time
          example: '2017-05-24T00:42:22.934058Z'
          readOnly: true
        completed_at:
          description: The timestamp of when the action completed
          type: string
          format: date-time
          example: '2017-05-24T00:43:26.930892Z'
          readOnly: true
    
    ExecuteWorkflow:
      type: object
      required: [workflow_id]
      properties:
        workflow_id:
          $ref: '#/definitions/Uuid'
        start:
          description: The ID of the starting action
          $ref: '#/definitions/Uuid'
        arguments:
          type: array
          items:
            $ref: '#/definitions/Argument'
    
    ControlWorkflow:
      type: object
      required: [execution_id, status]
      properties:
        execution_id:
          $ref: '#/definitions/Uuid'
        status:
          description: The action to take on the executing workflow
          type: string
          enum: ['pause', 'resume', 'abort']

=======
swagger: '2.0'
info:
  description: >-
    An active cyber defense development framework enabling orchestration
    capabilities to be written once and deployed across WALKOFF-enabled
    orchestration tools. https://iadgov.github.io/WALKOFF/
  version: 0.8.0
  title: WALKOFF
  contact:
    email: walkoff@nsa.gov
  license:
    name: Creative-Commons
    url: 'http://creativecommons.org/licenses/by/4.0/'

tags:
  - name: Authorization
    description: Authorization Operations
  - name: Apps
    description: App Management Operations
  - name: Cases
    description: WALKOFF logging and case management operations
  - name: Subscriptions
    description: WALKOFF case subscription operations
  - name: Configuration
    description: System Configuration Operations
  - name: Devices
    description: Device Operations
  - name: Users
    description: User operations
  - name: Roles
    description: Role Operations
  - name: Metrics
    description: Metric Operations
  - name: Playbooks
    description: Playbook Operations
  - name: Workflows
    description: Workflow Operations
  - name: WorkflowQueue
    description: Workflow Control Operations
  - name: Events
    description: Event Operations
  - name: Scheduler
    description: Scheduler Operations
  - name: Triggers
    description: Trigger Operations
  - name: System
    description: System Operations
  - name: Client
    description: Serves up client pages
  - name: Message
    description: User messages
  - name: System
    description: System Resources

basePath: /api

schemes:
  - http
  - https

paths:
  /apps:
    get:
      tags:
        - System
      summary: Gets all apps
      description: ''
      operationId: walkoff.server.endpoints.appapi.read_all_apps
      produces:
        - application/json
      responses:
        200:
          description: Success
          schema:
            type: array
            description: List of app names
            items:
              type: string
              example: [PhillipsHue, OpenDaylight, PaloAlto]
  
  /apps/apis:
    get:
      tags:
        - Apps
      summary: Get all app apis
      description: ''
      operationId: walkoff.server.endpoints.appapi.read_all_app_apis
      produces:
        - application/json
      parameters:
        - name: field_name
          in: query
          description: The name of the field of the api to get for all apps
          required: false
          type: string
          enum: [info, action_apis, condition_apis, transform_apis, device_apis, tags, external_docs]
      responses:
        200:
          description: Success
          schema:
            type: array
            items:
              type: object
  
  /apps/apis/{app_name}:
    get:
      tags:
        - Apps
      summary: Get and app's api
      description: ''
      operationId: walkoff.server.endpoints.appapi.read_app_api
      produces:
        - application/json
      parameters:
        - name: app_name
          in: path
          description: The name of the app to get
          required: true
          type: string
      responses:
        200:
          description: Success
          schema:
            $ref: '#/definitions/AppApi'
        404:
          description: App does not exist
          schema:
            $ref: '#/definitions/Error'
  
  /apps/apis/{app_name}/{field_name}:
    get:
      tags:
        - Apps
      summary: Get a field of an app's api
      description: ''
      operationId: walkoff.server.endpoints.appapi.read_app_api_field
      produces:
        - application/json
      parameters:
        - name: app_name
          in: path
          description: The name of the app to get
          required: true
          type: string
        - name: field_name
          in: path
          description: The name of the field in the app api to get
          required: true
          type: string
          enum: [info, action_apis, condition_apis, transform_apis, device_apis, tags, externalDocs]
      responses:
        200:
          description: Success
          schema:
            type: object
        404:
          description: App does not exist
          schema:
            $ref: '#/definitions/Error'


  /auth:
    post:
      tags:
        - Authorization
      summary: Login and get access and refresh tokens
      description: ''
      operationId: walkoff.server.endpoints.auth.login
      consumes:
        - application/json
      produces:
        - application/json
      parameters:
        - in: body
          name: body
          description: The username and password
          required: true
          schema:
            $ref: '#/definitions/Authentication'
      responses:
        201:
          description: Success
          schema:
            $ref: '#/definitions/Token'
        401:
          description: Unauthorized
          schema:
            $ref: '#/definitions/Error'
  
  /auth/refresh:
    post:
      tags:
        - Authorization
      summary: Get a fresh access token
      description: ''
      operationId: walkoff.server.endpoints.auth.refresh
      produces:
        - application/json
      responses:
        200:
          description: Success
          schema:
            $ref: '#/definitions/Token'
        401:
          description: Unauthorized
          schema:
            $ref: '#/definitions/Error'
  
  /auth/logout:
    post:
      tags:
        - Authorization
      summary: Logout of walkoff
      operationId: walkoff.server.endpoints.auth.logout
      produces:
        - application/json
      consumes:
        - application/json
      parameters:
        - in: body
          name: body
          description: The refresh token to be revoked
          required: true
          schema:
            type: object
            required: [refresh_token]
            properties:
              refresh_token:
                type: string
                description: the refresh token to be revoked
      responses:
        204:
          description: Success
        400:
          description: Invalid refresh token
          schema:
            $ref: '#/definitions/Error'

  /cases:
    get:
      tags:
        - Cases
      summary: Read all cases
      description: ''
      operationId: walkoff.server.endpoints.cases.read_all_cases
      produces:
        - application/json
      responses:
        200:
          description: Success
          schema:
            type: array
            items:
              $ref: '#/definitions/Case'
    post:
      tags:
        - Cases
      summary: Create or upload a case
      description: ''
      operationId: walkoff.server.endpoints.cases.create_case
      produces:
        - application/json
      consumes:
        - application/json
        - multipart/form-data
      parameters:
        - in: body
          name: body
          description: The name of the case to be created
          required: false
          schema:
            type: object
            properties:
              name:
                type: string
                example: Case_One
        - in: formData
          name: formData
          description: The case file to be imported
          required: false
          type: file
      responses:
        201:
          description: Object created
          schema:
            $ref: '#/definitions/Case'
        400:
          description: Case already exists.
          schema:
            $ref: '#/definitions/Error'
    put:
      tags:
        - Cases
      summary: Update a case
      description: ''
      operationId: walkoff.server.endpoints.cases.update_case
      consumes:
        - application/json
      produces:
        - application/json
      parameters:
        - in: body
          name: body
          required: true
          schema:
            $ref: '#/definitions/Case'
      responses:
        200:
          description: Success
          schema:
            $ref: '#/definitions/Case'
        404:
          description: Case does not exist.
          schema:
            $ref: '#/definitions/Error'
    patch:
      tags:
        - Cases
      summary: Update a case
      description: ''
      operationId: walkoff.server.endpoints.cases.patch_case
      consumes:
        - application/json
      produces:
        - application/json
      parameters:
        - in: body
          name: body
          required: true
          schema:
            $ref: '#/definitions/Case'
      responses:
        200:
          description: Success
          schema:
            $ref: '#/definitions/Case'
        404:
          description: Case does not exist.
          schema:
            $ref: '#/definitions/Error'
  /cases/{case_id}:
    parameters:
      - name: case_id
        in: path
        description: The ID of the case
        required: true
        type: integer
      - in: query
        name: mode
        description: Specify mode as export to download the device file
        type: string
        required: false
    get:
      tags:
        - Cases
      summary: Read or download a case
      description: ''
      operationId: walkoff.server.endpoints.cases.read_case
      produces:
        - application/json
      responses:
        200:
          description: Success
          schema:
            $ref: '#/definitions/Case'
        404:
          description: Case does not exist.
          schema:
            $ref: '#/definitions/Error'
    delete:
      tags:
        - Cases
      summary: Remove a case
      description: ''
      operationId: walkoff.server.endpoints.cases.delete_case
      produces:
        - application/json
      responses:
        204:
          description: Success
        404:
          description: Case does not exist.
          schema:
            $ref: '#/definitions/Error'
  
  /cases/{case_id}/events:
    parameters:
      - name: case_id
        in: path
        description: The ID of the case
        required: true
        type: integer
    get:
      tags:
        - Cases
      summary: Read all the events for a case
      description: ''
      operationId: walkoff.server.endpoints.cases.read_all_events
      produces:
        - application/json
      responses:
        200:
          description: Success
          schema:
            type: array
            items:
              $ref: '#/definitions/Event'
        404:
          description: Case does not exist.
          schema:
            $ref: '#/definitions/Error'


  /configuration:
    get:
      tags:
        - Configuration
      summary: Reads the configuration
      operationId: walkoff.server.endpoints.configuration.read_config_values
      produces:
        - application/json
      responses:
        200:
          description: Success
          schema:
            $ref: '#/definitions/Configuration'
        401:
          description: Unauthorized access
          schema:
            $ref: '#/definitions/Error'
    put:
      tags:
        - Configuration
      summary: Updates the configuration
      operationId: walkoff.server.endpoints.configuration.update_configuration
      consumes:
        - application/json
      produces:
        - application/json
  
      parameters:
        - name: configuration
          in: body
          description: The configuration object
          required: true
          schema:
            $ref: '#/definitions/Configuration'
      responses:
        200:
          description: Success
        401:
          description: Unauthorized access
          schema:
            $ref: '#/definitions/Error'
        515:
          description: Could not write configuration to file
          schema:
            $ref: '#/definitions/Error'
    patch:
      tags:
        - Configuration
      summary: Updates the configuration
      operationId: walkoff.server.endpoints.configuration.patch_configuration
      consumes:
        - application/json
      produces:
        - application/json
      parameters:
        - name: configuration
          in: body
          description: The configuration object
          required: true
          schema:
            $ref: '#/definitions/Configuration'
      responses:
        200:
          description: Success
        401:
          description: Unauthorized access
          schema:
            $ref: '#/definitions/Error'
        515:
          description: Could not write configuration to file
          schema:
            $ref: '#/definitions/Error'

  /devices/{device_id}:
    parameters:
      - in: path
        name: device_id
        description: ID of the device
        type: integer
        required: true
      - in: query
        name: mode
        description: Specify mode as export to download the device file
        type: string
        required: false
    get:
      tags:
        - Devices
      summary: Read or download a device
      description: ''
      operationId: walkoff.server.endpoints.devices.read_device
      produces:
        - application/json
      responses:
        200:
          description: Success
          schema:
            $ref: '#/definitions/Device'
        404:
          description: Device does not exist.
    delete:
      tags:
        - Devices
      summary: Remove a device
      description: ''
      operationId: walkoff.server.endpoints.devices.delete_device
      produces:
        - application/json
      responses:
        204:
          description: Success
        404:
          description: Device does not exist
          schema:
            $ref: '#/definitions/Error'
  /devices:
    get:
      tags:
        - Devices
      summary: Get all devices
      description: ''
      operationId: walkoff.server.endpoints.devices.read_all_devices
      produces:
        - application/json
      responses:
        200:
          description: Success
          schema:
            type: array
            description: A list of devices
            items:
              $ref: '#/definitions/Device'
    post:
      tags:
        - Devices
      summary: Add a device
      description: ''
      operationId: walkoff.server.endpoints.devices.create_device
      consumes:
        - application/json
        - multipart/form-data
      produces:
        - application/json
      parameters:
        - in: body
          name: body
          description: The new device object to be created
          required: false
          schema:
            $ref: '#/definitions/AddDevice'
        - in: formData
          name: formData
          description: The device file to be imported
          required: false
          type: file
      responses:
        201:
          description: Object created
          schema:
            $ref: '#/definitions/Device'
        400:
          description: Device already exists
          schema:
            $ref: '#/definitions/Error'
  
    put:
      tags:
        - Devices
      summary: Update a device
      description: ''
      operationId: walkoff.server.endpoints.devices.update_device
      consumes:
        - application/json
      produces:
        - application/json
      parameters:
        - in: body
          name: body
          description: The new device object to be created
          required: true
          schema:
            $ref: '#/definitions/Device'
      responses:
        200:
          description: Success
          schema:
            $ref: '#/definitions/Device'
        404:
          description: Device does not exist
          schema:
            $ref: '#/definitions/Error'
    patch:
      tags:
        - Devices
      summary: Update a device
      description: ''
      operationId: walkoff.server.endpoints.devices.patch_device
      consumes:
        - application/json
      produces:
        - application/json
      parameters:
        - in: body
          name: body
          description: The new device object to be created
          required: true
          schema:
            $ref: '#/definitions/Device'
      responses:
        200:
          description: Success
          schema:
            $ref: '#/definitions/Device'
        404:
          description: Device does not exist
          schema:
            $ref: '#/definitions/Error'

  /events/{event_id}:
    parameters:
      - name: event_id
        in: path
        description: The name that needs to be fetched.
        required: true
        type: string
    get:
      tags:
        - Events
      summary: Read an event
      description: ''
      operationId: walkoff.server.endpoints.events.read_event
      produces:
        - application/json
      responses:
        200:
          description: Success
          schema:
            $ref: '#/definitions/Event'
        404:
          description: Object does not exist
          schema:
            $ref: '#/definitions/Error'
  /events:
    put:
      tags:
        - Events
      summary: Update an event note
      description: ''
      operationId: walkoff.server.endpoints.events.update_event_note
      consumes:
        - application/json
      produces:
        - application/json
      parameters:
        - in: body
          name: body
          description: Note to add to the case
          required: true
          schema:
            type: object
            required: [id, note]
            properties:
              id:
                type: integer
                example: 1234
              note:
                type: string
                example: This event was import somehow. I should make a note about it
      responses:
        200:
          description: Success
          schema:
            $ref: '#/definitions/Event'
        404:
          description: Object does not exist
          schema:
            $ref: '#/definitions/Error'


  /messages:
    get:
      tags:
        - Messages
      summary: Gets a user's messages
      description: Gets all the messages for a given user. User is given by JWT
      operationId: walkoff.server.endpoints.messages.get_all_messages
      produces:
        - application/json
      responses:
        200:
          description: Success
          schema:
            type: array
            description: A list of messages
            items:
              $ref: '#/definitions/MessageSummary'
    put:
      tags:
        - Messages
      summary: Acts on a user's messages
      operationId: walkoff.server.endpoints.messages.act_on_messages
      produces:
        - application/json
      consumes:
        - application/json
      parameters:
        - in: body
          name: body
          description: The Message IDs to act on
          required: true
          schema:
            type: object
            required: [ids, action]
            properties:
              ids:
                type: array
                items:
                  type: integer
                  minimum: 1
              action:
                description: The action to take on multiple messages
                type: string
                enum: [read, unread, delete]
      responses:
        200:
          description: Success
          schema:
            type: string
            enum: [Success]
        404:
          description: Action is invalid or User doesn't exist
          schema:
            $ref: "#/definitions/Error"
  
  /messages/{message_id}:
    parameters:
      - name: message_id
        in: path
        description: The action to take on multiple messages
        required: true
        type: integer
        minimum: 1
    get:
      tags:
        - Messages
      summary: Get a message
      operationId: walkoff.server.endpoints.messages.get_message
      produces:
        - application/json
      responses:
        200:
          description: Success
          schema:
            $ref: '#/definitions/Message'
        403:
          description: User does not have access to message
          schema:
            $ref: '#/definitions/Error'
        404:
          description: Message doesn't exist
          schema:
            $ref: "#/definitions/Error"
  
  /notifications:
    get:
      tags:
        - Messages
      summary: Get all notifications
      operationId: walkoff.server.endpoints.messages.get_recent_notifications
      produces:
        - application/json
      responses:
        200:
          description: Success
          schema:
            $ref: '#/definitions/MessageSummary'


  /availablesubscriptions:
    get:
      tags:
        - System
      summary: Read all available subscription options
      description: ''
      operationId: walkoff.server.endpoints.metadata.read_all_possible_subscriptions
      produces:
        - application/json
      responses:
        200:
          description: Success
          schema:
            description: List of available subscriptions in hierarchical order from controller to transform
            type: array
            items:
              $ref: '#/definitions/AvailableSubscriptions'
  
  /interfaces:
    get:
      tags:
        - System
      summary: Read all interfaces
      description: ''
      operationId: walkoff.server.endpoints.metadata.read_all_interfaces
      produces:
        - application/json
      responses:
        200:
          description: Success
          schema:
            description: All the interfaces defined
            type: array
            items:
              type: string
  
  
  /client/{filename}:
    get:
      tags:
        - Client
      summary: Get a client file
      description: ''
      operationId: walkoff.server.endpoints.metadata.read_client_file
      produces:
        - application/json
      parameters:
        - name: filename
          in: path
          description: The name of the file to fetch
          required: true
          type: string
      responses:
        200:
          description: Success
        400:
          description: Invalid filename


  /metrics/apps:
    get:
      tags:
        - Metrics
      summary: Read app usage metrics
      description: ''
      operationId: walkoff.server.endpoints.metrics.read_app_metrics
      produces:
        - application/json
      responses:
        200:
          description: Success
          schema:
            $ref: '#/definitions/AppMetrics'
  /metrics/workflows:
    get:
      tags:
        - Metrics
      summary: Read Workflow Metrics
      description: ''
      operationId: walkoff.server.endpoints.metrics.read_workflow_metrics
      produces:
        - application/json
      responses:
        200:
          description: Success
          schema:
            $ref: '#/definitions/WorkflowMetrics'

  /playbooks:
    get:
      tags:
        - Playbooks
      summary: Read all playbooks
      description: ''
      operationId: walkoff.server.endpoints.playbooks.get_playbooks
      produces:
        - application/json
      parameters:
        - in: query
          name: full
          type: boolean
          required: false
      responses:
        200:
          description: Success
          schema:
            type: array
            items:
              $ref: '#/definitions/Playbook'
    post:
      tags:
        - Playbooks
      summary: Create a playbook
      description: ''
      operationId: walkoff.server.endpoints.playbooks.create_playbook
      consumes:
        - application/json
        - multipart/form-data
      produces:
        - application/json
      parameters:
        - in: query
          name: source
          description: The ID of the playbook to clone
          type: string
          required: false
          format: uuid
        - in: body
          name: body
          description: The playbook object to be created
          required: false
          schema:
            $ref: '#/definitions/CreatePlaybook'
        - in: formData
          name: formData
          description: The playbook file to be imported
          required: false
          type: file
      responses:
        201:
          description: Object created
          schema:
            $ref: '#/definitions/Playbook'
        400:
          description: Object exists
          schema:
            $ref: '#/definitions/Error'
    patch:
      tags:
        - Playbooks
      summary: Update a playbook
      description: ''
      operationId: walkoff.server.endpoints.playbooks.update_playbook
      consumes:
        - application/json
      produces:
        - application/json
      parameters:
        - in: body
          name: body
          description: Fields of the playbook object to be updated
          required: true
          schema:
            $ref: '#/definitions/UpdatePlaybook'
      responses:
        200:
          description: Success
          schema:
            $ref: '#/definitions/Playbook'
        404:
          description: Playbook does not exist.
          schema:
            $ref: '#/definitions/Error'
        400:
          description: Playbook already exists.
          schema:
            $ref: '#/definitions/Error'
  
  /playbooks/{playbook_id}:
    parameters:
      - name: playbook_id
        in: path
        description: The ID that needs to be fetched.
        required: true
        type: string
        format: uuid
      - in: query
        name: mode
        description: Specify mode as export to download the playbook file
        type: string
        required: false
    get:
      tags:
        - Playbooks
      summary: Read or download a playbook
      description: ''
      operationId: walkoff.server.endpoints.playbooks.read_playbook
      produces:
        - application/json
      responses:
        200:
          description: Success
          schema:
            $ref: '#/definitions/Playbook'
        404:
          description: Object does not exist.
          schema:
            $ref: '#/definitions/Error'
        400:
          description: Invalid input error.
          schema:
            $ref: '#/definitions/Error'
        515:
          description: I/O error.
          schema:
            $ref: '#/definitions/Error'
    delete:
      tags:
        - Playbooks
      summary: Delete a playbook
      description: ''
      operationId: walkoff.server.endpoints.playbooks.delete_playbook
      produces:
        - application/json
      responses:
        204:
          description: Success
        404:
          description: Playbook does not exist.
          schema:
            $ref: '#/definitions/Error'
        515:
          description: I/O error.
          schema:
            $ref: '#/definitions/Error'
  
  
  /playbooks/{playbook_id}/workflows:
    parameters:
      - name: playbook_id
        in: path
        description: 'The ID that needs to be fetched. '
        required: true
        type: string
        format: uuid
    get:
      tags:
        - Playbooks
      summary: Read all workflows in playbook
      description: ''
      operationId: walkoff.server.endpoints.playbooks.get_workflows_for_playbook
      produces:
        - application/json
      responses:
        200:
          description: Success
          schema:
            type: array
            description: The JSON representation of all the workflows for the playbook
            items:
              $ref: '#/definitions/Workflow'
        404:
          description: Playbook does not exist.
          schema:
            $ref: '#/definitions/Error'
  
  /workflows:
    get:
      tags:
        - Playbooks
      summary: Read all workflows in playbook
      description: ''
      operationId: walkoff.server.endpoints.playbooks.get_workflows
      produces:
        - application/json
      parameters:
        - in: query
          name: playbook
          description: The ID of the playbook whose workflows to get
          type: string
          required: false
          format: uuid
      responses:
        200:
          description: Success
          schema:
            type: array
            description: The JSON representation of all the workflows for the playbook
            items:
              $ref: '#/definitions/Workflow'
        404:
          description: Playbook does not exist.
          schema:
            $ref: '#/definitions/Error'
    post:
      tags:
        - Workflows
      summary: Create a workflow
      description: ''
      operationId: walkoff.server.endpoints.playbooks.create_workflow
      consumes:
        - application/json
      produces:
        - application/json
      parameters:
        - in: query
          name: source
          description: The ID of the workflow to clone
          type: string
          format: uuid
          required: false
        - in: body
          name: body
          description: The workflow object to be created
          required: true
          schema:
            $ref: '#/definitions/CreateWorkflow'
      responses:
        201:
          description: Workflow created.
          schema:
            $ref: '#/definitions/Workflow'
        404:
          description: Playbook does not exist.
          schema:
            $ref: '#/definitions/Error'
        400:
          description: Workflow already exists.
          schema:
            $ref: '#/definitions/Error'
    put:
      tags:
        - Workflows
      summary: Update a workflow
      description: ''
      operationId: walkoff.server.endpoints.playbooks.update_workflow
      consumes:
        - application/json
      produces:
        - application/json
      parameters:
        - in: body
          name: body
          description: The fields of the workflow object to be updated
          required: true
          schema:
            $ref: '#/definitions/Workflow'
      responses:
        200:
          description: Success
          schema:
            type: object
            required: [workflow]
            properties:
              workflow:
                $ref: '#/definitions/Workflow'
        404:
          description: Playbook or workflow does not exist.
          schema:
            $ref: '#/definitions/Error'
        400:
          description: Workflow already exists.
          schema:
            $ref: '#/definitions/Error'
  
  /workflows/{workflow_id}:
    parameters:
      - name: workflow_id
        in: path
        description: 'The ID that needs to be fetched. '
        required: true
        type: string
        format: uuid
    get:
      tags:
        - Workflows
      summary: Read a workflow
      description: ''
      operationId: walkoff.server.endpoints.playbooks.read_workflow
      produces:
        - application/json
      responses:
        200:
          description: Success
          schema:
            $ref: '#/definitions/Workflow'
        404:
          description: Playbook or workflow does not exist.
          schema:
            $ref: '#/definitions/Error'
  
    delete:
      tags:
        - Workflows
      summary: Delete a workflow
      description: ''
      operationId: walkoff.server.endpoints.playbooks.delete_workflow
      produces:
        - application/json
      responses:
        204:
          description: Success
        404:
          description: Playbook or workflow does not exist.
          schema:
            $ref: '#/definitions/Error'
  
  /uuid:
    get:
      tags:
        - Workflows
      summary: Get a new UUID
      description: ''
      operationId: walkoff.server.endpoints.playbooks.get_uuid
      produces:
        - application/json
      responses:
        201:
          description: Success
          schema:
            type: object
            required: [uuid]
            properties:
              uuid:
                $ref: '#/definitions/Uuid'


  /roles:
    get:
      tags:
        - Roles
      summary: Read all roles
      description: ''
      operationId: walkoff.server.endpoints.roles.read_all_roles
      produces:
        - application/json
      responses:
        '200':
          description: Success
          schema:
            description: A list of roles
            type: array
            items:
              $ref: '#/definitions/Role'
    post:
      tags:
        - Roles
      summary: Create a role
      description: ''
      operationId: walkoff.server.endpoints.roles.create_role
      consumes:
        - application/json
      produces:
        - application/json
      parameters:
        - in: body
          name: body
          description: The role object to be created
          required: true
          schema:
            $ref: '#/definitions/AddRole'
      responses:
        201:
          description: Object created.
          schema:
            $ref: '#/definitions/Role'
        400:
          description: Object exists.
    put:
      tags:
        - Roles
      summary: Update a role
      description: ''
      operationId: walkoff.server.endpoints.roles.update_role
      consumes:
        - application/json
      produces:
        - application/json
      parameters:
        - in: body
          name: body
          description: Updated fields for the role object
          required: true
          schema:
            $ref: '#/definitions/Role'
      responses:
        200:
          description: Success
          schema:
            $ref: '#/definitions/Role'
        404:
          description: Object does not exist.
    patch:
      tags:
        - Roles
      summary: Update a role
      description: ''
      operationId: walkoff.server.endpoints.roles.patch_role
      consumes:
        - application/json
      produces:
        - application/json
      parameters:
        - in: body
          name: body
          description: Updated fields for the role object
          required: true
          schema:
            $ref: '#/definitions/Role'
      responses:
        200:
          description: Success
          schema:
            $ref: '#/definitions/Role'
        404:
          description: Object does not exist.
  /roles/{role_id}:
    parameters:
      - name: role_id
        in: path
        description: The name that needs to be fetched.
        required: true
        type: string
    get:
      tags:
        - Roles
      summary: Read a role
      description: ''
      operationId: walkoff.server.endpoints.roles.read_role
      produces:
        - application/json
      responses:
        200:
          description: Success
          schema:
            $ref: '#/definitions/Role'
        404:
          description: Object does not exist.
    delete:
      tags:
        - Roles
      summary: Delete a role
      description: ''
      operationId: walkoff.server.endpoints.roles.delete_role
      produces:
        - application/json
      responses:
        204:
          description: Success
        404:
          description: Object does not exist.
  
  /availableresourceactions:
      get:
        tags:
          - Roles
        summary: Read all available resource actions
        description: ''
        operationId: walkoff.server.endpoints.roles.read_available_resource_actions
        produces:
          - application/json
        responses:
          200:
            description: Success
            schema:
              description: List of available resource actions
              type: array
              items:
                $ref: '#/definitions/AvailableResourceAction'


  /scheduler:
    get:
      tags:
        - Scheduler
      summary: Get the current scheduler status.
      description: ''
      operationId: walkoff.server.endpoints.scheduler.get_scheduler_status
      produces:
        - application/json
      responses:
        200:
          description: Success
          schema:
            $ref: '#/definitions/Scheduler'
    put:
      tags:
        - Scheduler
      summary: Update the status of the scheduler
      description: ''
      operationId: walkoff.server.endpoints.scheduler.update_scheduler_status
      produces:
        - application/json
      consumes:
        - application/json
      parameters:
        - in: body
          name: body
          description: The new Scheduled Task object
          required: true
          schema:
            type: object
            required: [status]
            properties:
              status:
                description: Requested status of the scheduler
                type: string
                enum: [start, stop, pause, resume]
      responses:
        200:
          description: Success
          schema:
            type: object
            required: [status]
            properties:
              status:
                type: string
                description: The current status of the scheduler
  
  /scheduledtasks:
    get:
      tags:
        - Scheduler
      summary: Get all the scheduled tasks
      operationId: walkoff.server.endpoints.scheduler.read_all_scheduled_tasks
      produces:
        - application/json
      responses:
        200:
          description: Success
          schema:
            description: A list of Scheduled Task objects
            type: array
            items:
              $ref: '#/definitions/ScheduledTask'
    post:
      tags:
        - Scheduler
      summary: Create a new Scheduled Task
      operationId: walkoff.server.endpoints.scheduler.create_scheduled_task
      produces:
        - application/json
      consumes:
        - application/json
      parameters:
        - in: body
          name: body
          description: The new Scheduled Task object
          required: true
          schema:
            $ref: '#/definitions/AddScheduledTask'
      responses:
        201:
          description: Success
          schema:
            description: A list of Scheduled Task objects
            type: array
            items:
              $ref: '#/definitions/ScheduledTask'
        400:
          description: Scheduled task already exists
          schema:
            $ref: '#/definitions/Error'
    put:
      tags:
        - Scheduler
      summary: Update a new Scheduled Task
      operationId: walkoff.server.endpoints.scheduler.update_scheduled_task
      produces:
        - application/json
      consumes:
        - application/json
      parameters:
        - in: body
          name: body
          description: The updated Scheduled Task object
          required: true
          schema:
            $ref: '#/definitions/ScheduledTask'
      responses:
        200:
          description: Success
          schema:
            $ref: '#/definitions/ScheduledTask'
        404:
          description: Scheduled task does not exist
          schema:
            $ref: '#/definitions/Error'
        400:
          description: Scheduled task name already exists
          schema:
            $ref: '#/definitions/Error'
    patch:
      tags:
        - Scheduler
      summary: Enable the scheduled task
      operationId: walkoff.server.endpoints.scheduler.control_scheduled_task
      produces:
        - application/json
      consumes:
        - application/json
      parameters:
        - in: body
          name: body
          description: The updated Scheduled Task object
          required: true
          schema:
            type: object
            required: [id, action]
            properties:
              id:
                type: integer
              action:
                type: string
                description: The requested status of the task
                enum: [start, stop]
      responses:
        200:
          description: Success
        404:
          description: Scheduled task does not exist
          schema:
            $ref: '#/definitions/Error'
  
  /scheduledtasks/{scheduled_task_id}:
    parameters:
      - name: scheduled_task_id
        in: path
        description: The ID of the scheduled task.
        required: true
        type: string
    get:
      tags:
        - Scheduler
      summary: Get the scheduled task
      operationId: walkoff.server.endpoints.scheduler.read_scheduled_task
      produces:
        - application/json
      responses:
        200:
          description: Success
          schema:
            $ref: '#/definitions/ScheduledTask'
        404:
          description: Scheduled task does not exist
          schema:
            $ref: '#/definitions/Error'
    delete:
      tags:
        - Scheduler
      summary: Delete the scheduled task
      operationId: walkoff.server.endpoints.scheduler.delete_scheduled_task
      produces:
        - application/json
      responses:
        204:
          description: Success
        404:
          description: Scheduled task does not exist
          schema:
            $ref: '#/definitions/Error'

  /system:
    get:
      tags:
        - System
      summary: Get system resource usage
      description: ''
      operationId: walkoff.server.endpoints.system.get_system_usage
      externalDocs:
        url: https://psutil.readthedocs.io/en/latest/
        description: Measured using this Python package
      produces:
        - application/json
      responses:
        200:
          description: Success
          schema:
            $ref: '#/definitions/SystemUsageDetails'

  /triggers/send_data:
    put:
      summary: Send data to one or more workflows with trigger actions awaiting data before continuing execution
      description: ''
      operationId: walkoff.server.endpoints.triggers.send_data_to_trigger
      tags:
        - Triggers
      consumes:
        - application/json
      produces:
        - application/json
      parameters:
        - in: body
          name: body
          required: true
          schema:
            type: object
            required: [execution_ids, data_in]
            properties:
              execution_ids:
                description: Execution IDs of currently paused workflows
                type: array
                items:
                  type: string
              data_in:
                description: Data to send to workflows awaiting data
              arguments:
                description: Updated arguments to send to the trigger action
                type: array
                items:
                  $ref: '#/definitions/Argument'
      responses:
        200:
          description: Success
          schema:
            type: array
            items:
              type: string
              description: The execution IDs of workflows that were sent data.


  /users:
    get:
      tags:
        - Users
      summary: Read all users
      description: ''
      operationId: walkoff.server.endpoints.users.read_all_users
      produces:
        - application/json
      responses:
        200:
          description: Success
          schema:
            type: array
            description: A list of users
            items:
              $ref: '#/definitions/DisplayUser'
    post:
      tags:
        - Users
      summary: Create a user
      description: ''
      operationId: walkoff.server.endpoints.users.create_user
      consumes:
        - application/json
      produces:
        - application/json
      parameters:
        - in: body
          name: body
          description: The new user object to be created
          required: true
          schema:
            $ref: '#/definitions/AddUser'
      responses:
        201:
          description: User created.
          schema:
            description: The newly created user.
            $ref: '#/definitions/DisplayUser'
        400:
          description: Could not create user <username>. User already exists.
          schema:
            $ref: '#/definitions/Error'
    put:
      tags:
        - Users
      summary: Update a user
      description: ''
      operationId: walkoff.server.endpoints.users.update_user
      consumes:
        - application/json
      produces:
        - application/json
      parameters:
        - in: body
          name: body
          description: Updated fields for the user object
          required: true
          schema:
            $ref: '#/definitions/EditUser'
      responses:
        200:
          description: Success
          schema:
            description: The updated user.
            $ref: '#/definitions/DisplayUser'
        400:
          description: Invalid password
          schema:
            $ref: '#/definitions/Error'
        404:
          description: Could not edit user <username>. User does not exist.
          schema:
            $ref: '#/definitions/Error'
    patch:
      tags:
        - Users
      summary: Update a user
      description: ''
      operationId: walkoff.server.endpoints.users.patch_user
      consumes:
        - application/json
      produces:
        - application/json
      parameters:
        - in: body
          name: body
          description: Updated fields for the user object
          required: true
          schema:
            $ref: '#/definitions/EditUser'
      responses:
        200:
          description: Success
          schema:
            description: The updated user.
            $ref: '#/definitions/DisplayUser'
        400:
          description: Invalid password
          schema:
            $ref: '#/definitions/Error'
        404:
          description: Could not edit user <username>. User does not exist.
          schema:
            $ref: '#/definitions/Error'
  
  
  /users/{user_id}:
    parameters:
      - name: user_id
        in: path
        description: The id of the user to be fetched
        required: true
        type: integer
    get:
      tags:
        - Users
      summary: Get a user
      description: ''
      operationId: walkoff.server.endpoints.users.read_user
      produces:
        - application/json
      responses:
        200:
          description: Success
          schema:
            description: The user object matching the user id inputted
            $ref: '#/definitions/DisplayUser'
        404:
          description: Could not display user <username>. User does not exist.
          schema:
            $ref: '#/definitions/Error'
    delete:
      tags:
        - Users
      summary: Delete a user
      description: ''
      operationId: walkoff.server.endpoints.users.delete_user
      produces:
        - application/json
      responses:
        204:
          description: Success
        401:
          description: Could not delete user <username>. User is current user.
          schema:
            $ref: '#/definitions/Error'
        404:
          description: Could not delete user <username>. User does not exist.
          schema:
            $ref: '#/definitions/Error'

  /workflowqueue:
    get:
      tags:
        - WorkflowQueue
      summary: Get status information on the workflows currently executing
      description: ''
      operationId: walkoff.server.endpoints.workflowqueue.get_all_workflow_status
      produces:
        - application/json
      parameters:
        - name: limit
          in: query
          type: integer
          minimum: 1
          default: 50
          required: false
      responses:
        200:
          description: Success
          schema:
            type: array
            items:
              $ref: '#/definitions/WorkflowStatus'
    post:
      tags:
        - WorkflowQueue
      summary: Execute a workflow
      description: ''
      operationId: walkoff.server.endpoints.workflowqueue.execute_workflow
      parameters:
        - name: body
          in: body
          required: true
          schema:
            $ref: '#/definitions/ExecuteWorkflow'
      consumes:
        - application/json
      produces:
        - application/json
      responses:
        202:
          description: Success asynchronous.
          schema:
            $ref: '#/definitions/Uuid'
        404:
          description: Workflow does not exist.
          schema:
            $ref: '#/definitions/Error'
        400:
          description: Invalid input error.
          schema:
            $ref: '#/definitions/Error'
    patch:
      tags:
        - WorkflowQueue
      summary: Pause, resume, or abort a workflow
      description: ''
      operationId: walkoff.server.endpoints.workflowqueue.control_workflow
      parameters:
        - name: body
          in: body
          schema:
            $ref: '#/definitions/ControlWorkflow'
      consumes:
        - application/json
      produces:
        - application/json
      responses:
        204:
          description: Success.
        404:
          description: Workflow does not exist.
          schema:
            $ref: '#/definitions/Error'
        400:
          description: Invalid input error.
          schema:
            $ref: '#/definitions/Error'
  
  /workflowqueue/{execution_id}:
    parameters:
      - name: execution_id
        in: path
        description: The ID that needs to be fetched.
        required: true
        type: string
        format: uuid
    get:
      tags:
        - WorkflowQueue
      summary: Get status information on a currently executing workflow
      description: ''
      operationId: walkoff.server.endpoints.workflowqueue.get_workflow_status
      produces:
        - application/json
      responses:
        200:
          description: Success
          schema:
            $ref: '#/definitions/FullWorkflowStatus'
        404:
          description: Object does not exist.
          schema:
            $ref: '#/definitions/Error'



securityDefinitions:
  AuthenticationToken:
    type: apiKey
    name: Authorization
    in: header
    description: >
      We use a JWT authorization workflow. Use the /api/auth endpoint to get JWT access and refresh tokens. Then use the
      access token in the header "Authorization: Bearer accesstoken.goes.here".  That token will expire in 15 minutes by
      default. When it expires, you'll receive a 401 response code. At that point, use the /api/auth/refresh
      with the header "Authorization: Bearer refreshtoken.goes.here" to receive a fresh access token. When you're done,
      please use the /api/auth/logout endpoint to log out.  See the implementation in the Walkoff App for an example
      implementation.

security:
  - AuthenticationToken: []

definitions:
    Error:
      type: object
      required: [title, detail, status, type]
      description: An error in RFC 7807 format
      properties:
        title:
          type: string
          description: A short, human-readable summary of the problem type.
        detail:
          type: string
          description: A human-readable explanation specific to this occurrence of the problem
        status:
          type: string
          description: The HTTP status code generated for this occurrence of the problem
        type:
          type: string
          description: >
            A URI reference that identifies the problem type. When dereferenced it should provide
            human-readable documentation for the problem type.
          default: 'about:blank'
        instance:
          type: string
          description: >
            A URI reference that identifies the specific occurrence of the problem. It may or may
            not yield further information if dereferenced.
    
    
    
    AvailableSubscriptions:
      type: object
      required: [type, events]
      description: The events which can be subscribed to for an execution element
      properties:
        type:
          description: The type of execution element
          type: string
          example: Condition
          enum: [controller, playbook, workflow, action, branch, condition, transform]
        events:
          description: Events which can be subscribed to
          type: array
          items:
            type: string
          example: [Event1, Event_2, 'Event 3']
    
    Uuid:
      type: string
      description: A 32-bit hexadecimal string representing a globally unique identifier
      format: uuid

    AppApi:
      type: object
      description: Api used for an app
      required: [info]
      properties:
        info:
          $ref: '#/definitions/ApiInfo'
        action_apis:
          description: Actions associated with this app
          type: array
          items:
            $ref: '#/definitions/ActionApi'
        condition_apis:
          description: Conditions associated with this app
          type: array
          items:
            $ref: '#/definitions/ConditionApi'
        transform_apis:
          description: Transforms associated with this app
          type: array
          items:
            $ref: '#/definitions/TransformApi'
        device_apis:
          description: Devices associated with this app
          type: array
          items:
            $ref: '#/definitions/DeviceApi'
        tags:
          type: array
          items:
            $ref: '#/definitions/ApiTag'
          uniqueItems: true
        external_docs:
          type: array
          items:
            $ref: '#/definitions/ExternalDoc'
        
    ApiInfo:
      type: object
      description: General information about the API
      required: [version, title]
      properties:
        title:
          type: string
          description: A unique and precise title of the API
          example: Splunk
        version:
          type: string
          description: A semantic version number of the API
        description:
          type: string
          description: A longer description of the API. Should be different from the title.
        terms_of_service:
          type: string
          description: Terms of service for the API
        contact:
          $ref: '#/definitions/ApiContact'
        license:
          $ref: '#/definitions/ApiLicense'
    
    ApiContact:
      type: object
      description: Contact information for the owners of this API
      properties:
        name:
          type: string
          description: The name of the contact person or organization
        url:
          type: string
          description: The URL pointing to the contact information
          format: uri
        email:
          type: string
          description: The email address of the contact person/organization
          format: email
    
    ApiLicense:
      type: object
      description: License information for this API
      required: [name]
      properties:
        name:
          type: string
          description: The name of the license type
        url:
          type: string
          description: The URL pointing to the license
          format: uri
    
    ActionApi:
      type: object
      description: The api of an app's action
      required: [name, run, returns]
      properties:
        name:
          type: string
          description: Unique name of the action
        run:
          type: string
          description: The path to the executable function
        default_return:
          type: string
          description: The name of the default return code (if none specified, defaults to "Success")
        returns:
          type: array
          items:
            $ref: '#/definitions/ReturnApi'
          description: The return types of this action
        parameters:
          type: array
          items:
            $ref: '#/definitions/ParameterApi'
          description: The parameters needed by this action
        deprecated:
          type: boolean
          default: false
          description: Is this action deprecated?
        tags:
          type: array
          items:
            type: string
          description: Tags for this action
          uniqueItems: true
        summary:
          type: string
          description: A brief summary of this action
        description:
          type: string
          description: A longer description of the operation
        external_docs:
          type: array
          items:
            $ref: '#/definitions/ExternalDoc'
    
    ConditionApi:
      type: object
      description: The api of an app's condition
      required: [name, run, returns, data_in]
      properties:
        name:
          type: string
          description: Unique name of the action
        run:
          type: string
          description: The path to the executable function
        data_in:
          type: string
          description: Name of parameter which comes from executed action
        parameters:
          type: array
          items:
            $ref: '#/definitions/ParameterApi'
          description: The parameters needed by this action
        deprecated:
          type: boolean
          default: false
          description: Is this action deprecated?
        tags:
          type: array
          items:
            type: string
          description: Tags for this action
          uniqueItems: true
        summary:
          type: string
          description: A brief summary of this action
        description:
          type: string
          description: A longer description of the operation
        external_docs:
          type: array
          items:
            $ref: '#/definitions/ExternalDoc'
        returns:
          type: array
          items:
            $ref: '#/definitions/ReturnApi'
          description: The return types of this action
    
    TransformApi:
      type: object
      description: The api of an app's transform
      required: [name, run, data_in, returns]
      properties:
        name:
          type: string
          description: Unique name of the action
        run:
          type: string
          description: The path to the executable function
        data_in:
          type: string
          description: Name of parameter which comes from executed action
        parameters:
          type: array
          items:
            $ref: '#/definitions/ParameterApi'
          description: The parameters needed by this action
        deprecated:
          type: boolean
          default: false
          description: Is this action deprecated?
        tags:
          type: array
          items:
            type: string
          description: tags for this action
          uniqueItems: true
        summary:
          type: string
          description: A brief summary of this action
        description:
          type: string
          description: A longer description of the operation
        external_docs:
          type: array
          items:
            $ref: '#/definitions/ExternalDoc'
        returns:
          type: array
          items:
            $ref: '#/definitions/ReturnApi'
          description: The return types of this transform
    
    DeviceApi:
      type: object
      required: [name, fields]
      properties:
        name:
          type: string
          description: Name of the device type
        description:
          type: string
        fields:
          type: array
          items:
            $ref: '#/definitions/DeviceFieldApi'
    
    DeviceFieldApi:
      type: object
      required: [name, schema]
      properties:
        name:
          type: string
        description:
          type: string
          description: Description of what the argument provides
        encrypted:
          type: boolean
          description: Is this field encrypted
          default: false
        placeholder:
          type: string
          description: Brief description of the field to be used to prompt a user
        required:
          type: boolean
          default: false
          description: Is this field required?
        schema:
          $ref: '#/definitions/ParameterSchema'
    
    
    ParameterApi:
      type: object
      description: A parameter using for actions
      required: [name, schema]
      properties:
        name:
          type: string
        example:
          type: [number, integer, string, boolean]
        description:
          type: string
          description: Description of the parameter
        placeholder:
          type: string
          description: Brief description of the field to be used to prompt a user
        required:
          type: boolean
          default: false
          description: Is this parameter required
        schema:
          $ref: '#/definitions/ParameterSchema'
    
    ReturnApi:
      type: object
      description: A specification of what an action returns
      required: [status]
      properties:
        status:
          type: string
          description: Status of the return
        description:
          type: string
          description: Description of the return type
        failure:
          type: boolean
          description: Whether this return type indicates action failure
          default: false
        schema:
          $ref: '#/definitions/ParameterSchema'
        examples:
          description: An exaple of the returned type
    
    ExternalDoc:
      type: object
      description: information about external documentation
      required: [url]
      properties:
        description:
          type: string
          description: Description of the documentation
        url:
          type: string
          description: Points to the external documentation
          format: uri
    
    ApiTag:
      type: object
      description: A tag for a class of actions/conditions/transforms in this app
      required: [name]
      properties:
        name:
          type: string
          description: The name of the tag
        description:
          type: string
          description: Description of the tag
        external_docs:
          type: array
          items:
            $ref: '#/definitions/ExternalDoc'
          
    ParameterSchema:
      type: object
      description: Fields used to validate parameter against a JSON schema (Draft 4)
      required: [type]
      properties:
        type:
          type: string
          enum: [string, boolean, integer, number, object, array]
        format:
          type: string
          enum: [date-time, email, hostname, ipv4, ipv6, uri, uri-reference, uri-template, json-pointer]
        multipleOf:
          type: number
          minimum: 0
          exclusiveMinimum: true
        maximum:
          type: number
        exclusiveMaximum:
          type: boolean
        minimum:
          type: number
        exclusiveMinimum:
          type: boolean
        maxLength:
          type: integer
          minimum: 0
        minLength:
          type: integer
          minimum: 0
        pattern:
          type: string
        maxItems:
          type: integer
          minimum: 0
        minItems:
          type: integer
          minimum: 0
        uniqueItems:
          type: boolean
        enum:
          type: array
          minItems: 1


    Authentication:
      type: object
      required: [username, password]
      additionalProperties: false
      properties:
        username:
          type: string
        password:
          type: string
    
    Token:
      type: object
      required: [access_token]
      properties:
        access_token:
          type: string
          description: Short-lived JWT used to provide access
        refresh_token:
          type: string
          description: Long-lived JWT used to refresh a token


    AddCase:
      type: object
      required: [name]
      additionalProperties: false
      properties:
        name:
          description: Name of the case
          type: string
          example: case1
        note:
          description: A user-created note attached to the event
          type: string
          example: This case does some things I want it to do.
        subscriptions:
          description: The events this case is subscribed to
          type: array
          items:
            $ref: '#/definitions/Subscription'
    Case:
      type: object
      required: [id]
      additionalProperties: false
      properties:
        id:
          description: Unique identifier for the case
          type: integer
          readOnly: true
          example: 42
        name:
          description: Name of the case
          type: string
          example: case1
        note:
          description: A user-created note attached to the event
          type: string
          example: This case does some things I want it to do.
        subscriptions:
          description: The events this case is subscribed to
          type: array
          items:
            $ref: '#/definitions/Subscription'
    
    Subscription:
      type: object
      required: [id, events]
      properties:
        id:
          $ref: '#/definitions/Uuid'
        events:
          description: A list of events subscribed to
          type: array
          items:
            type: string
          example:
            - Workflow Execution Start
            - App Instance Created
            - Action Execution Success
    
    Event:
      type: object
      required: [timestamp, type, message, note, data]
      properties:
        id:
          description: Unique identifier for the event
          type: integer
          readOnly: true
          example: 42
        timestamp:
          description: String representation of the time at which the event happened
          type: string
          format: date-time
          readOnly: true
          example: '2017-05-12T15:54:18.121421Z'
        type:
          description: The type of event
          type: string
          readOnly: true
          enum: [controller, workflow, action, branch, condition, transform]
          example: Action
        originator:
          type: string
          description: A UUID used to identify a specific execution element
        message:
          description: The message attached to the event
          type: string
          readOnly: true
          example: Branch not taken
        note:
          description: A user-created note attached to the event
          type: string
          example: This event handled that thing I wanted to stop
        data:
          description: An object providing additional information about the event
          type: object
          readOnly: true
          example: 'Output: This action output this: 1423'
        cases:
          description: The cases this event belongs to
          type: array
          readOnly: true
          example: [case1, mycase, thatonecase, thatothercase]
          items:
            $ref: '#/definitions/Case'


    Configuration:
        type: object
        description: The configuration
        additionalProperties : false
        properties:
          db_path:
            type: string
            description: The path to the primary WALKOFF database
          case_db_path:
            type: string
            description: The path to the case database
          logging_config_path:
            type: string
            description: The path to the logging configuration
          host:
            type: string
            description: The server's host URL
          port:
            type: integer
            description: The server's port
            minimum: 0
            maximum: 65535
            default: 5000
          walkoff_db_type:
            type: string
            description: The type of database used by the primary WALKOFF database
            enum: [sqlite, mysql, postgresql, oracle, mssql]
            default: sqlite
          case_db_type:
            type: string
            description: The type of database used by the case database
            enum: [sqlite, mysql, postgresql, oracle, mssql]
            default: sqlite
          clear_case_db_on_startup:
            type: boolean
            description: Should the case database be cleared upon a server restart?
            default: true
          number_processes:
            type: integer
            minimum: 1
            description: Number of worker processes which can execute workflows
            default: 4
          access_token_duration:
            type: number
            minimum: 1
            description: Time (in minutes) to allow an access token to persist. Should greater than the duration of the refresh token
          refresh_token_duration:
            type: number
            minimum: 1
            description: Time (in days) to allow a refresh token to persist. Should greater than the duration of the refresh token
          zmq_results_address:
            type: string
            description: The IP address and port of the ZMQ results server. Do not change unless necessary.
            default: 'tcp://127.0.0.1:5556'
          zmq_communication_address:
            type: string
            description: The IP address and port of the ZMQ communication server. Do not change unless necessary.
            default: 'tcp://127.0.0.1:5557'
          number_threads_per_process:
            type: number
            description: The number of threads per worker process for executing workflows.
            default: 3
          cache:
            $ref: '#/definitions/CacheConfig'
    
    CacheConfig:
      type: object
      required: [type]
      properties:
        type:
          description: The type of cache that should be used
          type: string
          enum: [redis, disk]
        directory:
          description: The directory to hold the cache database (DiskCache only)
          type: string
          format: uri
        shards:
          description: Number of shards to distribute the cache database to (DiskCache only)
          type: integer
          minimum: 1
        timeout:
          description: Cache timeout
          type: number
          minimum: 0.0
        retry:
          description: Should this connection retry timed out connections?
          type: boolean
          default: True
        host:
          description: Host url for the cache (Redis cache only)
          type: string
          default: localhost
        port:
          description: Port for the cache (Redis cache only)
          type: integer
          minimum: 0
          maximum: 65535
          default: 6379
        unix_socket_path:
          description: Path to Unix socket to use for the cache instead of host-port. (Redis cache only)
          type: string

    AddDevice:
      type: object
      required: [name, app_name, type, fields]
      description: Object used to create a device
      properties:
        name:
          description: Name of the device
          type: string
          minLength: 4
          maxLength: 25
          example: Server1
        app_name:
          type: string
          example: HelloWorld
          description: The name of the app associated with this device
        type:
          type: string
          example: HelloWorldDeviceType1
          description: The type of device
          minLength: 4
          maxLength: 25
        description:
          type: string
          example: This device type configures the app under some circumstances
          description: A description of your device type
        fields:
          description: fields used to configure this device
          type: array
          items:
            $ref: '#/definitions/DeviceFieldInput'
    
    Device:
      type: object
      required: [id]
      properties:
        id:
          type: integer
          example: 1234
          readOnly: true
        name:
          description: Name of the device
          type: string
          minLength: 4
          maxLength: 25
          example: Server1
        app_name:
          type: string
          example: HelloWorld
          description: The name of the app associated with this device
          readOnly: true
        type:
          type: string
          example: HelloWorldDeviceType1
          description: The type of device
          minLength: 4
          maxLength: 25
        description:
          type: string
          example: This device type configures my app under some circumstances
          description: A description of your device type
        fields:
          description: fields used to configure this device
          type: array
          items:
            $ref: '#/definitions/Argument'
    
    DeviceField:
      type: object
      required: [name, type]
      properties:
        name:
          type: string
        type:
          type: string
          enum: [string, number, integer, boolean]
        required:
          description: is the argument required
          type: boolean
          default: false
        description:
          type: string
          description: description of what the argument provides
        default:
          description: default value for the argument
        encrypted:
          type: boolean
          description: Is this field encrypted
          default: false
    
    DeviceFieldInput:
      type: object
      required: [name]
      description: Object used for passing an argument into various actions or device
      properties:
        name:
          type: string
          example: regex
        value:
          example: WALK(.*)


    ActionMetricDetails:
      type: object
      required: [count, avg_time]
      properties:
        count:
          description: Number of times the action has been called
          type: integer
          example: 102
          readOnly: true
        avg_time:
          description: Average execution time for the action. As a timestamp format
          type: string
          example: '0:00:00.001000'
          readOnly: true
    ActionMetric:
      type: object
      required: [name]
      properties:
        name:
          description: Action name
          type: string
          example: repeatBackToMe
          readOnly: true
        success_metrics:
          $ref: '#/definitions/ActionMetricDetails'
        error_metrics:
          $ref: '#/definitions/ActionMetricDetails'
    AppMetricDetails:
      type: object
      required: [name, count, actions]
      properties:
        name:
          description: Name of app
          type: string
          example: HelloWorld
          readOnly: true
        count:
          description: Number of times the app has been used
          type: integer
          example: 42
          readOnly: true
        actions:
          description: Metrics of the app's actions
          type: array
          items:
            $ref: '#/definitions/ActionMetric'
    AppMetrics:
      type: object
      required: [apps]
      properties:
        apps:
          description: Metrics of apps
          type: array
          items:
            $ref: '#/definitions/AppMetricDetails'
    
    WorkflowMetric:
      type: object
      required: [name, count, avg_time]
      properties:
        name:
          description: Name of the workflow
          type: string
          example: HelloWorldWorkflow
          readOnly: true
        count:
          description: Number of times the workflow has been used
          type: integer
          example: 42
          readOnly: true
        avg_time:
          description: The average run time of this workflow
          type: string
          example: '1 day, 0:01:40.000500'
          readOnly: true
    WorkflowMetrics:
      type: object
      required: [workflows]
      properties:
        workflows:
          type: array
          items:
            $ref: '#/definitions/WorkflowMetric'


    Message:
      type: object
      description: A message sent to a user
      required: [id, subject, created_at, is_read, awaiting_response, body, workflow_execution_id, requires_reauthorization, requires_response]
      properties:
        id:
          description: Id of this message
          type: integer
          minimum: 1
          readOnly: true
          example: 42
        subject:
          description: Subject of this message
          type: string
          example: Remove user?
          readOnly: true
        is_read:
          description: Has this message been read yet?
          type: boolean
          default: false
        created_at:
          description: UTC timestamp of message creation
          type: string
          readOnly: true
          format: date-time
        last_read_at:
          description: UTC timestamp of when message was last read
          type: string
          format: date-time
        awaiting_response:
          description: Is this message awaiting a response
          type: boolean
        body:
          type: array
          items:
            $ref: "#/definitions/MessageComponent"
          description: The body of the message. Each component is rendered in order
          readOnly: true
        workflow_execution_id:
          $ref: '#/definitions/Uuid'
          description: The UUID of the executing workflow which sent this message
          readOnly: true
        requires_reauthorization:
          type: boolean
          default: false
          description: Does the user need to reauthenticate to respond to this message?
          readOnly: true
        requires_response:
          type: boolean
          description: Does this message require a response
          readOnly: true
        responded_at:
          type: string
          description: UTC timestamp of when the message was responded
          format: date-time
        responded_by:
          type: string
          description: username of user who responded to the action
        read_by:
          type: array
          items:
            type: string
          description: usernames of users who have read the message
    
    MessageSummary:
      type: object
      required: [id, subject, created_at, is_read, awaiting_response]
      description: A message sent to a user
      properties:
        id:
          description: Id of this message
          type: integer
          minimum: 1
          readOnly: true
          example: 42
        subject:
          description: Subject of this message
          type: string
          example: Remove user?
          readOnly: true
        is_read:
          description: Has this message been read yet?
          type: boolean
          default: false
        created_at:
          description: UTC timestamp of message creation
          type: string
          readOnly: true
          format: date-time
        last_read_at:
          description: UTC timestamp of when message was last read
          type: string
          format: date-time
        awaiting_response:
          description: Is this message awaiting a response
          type: boolean
    
    MessageComponent:
      type: object
      required: [type, data]
      properties:
        type:
          type: string
          description: message component type
          enum: [text, accept_decline, url]
        data:
          type: object
          description: JSON representation of the message component

    CreatePlaybook:
        type: object
        required: [name]
        additionalProperties: false
        properties:
          name:
            type: string
          workflows:
            type: array
            items:
              $ref: '#/definitions/CreateWorkflow'
    
    Playbook:
        type: object
        required: [id]
        additionalProperties: false
        properties:
          id:
            $ref: '#/definitions/Uuid'
          name:
            type: string
          workflows:
            type: array
            items:
              $ref: '#/definitions/Workflow'
    
    CreateWorkflow:
      type: object
      required: [name]
      description: A workflow object
      properties:
        name:
          description: The name of the workflow.
          type: string
          example: HelloWorldWorkflow
        start:
          description: ID of the starting action
          $ref: '#/definitions/Uuid'
        actions:
          description: The actions defined in this workflow.
          type: array
          items:
            $ref: "#/definitions/Action"
        branches:
          description: The possible branches
          type: array
          items:
            $ref: '#/definitions/Branch'
        playbook_id:
          description: Only used when copying a workflow to a different playbook
          $ref: '#/definitions/Uuid'
    
    Workflow:
      type: object
      required: [id, name, start]
      description: A workflow object
      additionalProperties: false
      properties:
        id:
          $ref: '#/definitions/Uuid'
        name:
          description: The name of the workflow.
          type: string
          example: HelloWorldWorkflow
        start:
          description: ID of the starting action
          $ref: '#/definitions/Uuid'
        actions:
          description: The actions defined in this workflow.
          type: array
          items:
            $ref: "#/definitions/Action"
        branches:
          description: The possible branches
          type: array
          items:
            $ref: '#/definitions/Branch'
        is_valid:
          description: Is this workflow able to be run?
          type: boolean
          readOnly: true
        errors:
          $ref: '#/definitions/ExecutionElementErrors'
    
    Action:
      type: object
      required: [id, app_name, action_name, name]
      description: Encapsulation of executing an action in an app.
      additionalProperties: false
      properties:
        id:
          $ref: '#/definitions/Uuid'
          description: The ID of the object. If updating a workflow and the Action object already exists, ID is required. Otherwise, this ID must be UUID4.
        app_name:
          description: The app to which the action belongs
          type: string
          example: CyberAnalytics
        action_name:
          description: The name of the function this Action will take
          type: string
          example: pause
        name:
          description: User-specified name of the action
          type: string
          example: action1
        device_id:
          description: ID of the device to use, encapsulated in an Argument object
          $ref: '#/definitions/DeviceArgument'
        arguments:
          description: The input arguments to the action
          type: array
          items:
            $ref: '#/definitions/Argument'
        trigger:
          description: The trigger condition
          $ref: '#/definitions/ConditionalExpression'
        position:
          description: Position object representing various fields of the position of the Action in the playbook editor.
          $ref: '#/definitions/Position'
        errors:
          $ref: '#/definitions/ExecutionElementErrors'
    
    Branch:
      type: object
      required: [source_id, destination_id]
      description: Encapsualtion of a list of possible actions to take and conditions required to be met before taking that action
      additionalProperties: false
      properties:
        id:
          $ref: '#/definitions/Uuid'
          description: The ID of the object. If updating a workflow and the Branch object already exists, ID is required. Otherwise, do not include it.
        source_id:
          description: The source Action ID for this Branch
          $ref: '#/definitions/Uuid'
        destination_id:
          description: The destination Action ID for this Branch, if the conditions evaluate to True
          $ref: '#/definitions/Uuid'
        priority:
          description: The priority for this Branch, which will be compared to other Branches with the same source_id Action, ascending, i.e. 1 is the highest priority.
          type: integer
        status:
          description: The status return code to use
          type: string
          example: Success
        condition:
          description: List of condition to evaluate
          $ref: '#/definitions/ConditionalExpression'
        errors:
          $ref: '#/definitions/ExecutionElementErrors'
    
    
    ConditionalExpression:
      type: object
      description: Object which encapsulates Boolean logic
      properties:
        operator:
          type: string
          description: The operation to use which on the conditions
          enum: [and, or, xor]
          default: and
        is_negated:
          description: Should the result of this condition be negated? For example if the condition would return True, then invert it to return False.
          type: boolean
          default: false
        conditions:
          description: Base conditions to evaluate.
          type: array
          items:
            $ref: '#/definitions/Condition'
        child_expressions:
          description: Sub-expressions to evaluate.
          type: array
          items:
            $ref: '#/definitions/ConditionalExpression'
        errors:
          $ref: '#/definitions/ExecutionElementErrors'
    
    
    Argument:
      type: object
      required: [name]
      description: Object used for passing an argument into actions. Either reference or value must be selected.
      minProperties: 2
      additionalProperties: false
      properties:
        id:
          type: integer
          description: The ID of the object. If updating a workflow and the Argument object already exists, ID is required.
        name:
          type: string
          example: regex
        value:
          description: The value of the argument
          example: WALK(.*)
        reference:
          $ref: '#/definitions/Uuid'
          description: The ID of the action whose output should be used
        selection:
          description: >-
            The path to a subsection of the output of the action to use. For example [1, "a"] would use the second element
            of a list, and the "a" field of that object.
          type: array
          items:
            type: [string, integer]
        errors:
          $ref: '#/definitions/ExecutionElementErrors'
    
    DeviceArgument:
      type: object
      description: Object used for passing a device argument into actions. Either reference or value must be selected.
      minProperties: 1
      additionalProperties: false
      properties:
        id:
          type: integer
          description: The ID of the object. If updating a workflow and the Argument object already exists, ID is required.
        name:
          type: string
          default: '__device__'
        value:
          description: The value of the argument
          example: WALK(.*)
        reference:
          $ref: '#/definitions/Uuid'
          description: The ID of the action whose output should be used
        selection:
          description: >-
            The path to a subsection of the output of the action to use. For example [1, "a"] would use the second element
            of a list, and the "a" field of that object.
          type: array
          items:
            type: [string, integer]
    
    Condition:
      type: object
      required: [app_name, action_name]
      description: Takes data and checks it against a condition given by its action Optionally filters the data before checking.
      additionalProperties: false
      properties:
        id:
          $ref: '#/definitions/Uuid'
          description: The ID of the object. If updating a workflow and the Condition object already exists, ID is required. Otherwise, do not include it.
        app_name:
          description: The app to which the conditon belongs
          type: string
          example: Utilities
        action_name:
          description: The action encapsulated by this condition
          type: string
          example: regMatch
        arguments:
          description: The inputs to the condition
          type: array
          items:
            $ref: '#/definitions/Argument'
        is_negated:
          description: Should the result of this condition be negated? For example if the condition would return True, then invert it to return False.
          type: boolean
          default: false
        transforms:
          description: transforms for the data before passing it into the condition
          type: array
          items:
            $ref: '#/definitions/Transform'
        errors:
          $ref: '#/definitions/ExecutionElementErrors'
    
    Transform:
      type: object
      required: [app_name, action_name]
      description: Filters or otherwise transforms the data given to it
      additionalProperties: false
      properties:
        id:
          $ref: '#/definitions/Uuid'
          description: The ID of the object. If updating a workflow and the Transform object already exists, ID is required. Otherwise, do not include it.
        app_name:
          description: The app to which the transform belongs
          type: string
          example: Utilities
        action_name:
          description: The action encapsulated by this transform
          type: string
          example: count
        arguments:
          description: The inputs to the transform
          type: array
          items:
            $ref: '#/definitions/Argument'
        errors:
          $ref: '#/definitions/ExecutionElementErrors'
    
    Position:
      type: object
      required: [x, y]
      description: Various specifications for how the Action is displayed in the playbook editor
      additionalProperties: false
      properties:
        id:
          type: integer
          description: The ID of the object. If updating a workflow and the Position object already exists, ID is required. Otherwise, do not include it.
        x:
          type: number
          description: The X coordinate for the Action
        y:
          type: number
          description: The Y coordinate for the Action
    
    CopyWorkflow:
        type: object
        properties:
          playbook_id:
            $ref: '#/definitions/Uuid'
          workflow_name:
            type: string
    
    UpdatePlaybook:
      type: object
      required: [id]
      additionalProperties: false
      properties:
        id:
          $ref: '#/definitions/Uuid'
        name:
          type: string
          description: The new name of the playbook
    
    ExecutionElementErrors:
      description: Errors attached to this ExecutionElement
      readOnly: true
      type: array
      items:
        type: string

    AddRole:
        type: object
        required: [name]
        properties:
          name:
            description: Name of the role
            type: string
            example: administrative_role
          description:
            description: Description of the role
            type: string
            example: A user with this role can access any resource and has administrative-level privileges.
          resources:
            description: A list of resources that a user with this role can access
            type: array
            items:
              $ref: '#/definitions/AddResource'
    
    AddResource:
        type: object
        required: [name]
        properties:
          name:
            description: Name of the resource
            type: string
            example: playbooks, cases
          permissions:
            description: A list of permissions associated with this resource
            example: [create, read, update, delete, execute]
            type: array
            items:
              type: string
    
    Role:
        type: object
        required: [id]
        properties:
          id:
            type: integer
            minimum: 1
            description: id of the object
          name:
            description: Name of the role
            type: string
            example: administrative_role
          description:
            description: Description of the role
            type: string
            example: A user with this role can access any resource and has administrative-level privileges.
          resources:
            description: A list of resources that a user with this role can access
            example: [/users, /cases, /playbooks]
            type: array
            items:
              $ref: '#/definitions/Resource'
    
    Resource:
        type: object
        properties:
          id:
            type: integer
            minimum: 1
            description: ID of the object
          name:
            description: Name of the resource
            type: string
            example: playbooks, cases
          permissions:
            description: A list of permissions associated with this resource
            example: [create, read, update, delete, execute]
            type: array
            items:
              type: string
    
    AvailableResourceAction:
      type: object
      properties:
        name:
          type: string
          description: Name of the resource
          example: playbooks, cases
        actions:
          description: A list of actions or permissions available for this resource
          example: [create, read, update, delete]
          type: array
          items:
            type: string
        app_name:
          type: string
          description: The name of the app associated with this resource, if applicable
          example: HelloWorld, DailyQuote


    Scheduler:
      type: object
      required: [status]
      properties:
        status:
          description: State of trigger
          type: string
          example: 0 for stopped, 1 for running, 2 for paused, or a warning string
    
    AddScheduledTask:
      type: object
      required: [name]
      additionalProperties: false
      properties:
        workflows:
          description: List if IDs of workflows attached to this task
          type: array
          items:
            $ref: '#/definitions/Uuid'
        name:
          type: string
          description: Name of this task
        description:
          type: string
          description: description of this task
        status:
          type: string
          description: Status of the task
          enum: [running, stopped]
        task_trigger:
          $ref: '#/definitions/TaskTrigger'
    
    ScheduledTask:
      type: object
      required: [id]
      additionalProperties: false
      properties:
        id:
          type: integer
          description: ID of the object
          readOnly: true
        workflows:
          description: List if IDs of workflows attached to this task
          type: array
          items:
            $ref: '#/definitions/Uuid'
        name:
          type: string
          description: Name of this task
        description:
          type: string
          description: description of this task
        status:
          type: string
          description: Status of the task
          enum: [running, stopped]
        task_trigger:
          $ref: '#/definitions/TaskTrigger'
        action:
          type: string
          enum: [start, stop]
    
    TaskTrigger:
      type: object
      description: Scheduler to use.
      required: [args, type]
      properties:
        type:
          description: Type of scheduler trigger to use for this task
          type: string
          enum: [date, interval, cron]
          example: date
        args:
          type: object
          description: Arguments for the trigger.


    SystemUsageDetails:
      type: object
      required: [cpu, memory, disk, net]
      properties:
        cpu:
          $ref: '#/definitions/CpuUsageDetails'
        memory:
          $ref: '#/definitions/MemoryUsageDetails'
        disk:
          $ref: '#/definitions/DiskUsageDetails'
        net:
          $ref: '#/definitions/NetworkUsageDetails'
    
    CpuUsageDetails:
      description: Measurements of CPU usage
      type: object
      required: [percents]
      properties:
        percents:
          type: array
          items:
            type: number
          description: Percentage usage by CPU
          readOnly: true
    
    MemoryUsageDetails:
      description: Meaurements of memory usage
      type: object
      required: [total, available, percent]
      properties:
        total:
          description: Total physical memory
          type: string
          readOnly: true
        available:
          description: Amount of memory that can be given instantly to a process without going to swap space
          type: string
          readOnly: true
        percent:
          description: Percentage of memory free
          type: number
          readOnly: true
    
    DiskUsageDetails:
      description: Measurements of disk usage
      type: object
      required: [total, used, free, percent]
      properties:
        total:
          description: Total disk space used
          type: string
          readOnly: true
        used:
          description: Disk space used
          type: string
          readOnly: true
        free:
          description: Disk space free
          type: string
          readOnly: true
        percent:
          description: Percentage of disk space used
          type: number
          readOnly: true
    
    NetworkUsageDetails:
      description: Measurements of network usage
      type: object
      required: [bytes_sent, bytes_received, packets_sent, packets_received, error_in, error_out, dropped_in, dropped_out]
      properties:
        bytes_sent:
          description: Bytes sent over the network
          type: string
          readOnly: true
        bytes_received:
          description: Bytes received over the network
          type: string
          readOnly: true
        packets_sent:
          description: Packets sent
          type: integer
          readOnly: true
        packets_received:
          description: Packets received
          type: integer
          readOnly: true
        error_in:
          description: Number of errors while receiving
          type: integer
          readOnly: true
        error_out:
          description: Number of errors while sending
          type: integer
          readOnly: true
        dropped_in:
          description: Number of incoming packets dropped
          type: integer
          readOnly: true
        dropped_out:
          description: Number of outgoing packets dropped
          type: integer
          readOnly: true

    AddUser:
        type: object
        required: [username, password]
        properties:
          username:
            description: Username or email of the user
            type: string
            example: administrator
          password:
            description: Password for the user
            type: string
            example: password123
          roles:
            description: A list of role IDs that this user possesses. Roles can only be assigned to a User by an admin.
            $ref: '#/definitions/RoleIdList'
          active:
            description: activate/deactive a user. Active can only be changed by an admin.
            type: boolean
    
    EditUser:
        type: object
        required: [id]
        properties:
          id:
            description: Database id of the user
            type: integer
            example: 123
            readOnly: true
          username:
            description: New username or email of the user
            type: string
            example: administrator
          old_password:
            description: Previous password for the user
            type: string
            example: password123
          password:
            description: New password for the user
            type: string
            example: password321
          active:
            description: activate/deactive a user. Active can only be changed by an admin.
            type: boolean
          roles:
            description: A new list of role IDs that this user will possess. Roles can only be assigned by an admin.
            $ref: '#/definitions/RoleIdList'
    
    DisplayUser:
        type: object
        properties:
          id:
            description: Database id of the user
            type: integer
            example: 123
            readOnly: true
          username:
            description: Username or email of the user
            type: string
            example: administrator
          active:
            description: activate/deactive a user
            type: boolean
          roles:
            description: List of role object IDs that this user possesses
            type: array
            items:
              type: integer
    
    RoleIdList:
      type: array
      items:
        type: object
        required: [id]
        properties:
          id:
            type: integer
            description: The ID of a role the user posesses


    WorkflowStatus:
      type: object
      required: [execution_id, workflow_id, name, status]
      properties:
        execution_id:
          $ref: '#/definitions/Uuid'
        workflow_id:
          $ref: '#/definitions/Uuid'
        name:
          description: The name of the workflow.
          type: string
          example: WorkflowName
          readOnly: true
        status:
          description: The current status of the workflow
          type: string
          enum: ['pending', 'running', 'paused', 'awaiting_data', 'completed', 'aborted']
          readOnly: true
        started_at:
          description: The timestamp of the start of workflow execution
          type: string
          format: date-time
          example: '2017-05-24T00:42:22.934058Z'
          readOnly: true
        completed_at:
          description: The timestamp of the end of workflow execution
          type: string
          format: date-time
          example: '2017-05-24T00:42:22.934058Z'
        current_action:
          description: The currently executing action
          $ref: '#/definitions/ActionIdentification'
    
    FullWorkflowStatus:
      type: object
      required: [action_statuses, execution_id, workflow_id, name, status]
      properties:
        execution_id:
          $ref: '#/definitions/Uuid'
        workflow_id:
          $ref: '#/definitions/Uuid'
        name:
          description: The name of the workflow.
          type: string
          example: WorkflowName
          readOnly: true
        status:
          description: The current status of the workflow
          type: string
          enum: ['pending', 'running', 'paused', 'awaiting_data', 'completed', 'aborted']
          readOnly: true
        started_at:
          description: The timestamp of the start of workflow execution
          type: string
          format: date-time
          example: '2017-05-24T00:42:22.934058Z'
          readOnly: true
        completed_at:
          description: The timestamp of the end of workflow execution
          type: string
          format: date-time
          example: '2017-05-24T00:42:22.934058Z'
        action_statuses:
          description: The statuses of the workflow actions
          type: array
          items:
            $ref: '#/definitions/ActionStatus'
    
    ActionStatus:
      type: object
      description: The status of an action execution
      required: [action_id, execution_id, name, action_name, app_name, status, started_at]
      properties:
        execution_id:
          $ref: '#/definitions/Uuid'
        action_id:
          $ref: '#/definitions/Uuid'
        name:
          description: The name of the action
          type: string
          example: 'This One action'
          readOnly: true
        app_name:
          description: The name of the app associated with the action
          type: string
          example: ThingGetter
          readOnly: true
        action_name:
          description: The name of the action take by the action
          type: string
          example: get that thing
          readOnly: true
        status:
          description: The status of the workflow
          type: string
          enum: ['executing', 'awaiting_data', 'success', 'failure', 'aborted']
          readOnly: true
        result:
          description: The result of the action
          type: object
          readOnly: true
        started_at:
          description: The timestamp of when the action started
          type: string
          format: date-time
          example: '2017-05-24T00:42:22.934058Z'
          readOnly: true
        completed_at:
          description: The timestamp of when the action completed
          type: string
          format: date-time
          example: '2017-05-24T00:43:26.930892Z'
          readOnly: true
    
    ActionIdentification:
      type: object
      description: The descriptive identification of an action
      required: [action_id, execution_id, name, action_name, app_name]
      properties:
        execution_id:
          $ref: '#/definitions/Uuid'
        action_id:
          $ref: '#/definitions/Uuid'
        name:
          description: The name of the action
          type: string
          example: 'This One action'
          readOnly: true
        app_name:
          description: The name of the app associated with the action
          type: string
          example: ThingGetter
          readOnly: true
        action_name:
          description: The name of the action take by the action
          type: string
          example: get that thing
          readOnly: true
    
    ActionStatusDetails:
      type: object
      required: [status, started_at]
      description: The details of an action execution
      properties:
        status:
          description: The status of the workflow
          type: string
          enum: ['executing', 'awaiting_data', 'success', 'failure', 'aborted']
          readOnly: true
        result:
          description: The result of the action
          type: object
          readOnly: true
        started_at:
          description: The timestamp of when the action started
          type: string
          format: date-time
          example: '2017-05-24T00:42:22.934058Z'
          readOnly: true
        completed_at:
          description: The timestamp of when the action completed
          type: string
          format: date-time
          example: '2017-05-24T00:43:26.930892Z'
          readOnly: true
    
    ExecuteWorkflow:
      type: object
      required: [workflow_id]
      properties:
        workflow_id:
          $ref: '#/definitions/Uuid'
        start:
          description: The ID of the starting action
          $ref: '#/definitions/Uuid'
        arguments:
          type: array
          items:
            $ref: '#/definitions/Argument'
    
    ControlWorkflow:
      type: object
      required: [execution_id, status]
      properties:
        execution_id:
          $ref: '#/definitions/Uuid'
        status:
          description: The action to take on the executing workflow
          type: string
          enum: ['pause', 'resume', 'abort']



>>>>>>> fabe4ea8
<|MERGE_RESOLUTION|>--- conflicted
+++ resolved
@@ -1,7323 +1,3720 @@
-<<<<<<< HEAD
-swagger: '2.0'
-info:
-  description: >-
-    An active cyber defense development framework enabling orchestration
-    capabilities to be written once and deployed across WALKOFF-enabled
-    orchestration tools. https://iadgov.github.io/WALKOFF/
-  version: 0.7.0
-  title: WALKOFF
-  contact:
-    email: walkoff@nsa.gov
-  license:
-    name: Creative-Commons
-    url: 'http://creativecommons.org/licenses/by/4.0/'
-
-tags:
-  - name: Authorization
-    description: Authorization Operations
-  - name: Apps
-    description: App Management Operations
-  - name: Cases
-    description: WALKOFF logging and case management operations
-  - name: Subscriptions
-    description: WALKOFF case subscription operations
-  - name: Configuration
-    description: System Configuration Operations
-  - name: Devices
-    description: Device Operations
-  - name: Users
-    description: User operations
-  - name: Roles
-    description: Role Operations
-  - name: Metrics
-    description: Metric Operations
-  - name: Playbooks
-    description: Playbook Operations
-  - name: Workflows
-    description: Workflow Operations
-  - name: WorkflowQueue
-    description: Workflow Control Operations
-  - name: Events
-    description: Event Operations
-  - name: Scheduler
-    description: Scheduler Operations
-  - name: Triggers
-    description: Trigger Operations
-  - name: System
-    description: System Operations
-  - name: Client
-    description: Serves up client pages
-  - name: Message
-    description: User messages
-  - name: System
-    description: System Resources
-
-basePath: /api
-
-schemes:
-  - http
-  - https
-
-paths:
-  /apps:
-    get:
-      tags:
-        - System
-      summary: Gets all apps
-      description: ''
-      operationId: walkoff.server.endpoints.appapi.read_all_apps
-      produces:
-        - application/json
-      responses:
-        200:
-          description: Success
-          schema:
-            type: array
-            description: List of app names
-            items:
-              type: string
-              example: [PhillipsHue, OpenDaylight, PaloAlto]
-  
-  /apps/apis:
-    get:
-      tags:
-        - Apps
-      summary: Get all app apis
-      description: ''
-      operationId: walkoff.server.endpoints.appapi.read_all_app_apis
-      produces:
-        - application/json
-      parameters:
-        - name: field_name
-          in: query
-          description: The name of the field of the api to get for all apps
-          required: false
-          type: string
-          enum: [info, action_apis, condition_apis, transform_apis, device_apis, tags, external_docs]
-      responses:
-        200:
-          description: Success
-          schema:
-            type: array
-            items:
-              type: object
-  
-  /apps/apis/{app_name}:
-    get:
-      tags:
-        - Apps
-      summary: Get and app's api
-      description: ''
-      operationId: walkoff.server.endpoints.appapi.read_app_api
-      produces:
-        - application/json
-      parameters:
-        - name: app_name
-          in: path
-          description: The name of the app to get
-          required: true
-          type: string
-      responses:
-        200:
-          description: Success
-          schema:
-            $ref: '#/definitions/AppApi'
-        404:
-          description: App does not exist
-          schema:
-            $ref: '#/definitions/Error'
-  
-  /apps/apis/{app_name}/{field_name}:
-    get:
-      tags:
-        - Apps
-      summary: Get a field of an app's api
-      description: ''
-      operationId: walkoff.server.endpoints.appapi.read_app_api_field
-      produces:
-        - application/json
-      parameters:
-        - name: app_name
-          in: path
-          description: The name of the app to get
-          required: true
-          type: string
-        - name: field_name
-          in: path
-          description: The name of the field in the app api to get
-          required: true
-          type: string
-          enum: [info, action_apis, condition_apis, transform_apis, device_apis, tags, externalDocs]
-      responses:
-        200:
-          description: Success
-          schema:
-            type: object
-        404:
-          description: App does not exist
-          schema:
-            $ref: '#/definitions/Error'
-
-  /auth:
-    post:
-      tags:
-        - Authorization
-      summary: Login and get access and refresh tokens
-      description: ''
-      operationId: walkoff.server.endpoints.auth.login
-      consumes:
-        - application/json
-      produces:
-        - application/json
-      parameters:
-        - in: body
-          name: body
-          description: The username and password
-          required: true
-          schema:
-            $ref: '#/definitions/Authentication'
-      responses:
-        201:
-          description: Success
-          schema:
-            $ref: '#/definitions/Token'
-        401:
-          description: Unauthorized
-          schema:
-            $ref: '#/definitions/Error'
-  
-  /auth/refresh:
-    post:
-      tags:
-        - Authorization
-      summary: Get a fresh access token
-      description: ''
-      operationId: walkoff.server.endpoints.auth.refresh
-      produces:
-        - application/json
-      responses:
-        200:
-          description: Success
-          schema:
-            $ref: '#/definitions/Token'
-        401:
-          description: Unauthorized
-          schema:
-            $ref: '#/definitions/Error'
-  
-  /auth/logout:
-    post:
-      tags:
-        - Authorization
-      summary: Logout of walkoff
-      operationId: walkoff.server.endpoints.auth.logout
-      produces:
-        - application/json
-      consumes:
-        - application/json
-      parameters:
-        - in: body
-          name: body
-          description: The refresh token to be revoked
-          required: true
-          schema:
-            type: object
-            required: [refresh_token]
-            properties:
-              refresh_token:
-                type: string
-                description: the refresh token to be revoked
-      responses:
-        204:
-          description: Success
-        400:
-          description: Invalid refresh token
-          schema:
-            $ref: '#/definitions/Error'
-  /cases:
-    get:
-      tags:
-        - Cases
-      summary: Read all cases
-      description: ''
-      operationId: walkoff.server.endpoints.cases.read_all_cases
-      produces:
-        - application/json
-      responses:
-        200:
-          description: Success
-          schema:
-            type: array
-            items:
-              $ref: '#/definitions/Case'
-    post:
-      tags:
-        - Cases
-      summary: Create or upload a case
-      description: ''
-      operationId: walkoff.server.endpoints.cases.create_case
-      produces:
-        - application/json
-      consumes:
-        - application/json
-        - multipart/form-data
-      parameters:
-        - in: body
-          name: body
-          description: The name of the case to be created
-          required: false
-          schema:
-            type: object
-            properties:
-              name:
-                type: string
-                example: Case_One
-        - in: formData
-          name: formData
-          description: The case file to be imported
-          required: false
-          type: file
-      responses:
-        201:
-          description: Object created
-          schema:
-            $ref: '#/definitions/Case'
-        400:
-          description: Case already exists.
-          schema:
-            $ref: '#/definitions/Error'
-    put:
-      tags:
-        - Cases
-      summary: Update a case
-      description: ''
-      operationId: walkoff.server.endpoints.cases.update_case
-      consumes:
-        - application/json
-      produces:
-        - application/json
-      parameters:
-        - in: body
-          name: body
-          required: true
-          schema:
-            $ref: '#/definitions/Case'
-      responses:
-        200:
-          description: Success
-          schema:
-            $ref: '#/definitions/Case'
-        404:
-          description: Case does not exist.
-          schema:
-            $ref: '#/definitions/Error'
-    patch:
-      tags:
-        - Cases
-      summary: Update a case
-      description: ''
-      operationId: walkoff.server.endpoints.cases.patch_case
-      consumes:
-        - application/json
-      produces:
-        - application/json
-      parameters:
-        - in: body
-          name: body
-          required: true
-          schema:
-            $ref: '#/definitions/Case'
-      responses:
-        200:
-          description: Success
-          schema:
-            $ref: '#/definitions/Case'
-        404:
-          description: Case does not exist.
-          schema:
-            $ref: '#/definitions/Error'
-  /cases/{case_id}:
-    parameters:
-      - name: case_id
-        in: path
-        description: The ID of the case
-        required: true
-        type: integer
-      - in: query
-        name: mode
-        description: Specify mode as export to download the device file
-        type: string
-        required: false
-    get:
-      tags:
-        - Cases
-      summary: Read or download a case
-      description: ''
-      operationId: walkoff.server.endpoints.cases.read_case
-      produces:
-        - application/json
-      responses:
-        200:
-          description: Success
-          schema:
-            $ref: '#/definitions/Case'
-        404:
-          description: Case does not exist.
-          schema:
-            $ref: '#/definitions/Error'
-    delete:
-      tags:
-        - Cases
-      summary: Remove a case
-      description: ''
-      operationId: walkoff.server.endpoints.cases.delete_case
-      produces:
-        - application/json
-      responses:
-        204:
-          description: Success
-        404:
-          description: Case does not exist.
-          schema:
-            $ref: '#/definitions/Error'
-  
-  /cases/{case_id}/events:
-    parameters:
-      - name: case_id
-        in: path
-        description: The ID of the case
-        required: true
-        type: integer
-    get:
-      tags:
-        - Cases
-      summary: Read all the events for a case
-      description: ''
-      operationId: walkoff.server.endpoints.cases.read_all_events
-      produces:
-        - application/json
-      responses:
-        200:
-          description: Success
-          schema:
-            type: array
-            items:
-              $ref: '#/definitions/Event'
-        404:
-          description: Case does not exist.
-          schema:
-            $ref: '#/definitions/Error'
-
-  /configuration:
-    get:
-      tags:
-        - Configuration
-      summary: Reads the configuration
-      operationId: walkoff.server.endpoints.configuration.read_config_values
-      produces:
-        - application/json
-      responses:
-        200:
-          description: Success
-          schema:
-            $ref: '#/definitions/Configuration'
-        401:
-          description: Unauthorized access
-          schema:
-            $ref: '#/definitions/Error'
-    put:
-      tags:
-        - Configuration
-      summary: Updates the configuration
-      operationId: walkoff.server.endpoints.configuration.update_configuration
-      consumes:
-        - application/json
-      produces:
-        - application/json
-  
-      parameters:
-        - name: configuration
-          in: body
-          description: The configuration object
-          required: true
-          schema:
-            $ref: '#/definitions/Configuration'
-      responses:
-        200:
-          description: Success
-        401:
-          description: Unauthorized access
-          schema:
-            $ref: '#/definitions/Error'
-        515:
-          description: Could not write configuration to file
-          schema:
-            $ref: '#/definitions/Error'
-    patch:
-      tags:
-        - Configuration
-      summary: Updates the configuration
-      operationId: walkoff.server.endpoints.configuration.patch_configuration
-      consumes:
-        - application/json
-      produces:
-        - application/json
-      parameters:
-        - name: configuration
-          in: body
-          description: The configuration object
-          required: true
-          schema:
-            $ref: '#/definitions/Configuration'
-      responses:
-        200:
-          description: Success
-        401:
-          description: Unauthorized access
-          schema:
-            $ref: '#/definitions/Error'
-        515:
-          description: Could not write configuration to file
-          schema:
-            $ref: '#/definitions/Error'
-  /devices/{device_id}:
-    parameters:
-      - in: path
-        name: device_id
-        description: ID of the device
-        type: integer
-        required: true
-      - in: query
-        name: mode
-        description: Specify mode as export to download the device file
-        type: string
-        required: false
-    get:
-      tags:
-        - Devices
-      summary: Read or download a device
-      description: ''
-      operationId: walkoff.server.endpoints.devices.read_device
-      produces:
-        - application/json
-      responses:
-        200:
-          description: Success
-          schema:
-            $ref: '#/definitions/Device'
-        404:
-          description: Device does not exist.
-    delete:
-      tags:
-        - Devices
-      summary: Remove a device
-      description: ''
-      operationId: walkoff.server.endpoints.devices.delete_device
-      produces:
-        - application/json
-      responses:
-        204:
-          description: Success
-        404:
-          description: Device does not exist
-          schema:
-            $ref: '#/definitions/Error'
-  /devices:
-    get:
-      tags:
-        - Devices
-      summary: Get all devices
-      description: ''
-      operationId: walkoff.server.endpoints.devices.read_all_devices
-      produces:
-        - application/json
-      responses:
-        200:
-          description: Success
-          schema:
-            type: array
-            description: A list of devices
-            items:
-              $ref: '#/definitions/Device'
-    post:
-      tags:
-        - Devices
-      summary: Add a device
-      description: ''
-      operationId: walkoff.server.endpoints.devices.create_device
-      consumes:
-        - application/json
-        - multipart/form-data
-      produces:
-        - application/json
-      parameters:
-        - in: body
-          name: body
-          description: The new device object to be created
-          required: false
-          schema:
-            $ref: '#/definitions/AddDevice'
-        - in: formData
-          name: formData
-          description: The device file to be imported
-          required: false
-          type: file
-      responses:
-        201:
-          description: Object created
-          schema:
-            $ref: '#/definitions/Device'
-        400:
-          description: Device already exists
-          schema:
-            $ref: '#/definitions/Error'
-  
-    put:
-      tags:
-        - Devices
-      summary: Update a device
-      description: ''
-      operationId: walkoff.server.endpoints.devices.update_device
-      consumes:
-        - application/json
-      produces:
-        - application/json
-      parameters:
-        - in: body
-          name: body
-          description: The new device object to be created
-          required: true
-          schema:
-            $ref: '#/definitions/Device'
-      responses:
-        200:
-          description: Success
-          schema:
-            $ref: '#/definitions/Device'
-        404:
-          description: Device does not exist
-          schema:
-            $ref: '#/definitions/Error'
-    patch:
-      tags:
-        - Devices
-      summary: Update a device
-      description: ''
-      operationId: walkoff.server.endpoints.devices.patch_device
-      consumes:
-        - application/json
-      produces:
-        - application/json
-      parameters:
-        - in: body
-          name: body
-          description: The new device object to be created
-          required: true
-          schema:
-            $ref: '#/definitions/Device'
-      responses:
-        200:
-          description: Success
-          schema:
-            $ref: '#/definitions/Device'
-        404:
-          description: Device does not exist
-          schema:
-            $ref: '#/definitions/Error'
-  /events/{event_id}:
-    parameters:
-      - name: event_id
-        in: path
-        description: The name that needs to be fetched.
-        required: true
-        type: string
-    get:
-      tags:
-        - Events
-      summary: Read an event
-      description: ''
-      operationId: walkoff.server.endpoints.events.read_event
-      produces:
-        - application/json
-      responses:
-        200:
-          description: Success
-          schema:
-            $ref: '#/definitions/Event'
-        404:
-          description: Object does not exist
-          schema:
-            $ref: '#/definitions/Error'
-  /events:
-    put:
-      tags:
-        - Events
-      summary: Update an event note
-      description: ''
-      operationId: walkoff.server.endpoints.events.update_event_note
-      consumes:
-        - application/json
-      produces:
-        - application/json
-      parameters:
-        - in: body
-          name: body
-          description: Note to add to the case
-          required: true
-          schema:
-            type: object
-            required: [id, note]
-            properties:
-              id:
-                type: integer
-                example: 1234
-              note:
-                type: string
-                example: This event was import somehow. I should make a note about it
-      responses:
-        200:
-          description: Success
-          schema:
-            $ref: '#/definitions/Event'
-        404:
-          description: Object does not exist
-          schema:
-            $ref: '#/definitions/Error'
-
-  /messages:
-    get:
-      tags:
-        - Messages
-      summary: Gets a user's messages
-      description: Gets all the messages for a given user. User is given by JWT
-      operationId: walkoff.server.endpoints.messages.get_all_messages
-      produces:
-        - application/json
-      responses:
-        200:
-          description: Success
-          schema:
-            type: array
-            description: A list of messages
-            items:
-              $ref: '#/definitions/MessageSummary'
-    put:
-      tags:
-        - Messages
-      summary: Acts on a user's messages
-      operationId: walkoff.server.endpoints.messages.act_on_messages
-      produces:
-        - application/json
-      consumes:
-        - application/json
-      parameters:
-        - in: body
-          name: body
-          description: The Message IDs to act on
-          required: true
-          schema:
-            type: object
-            required: [ids, action]
-            properties:
-              ids:
-                type: array
-                items:
-                  type: integer
-                  minimum: 1
-              action:
-                description: The action to take on multiple messages
-                type: string
-                enum: [read, unread, delete]
-      responses:
-        200:
-          description: Success
-          schema:
-            type: string
-            enum: [Success]
-        404:
-          description: Action is invalid or User doesn't exist
-          schema:
-            $ref: "#/definitions/Error"
-  
-  /messages/{message_id}:
-    parameters:
-      - name: message_id
-        in: path
-        description: The action to take on multiple messages
-        required: true
-        type: integer
-        minimum: 1
-    get:
-      tags:
-        - Messages
-      summary: Get a message
-      operationId: walkoff.server.endpoints.messages.get_message
-      produces:
-        - application/json
-      responses:
-        200:
-          description: Success
-          schema:
-            $ref: '#/definitions/Message'
-        403:
-          description: User does not have access to message
-          schema:
-            $ref: '#/definitions/Error'
-        404:
-          description: Message doesn't exist
-          schema:
-            $ref: "#/definitions/Error"
-  
-  /notifications:
-    get:
-      tags:
-        - Messages
-      summary: Get all notifications
-      operationId: walkoff.server.endpoints.messages.get_recent_notifications
-      produces:
-        - application/json
-      responses:
-        200:
-          description: Success
-          schema:
-            $ref: '#/definitions/MessageSummary'
-
-  /availablesubscriptions:
-    get:
-      tags:
-        - System
-      summary: Read all available subscription options
-      description: ''
-      operationId: walkoff.server.endpoints.metadata.read_all_possible_subscriptions
-      produces:
-        - application/json
-      responses:
-        200:
-          description: Success
-          schema:
-            description: List of available subscriptions in hierarchical order from controller to transform
-            type: array
-            items:
-              $ref: '#/definitions/AvailableSubscriptions'
-  
-  /interfaces:
-    get:
-      tags:
-        - System
-      summary: Read all interfaces
-      description: ''
-      operationId: walkoff.server.endpoints.metadata.read_all_interfaces
-      produces:
-        - application/json
-      responses:
-        200:
-          description: Success
-          schema:
-            description: All the interfaces defined
-            type: array
-            items:
-              type: string
-  
-  
-  /client/{filename}:
-    get:
-      tags:
-        - Client
-      summary: Get a client file
-      description: ''
-      operationId: walkoff.server.endpoints.metadata.read_client_file
-      produces:
-        - application/json
-      parameters:
-        - name: filename
-          in: path
-          description: The name of the file to fetch
-          required: true
-          type: string
-      responses:
-        200:
-          description: Success
-        400:
-          description: Invalid filename
-
-  /metrics/apps:
-    get:
-      tags:
-        - Metrics
-      summary: Read app usage metrics
-      description: ''
-      operationId: walkoff.server.endpoints.metrics.read_app_metrics
-      produces:
-        - application/json
-      responses:
-        200:
-          description: Success
-          schema:
-            $ref: '#/definitions/AppMetrics'
-  /metrics/workflows:
-    get:
-      tags:
-        - Metrics
-      summary: Read Workflow Metrics
-      description: ''
-      operationId: walkoff.server.endpoints.metrics.read_workflow_metrics
-      produces:
-        - application/json
-      responses:
-        200:
-          description: Success
-          schema:
-            $ref: '#/definitions/WorkflowMetrics'
-  /playbooks:
-    get:
-      tags:
-        - Playbooks
-      summary: Read all playbooks
-      description: ''
-      operationId: walkoff.server.endpoints.playbooks.get_playbooks
-      produces:
-        - application/json
-      parameters:
-        - in: query
-          name: full
-          type: boolean
-          required: false
-      responses:
-        200:
-          description: Success
-          schema:
-            type: array
-            items:
-              $ref: '#/definitions/Playbook'
-    post:
-      tags:
-        - Playbooks
-      summary: Create a playbook
-      description: ''
-      operationId: walkoff.server.endpoints.playbooks.create_playbook
-      consumes:
-        - application/json
-        - multipart/form-data
-      produces:
-        - application/json
-      parameters:
-        - in: query
-          name: source
-          description: The ID of the playbook to clone
-          type: string
-          required: false
-          format: uuid
-        - in: body
-          name: body
-          description: The playbook object to be created
-          required: false
-          schema:
-            $ref: '#/definitions/CreatePlaybook'
-        - in: formData
-          name: formData
-          description: The playbook file to be imported
-          required: false
-          type: file
-      responses:
-        201:
-          description: Object created
-          schema:
-            $ref: '#/definitions/Playbook'
-        400:
-          description: Object exists
-          schema:
-            $ref: '#/definitions/Error'
-    patch:
-      tags:
-        - Playbooks
-      summary: Update a playbook
-      description: ''
-      operationId: walkoff.server.endpoints.playbooks.update_playbook
-      consumes:
-        - application/json
-      produces:
-        - application/json
-      parameters:
-        - in: body
-          name: body
-          description: Fields of the playbook object to be updated
-          required: true
-          schema:
-            $ref: '#/definitions/UpdatePlaybook'
-      responses:
-        200:
-          description: Success
-          schema:
-            $ref: '#/definitions/Playbook'
-        404:
-          description: Playbook does not exist.
-          schema:
-            $ref: '#/definitions/Error'
-        400:
-          description: Playbook already exists.
-          schema:
-            $ref: '#/definitions/Error'
-  
-  /playbooks/{playbook_id}:
-    parameters:
-      - name: playbook_id
-        in: path
-        description: The ID that needs to be fetched.
-        required: true
-        type: string
-        format: uuid
-      - in: query
-        name: mode
-        description: Specify mode as export to download the playbook file
-        type: string
-        required: false
-    get:
-      tags:
-        - Playbooks
-      summary: Read or download a playbook
-      description: ''
-      operationId: walkoff.server.endpoints.playbooks.read_playbook
-      produces:
-        - application/json
-      responses:
-        200:
-          description: Success
-          schema:
-            $ref: '#/definitions/Playbook'
-        404:
-          description: Object does not exist.
-          schema:
-            $ref: '#/definitions/Error'
-        400:
-          description: Invalid input error.
-          schema:
-            $ref: '#/definitions/Error'
-        515:
-          description: I/O error.
-          schema:
-            $ref: '#/definitions/Error'
-    delete:
-      tags:
-        - Playbooks
-      summary: Delete a playbook
-      description: ''
-      operationId: walkoff.server.endpoints.playbooks.delete_playbook
-      produces:
-        - application/json
-      responses:
-        204:
-          description: Success
-        404:
-          description: Playbook does not exist.
-          schema:
-            $ref: '#/definitions/Error'
-        515:
-          description: I/O error.
-          schema:
-            $ref: '#/definitions/Error'
-  
-  
-  /playbooks/{playbook_id}/workflows:
-    parameters:
-      - name: playbook_id
-        in: path
-        description: 'The ID that needs to be fetched. '
-        required: true
-        type: string
-        format: uuid
-    get:
-      tags:
-        - Playbooks
-      summary: Read all workflows in playbook
-      description: ''
-      operationId: walkoff.server.endpoints.playbooks.get_workflows_for_playbook
-      produces:
-        - application/json
-      responses:
-        200:
-          description: Success
-          schema:
-            type: array
-            description: The JSON representation of all the workflows for the playbook
-            items:
-              $ref: '#/definitions/Workflow'
-        404:
-          description: Playbook does not exist.
-          schema:
-            $ref: '#/definitions/Error'
-  
-  /workflows:
-    get:
-      tags:
-        - Playbooks
-      summary: Read all workflows in playbook
-      description: ''
-      operationId: walkoff.server.endpoints.playbooks.get_workflows
-      produces:
-        - application/json
-      parameters:
-        - in: query
-          name: playbook
-          description: The ID of the playbook whose workflows to get
-          type: string
-          required: false
-          format: uuid
-      responses:
-        200:
-          description: Success
-          schema:
-            type: array
-            description: The JSON representation of all the workflows for the playbook
-            items:
-              $ref: '#/definitions/Workflow'
-        404:
-          description: Playbook does not exist.
-          schema:
-            $ref: '#/definitions/Error'
-    post:
-      tags:
-        - Workflows
-      summary: Create a workflow
-      description: ''
-      operationId: walkoff.server.endpoints.playbooks.create_workflow
-      consumes:
-        - application/json
-      produces:
-        - application/json
-      parameters:
-        - in: query
-          name: source
-          description: The ID of the workflow to clone
-          type: string
-          format: uuid
-          required: false
-        - in: body
-          name: body
-          description: The workflow object to be created
-          required: true
-          schema:
-            $ref: '#/definitions/CreateWorkflow'
-      responses:
-        201:
-          description: Workflow created.
-          schema:
-            $ref: '#/definitions/Workflow'
-        404:
-          description: Playbook does not exist.
-          schema:
-            $ref: '#/definitions/Error'
-        400:
-          description: Workflow already exists.
-          schema:
-            $ref: '#/definitions/Error'
-    put:
-      tags:
-        - Workflows
-      summary: Update a workflow
-      description: ''
-      operationId: walkoff.server.endpoints.playbooks.update_workflow
-      consumes:
-        - application/json
-      produces:
-        - application/json
-      parameters:
-        - in: body
-          name: body
-          description: The fields of the workflow object to be updated
-          required: true
-          schema:
-            $ref: '#/definitions/Workflow'
-      responses:
-        200:
-          description: Success
-          schema:
-            type: object
-            required: [workflow]
-            properties:
-              workflow:
-                $ref: '#/definitions/Workflow'
-        404:
-          description: Playbook or workflow does not exist.
-          schema:
-            $ref: '#/definitions/Error'
-        400:
-          description: Workflow already exists.
-          schema:
-            $ref: '#/definitions/Error'
-  
-  /workflows/{workflow_id}:
-    parameters:
-      - name: workflow_id
-        in: path
-        description: 'The ID that needs to be fetched. '
-        required: true
-        type: string
-        format: uuid
-    get:
-      tags:
-        - Workflows
-      summary: Read a workflow
-      description: ''
-      operationId: walkoff.server.endpoints.playbooks.read_workflow
-      produces:
-        - application/json
-      responses:
-        200:
-          description: Success
-          schema:
-            $ref: '#/definitions/Workflow'
-        404:
-          description: Playbook or workflow does not exist.
-          schema:
-            $ref: '#/definitions/Error'
-  
-    delete:
-      tags:
-        - Workflows
-      summary: Delete a workflow
-      description: ''
-      operationId: walkoff.server.endpoints.playbooks.delete_workflow
-      produces:
-        - application/json
-      responses:
-        204:
-          description: Success
-        404:
-          description: Playbook or workflow does not exist.
-          schema:
-            $ref: '#/definitions/Error'
-  
-  /uuid:
-    get:
-      tags:
-        - Workflows
-      summary: Get a new UUID
-      description: ''
-      operationId: walkoff.server.endpoints.playbooks.get_uuid
-      produces:
-        - application/json
-      responses:
-        201:
-          description: Success
-          schema:
-            type: object
-            required: [uuid]
-            properties:
-              uuid:
-                $ref: '#/definitions/Uuid'
-
-  /roles:
-    get:
-      tags:
-        - Roles
-      summary: Read all roles
-      description: ''
-      operationId: walkoff.server.endpoints.roles.read_all_roles
-      produces:
-        - application/json
-      responses:
-        '200':
-          description: Success
-          schema:
-            description: A list of roles
-            type: array
-            items:
-              $ref: '#/definitions/Role'
-    post:
-      tags:
-        - Roles
-      summary: Create a role
-      description: ''
-      operationId: walkoff.server.endpoints.roles.create_role
-      consumes:
-        - application/json
-      produces:
-        - application/json
-      parameters:
-        - in: body
-          name: body
-          description: The role object to be created
-          required: true
-          schema:
-            $ref: '#/definitions/AddRole'
-      responses:
-        201:
-          description: Object created.
-          schema:
-            $ref: '#/definitions/Role'
-        400:
-          description: Object exists.
-    put:
-      tags:
-        - Roles
-      summary: Update a role
-      description: ''
-      operationId: walkoff.server.endpoints.roles.update_role
-      consumes:
-        - application/json
-      produces:
-        - application/json
-      parameters:
-        - in: body
-          name: body
-          description: Updated fields for the role object
-          required: true
-          schema:
-            $ref: '#/definitions/Role'
-      responses:
-        200:
-          description: Success
-          schema:
-            $ref: '#/definitions/Role'
-        404:
-          description: Object does not exist.
-    patch:
-      tags:
-        - Roles
-      summary: Update a role
-      description: ''
-      operationId: walkoff.server.endpoints.roles.patch_role
-      consumes:
-        - application/json
-      produces:
-        - application/json
-      parameters:
-        - in: body
-          name: body
-          description: Updated fields for the role object
-          required: true
-          schema:
-            $ref: '#/definitions/Role'
-      responses:
-        200:
-          description: Success
-          schema:
-            $ref: '#/definitions/Role'
-        404:
-          description: Object does not exist.
-  /roles/{role_id}:
-    parameters:
-      - name: role_id
-        in: path
-        description: The name that needs to be fetched.
-        required: true
-        type: string
-    get:
-      tags:
-        - Roles
-      summary: Read a role
-      description: ''
-      operationId: walkoff.server.endpoints.roles.read_role
-      produces:
-        - application/json
-      responses:
-        200:
-          description: Success
-          schema:
-            $ref: '#/definitions/Role'
-        404:
-          description: Object does not exist.
-    delete:
-      tags:
-        - Roles
-      summary: Delete a role
-      description: ''
-      operationId: walkoff.server.endpoints.roles.delete_role
-      produces:
-        - application/json
-      responses:
-        204:
-          description: Success
-        404:
-          description: Object does not exist.
-  
-  /availableresourceactions:
-      get:
-        tags:
-          - Roles
-        summary: Read all available resource actions
-        description: ''
-        operationId: walkoff.server.endpoints.roles.read_available_resource_actions
-        produces:
-          - application/json
-        responses:
-          200:
-            description: Success
-            schema:
-              description: List of available resource actions
-              type: array
-              items:
-                $ref: '#/definitions/AvailableResourceAction'
-
-  /scheduler:
-    get:
-      tags:
-        - Scheduler
-      summary: Get the current scheduler status.
-      description: ''
-      operationId: walkoff.server.endpoints.scheduler.get_scheduler_status
-      produces:
-        - application/json
-      responses:
-        200:
-          description: Success
-          schema:
-            $ref: '#/definitions/Scheduler'
-    put:
-      tags:
-        - Scheduler
-      summary: Update the status of the scheduler
-      description: ''
-      operationId: walkoff.server.endpoints.scheduler.update_scheduler_status
-      produces:
-        - application/json
-      consumes:
-        - application/json
-      parameters:
-        - in: body
-          name: body
-          description: The new Scheduled Task object
-          required: true
-          schema:
-            type: object
-            required: [status]
-            properties:
-              status:
-                description: Requested status of the scheduler
-                type: string
-                enum: [start, stop, pause, resume]
-      responses:
-        200:
-          description: Success
-          schema:
-            type: object
-            required: [status]
-            properties:
-              status:
-                type: string
-                description: The current status of the scheduler
-  
-  /scheduledtasks:
-    get:
-      tags:
-        - Scheduler
-      summary: Get all the scheduled tasks
-      operationId: walkoff.server.endpoints.scheduler.read_all_scheduled_tasks
-      produces:
-        - application/json
-      responses:
-        200:
-          description: Success
-          schema:
-            description: A list of Scheduled Task objects
-            type: array
-            items:
-              $ref: '#/definitions/ScheduledTask'
-    post:
-      tags:
-        - Scheduler
-      summary: Create a new Scheduled Task
-      operationId: walkoff.server.endpoints.scheduler.create_scheduled_task
-      produces:
-        - application/json
-      consumes:
-        - application/json
-      parameters:
-        - in: body
-          name: body
-          description: The new Scheduled Task object
-          required: true
-          schema:
-            $ref: '#/definitions/AddScheduledTask'
-      responses:
-        201:
-          description: Success
-          schema:
-            description: A list of Scheduled Task objects
-            type: array
-            items:
-              $ref: '#/definitions/ScheduledTask'
-        400:
-          description: Scheduled task already exists
-          schema:
-            $ref: '#/definitions/Error'
-    put:
-      tags:
-        - Scheduler
-      summary: Update a new Scheduled Task
-      operationId: walkoff.server.endpoints.scheduler.update_scheduled_task
-      produces:
-        - application/json
-      consumes:
-        - application/json
-      parameters:
-        - in: body
-          name: body
-          description: The updated Scheduled Task object
-          required: true
-          schema:
-            $ref: '#/definitions/ScheduledTask'
-      responses:
-        200:
-          description: Success
-          schema:
-            $ref: '#/definitions/ScheduledTask'
-        404:
-          description: Scheduled task does not exist
-          schema:
-            $ref: '#/definitions/Error'
-        400:
-          description: Scheduled task name already exists
-          schema:
-            $ref: '#/definitions/Error'
-    patch:
-      tags:
-        - Scheduler
-      summary: Enable the scheduled task
-      operationId: walkoff.server.endpoints.scheduler.control_scheduled_task
-      produces:
-        - application/json
-      consumes:
-        - application/json
-      parameters:
-        - in: body
-          name: body
-          description: The updated Scheduled Task object
-          required: true
-          schema:
-            type: object
-            required: [id, action]
-            properties:
-              id:
-                type: integer
-              action:
-                type: string
-                description: The requested status of the task
-                enum: [start, stop]
-      responses:
-        200:
-          description: Success
-        404:
-          description: Scheduled task does not exist
-          schema:
-            $ref: '#/definitions/Error'
-  
-  /scheduledtasks/{scheduled_task_id}:
-    parameters:
-      - name: scheduled_task_id
-        in: path
-        description: The ID of the scheduled task.
-        required: true
-        type: string
-    get:
-      tags:
-        - Scheduler
-      summary: Get the scheduled task
-      operationId: walkoff.server.endpoints.scheduler.read_scheduled_task
-      produces:
-        - application/json
-      responses:
-        200:
-          description: Success
-          schema:
-            $ref: '#/definitions/ScheduledTask'
-        404:
-          description: Scheduled task does not exist
-          schema:
-            $ref: '#/definitions/Error'
-    delete:
-      tags:
-        - Scheduler
-      summary: Delete the scheduled task
-      operationId: walkoff.server.endpoints.scheduler.delete_scheduled_task
-      produces:
-        - application/json
-      responses:
-        204:
-          description: Success
-        404:
-          description: Scheduled task does not exist
-          schema:
-            $ref: '#/definitions/Error'
-  /system:
-    get:
-      tags:
-        - System
-      summary: Get system resource usage
-      description: ''
-      operationId: walkoff.server.endpoints.system.get_system_usage
-      externalDocs:
-        url: https://psutil.readthedocs.io/en/latest/
-        description: Measured using this Python package
-      produces:
-        - application/json
-      responses:
-        200:
-          description: Success
-          schema:
-            $ref: '#/definitions/SystemUsageDetails'
-  /triggers/send_data:
-    put:
-      summary: Send data to one or more workflows with trigger actions awaiting data before continuing execution
-      description: ''
-      operationId: walkoff.server.endpoints.triggers.send_data_to_trigger
-      tags:
-        - Triggers
-      consumes:
-        - application/json
-      produces:
-        - application/json
-      parameters:
-        - in: body
-          name: body
-          required: true
-          schema:
-            type: object
-            required: [execution_ids, data_in]
-            properties:
-              execution_ids:
-                description: Execution IDs of currently paused workflows
-                type: array
-                items:
-                  type: string
-              data_in:
-                description: Data to send to workflows awaiting data
-              arguments:
-                description: Updated arguments to send to the trigger action
-                type: array
-                items:
-                  $ref: '#/definitions/Argument'
-      responses:
-        200:
-          description: Success
-          schema:
-            type: array
-            items:
-              type: string
-              description: The execution IDs of workflows that were sent data.
-
-  /users:
-    get:
-      tags:
-        - Users
-      summary: Read all users
-      description: ''
-      operationId: walkoff.server.endpoints.users.read_all_users
-      produces:
-        - application/json
-      responses:
-        200:
-          description: Success
-          schema:
-            type: array
-            description: A list of users
-            items:
-              $ref: '#/definitions/DisplayUser'
-    post:
-      tags:
-        - Users
-      summary: Create a user
-      description: ''
-      operationId: walkoff.server.endpoints.users.create_user
-      consumes:
-        - application/json
-      produces:
-        - application/json
-      parameters:
-        - in: body
-          name: body
-          description: The new user object to be created
-          required: true
-          schema:
-            $ref: '#/definitions/AddUser'
-      responses:
-        201:
-          description: User created.
-          schema:
-            description: The newly created user.
-            $ref: '#/definitions/DisplayUser'
-        400:
-          description: Could not create user <username>. User already exists.
-          schema:
-            $ref: '#/definitions/Error'
-    put:
-      tags:
-        - Users
-      summary: Update a user
-      description: ''
-      operationId: walkoff.server.endpoints.users.update_user
-      consumes:
-        - application/json
-      produces:
-        - application/json
-      parameters:
-        - in: body
-          name: body
-          description: Updated fields for the user object
-          required: true
-          schema:
-            $ref: '#/definitions/EditUser'
-      responses:
-        200:
-          description: Success
-          schema:
-            description: The updated user.
-            $ref: '#/definitions/DisplayUser'
-        400:
-          description: Invalid password
-          schema:
-            $ref: '#/definitions/Error'
-        404:
-          description: Could not edit user <username>. User does not exist.
-          schema:
-            $ref: '#/definitions/Error'
-    patch:
-      tags:
-        - Users
-      summary: Update a user
-      description: ''
-      operationId: walkoff.server.endpoints.users.patch_user
-      consumes:
-        - application/json
-      produces:
-        - application/json
-      parameters:
-        - in: body
-          name: body
-          description: Updated fields for the user object
-          required: true
-          schema:
-            $ref: '#/definitions/EditUser'
-      responses:
-        200:
-          description: Success
-          schema:
-            description: The updated user.
-            $ref: '#/definitions/DisplayUser'
-        400:
-          description: Invalid password
-          schema:
-            $ref: '#/definitions/Error'
-        404:
-          description: Could not edit user <username>. User does not exist.
-          schema:
-            $ref: '#/definitions/Error'
-  
-  
-  /users/{user_id}:
-    parameters:
-      - name: user_id
-        in: path
-        description: The id of the user to be fetched
-        required: true
-        type: integer
-    get:
-      tags:
-        - Users
-      summary: Get a user
-      description: ''
-      operationId: walkoff.server.endpoints.users.read_user
-      produces:
-        - application/json
-      responses:
-        200:
-          description: Success
-          schema:
-            description: The user object matching the user id inputted
-            $ref: '#/definitions/DisplayUser'
-        404:
-          description: Could not display user <username>. User does not exist.
-          schema:
-            $ref: '#/definitions/Error'
-    delete:
-      tags:
-        - Users
-      summary: Delete a user
-      description: ''
-      operationId: walkoff.server.endpoints.users.delete_user
-      produces:
-        - application/json
-      responses:
-        204:
-          description: Success
-        401:
-          description: Could not delete user <username>. User is current user.
-          schema:
-            $ref: '#/definitions/Error'
-        404:
-          description: Could not delete user <username>. User does not exist.
-          schema:
-            $ref: '#/definitions/Error'
-  /workflowqueue:
-    get:
-      tags:
-        - WorkflowQueue
-      summary: Get status information on the workflows currently executing
-      description: ''
-      operationId: walkoff.server.endpoints.workflowqueue.get_all_workflow_status
-      produces:
-        - application/json
-      parameters:
-        - name: limit
-          in: query
-          type: integer
-          minimum: 1
-          default: 50
-          required: false
-      responses:
-        200:
-          description: Success
-          schema:
-            type: array
-            items:
-              $ref: '#/definitions/WorkflowStatus'
-    post:
-      tags:
-        - WorkflowQueue
-      summary: Execute a workflow
-      description: ''
-      operationId: walkoff.server.endpoints.workflowqueue.execute_workflow
-      parameters:
-        - name: body
-          in: body
-          required: true
-          schema:
-            $ref: '#/definitions/ExecuteWorkflow'
-      consumes:
-        - application/json
-      produces:
-        - application/json
-      responses:
-        202:
-          description: Success asynchronous.
-          schema:
-            $ref: '#/definitions/Uuid'
-        404:
-          description: Workflow does not exist.
-          schema:
-            $ref: '#/definitions/Error'
-        400:
-          description: Invalid input error.
-          schema:
-            $ref: '#/definitions/Error'
-    patch:
-      tags:
-        - WorkflowQueue
-      summary: Pause, resume, or abort a workflow
-      description: ''
-      operationId: walkoff.server.endpoints.workflowqueue.control_workflow
-      parameters:
-        - name: body
-          in: body
-          schema:
-            $ref: '#/definitions/ControlWorkflow'
-      consumes:
-        - application/json
-      produces:
-        - application/json
-      responses:
-        204:
-          description: Success.
-        404:
-          description: Workflow does not exist.
-          schema:
-            $ref: '#/definitions/Error'
-        400:
-          description: Invalid input error.
-          schema:
-            $ref: '#/definitions/Error'
-  
-  /workflowqueue/{execution_id}:
-    parameters:
-      - name: execution_id
-        in: path
-        description: The ID that needs to be fetched.
-        required: true
-        type: string
-        format: uuid
-    get:
-      tags:
-        - WorkflowQueue
-      summary: Get status information on a currently executing workflow
-      description: ''
-      operationId: walkoff.server.endpoints.workflowqueue.get_workflow_status
-      produces:
-        - application/json
-      responses:
-        200:
-          description: Success
-          schema:
-            $ref: '#/definitions/FullWorkflowStatus'
-        404:
-          description: Object does not exist.
-          schema:
-            $ref: '#/definitions/Error'
-
-
-securityDefinitions:
-  AuthenticationToken:
-    type: apiKey
-    name: Authorization
-    in: header
-    description: >
-      We use a JWT authorization workflow. Use the /api/auth endpoint to get JWT access and refresh tokens. Then use the
-      access token in the header "Authorization: Bearer accesstoken.goes.here".  That token will expire in 15 minutes by
-      default. When it expires, you'll receive a 401 response code. At that point, use the /api/auth/refresh
-      with the header "Authorization: Bearer refreshtoken.goes.here" to receive a fresh access token. When you're done,
-      please use the /api/auth/logout endpoint to log out.  See the implementation in the Walkoff App for an example
-      implementation.
-
-security:
-  - AuthenticationToken: []
-
-definitions:
-    Error:
-      type: object
-      required: [title, detail, status, type]
-      description: An error in RFC 7807 format
-      properties:
-        title:
-          type: string
-          description: A short, human-readable summary of the problem type.
-        detail:
-          type: string
-          description: A human-readable explanation specific to this occurrence of the problem
-        status:
-          type: string
-          description: The HTTP status code generated for this occurrence of the problem
-        type:
-          type: string
-          description: >
-            A URI reference that identifies the problem type. When dereferenced it should provide
-            human-readable documentation for the problem type.
-          default: 'about:blank'
-        instance:
-          type: string
-          description: >
-            A URI reference that identifies the specific occurrence of the problem. It may or may
-            not yield further information if dereferenced.
-    
-    
-    
-    AvailableSubscriptions:
-      type: object
-      required: [type, events]
-      description: The events which can be subscribed to for an execution element
-      properties:
-        type:
-          description: The type of execution element
-          type: string
-          example: Condition
-          enum: [controller, playbook, workflow, action, branch, condition, transform]
-        events:
-          description: Events which can be subscribed to
-          type: array
-          items:
-            type: string
-          example: [Event1, Event_2, 'Event 3']
-    
-    Uuid:
-      type: string
-      description: A 32-bit hexadecimal string representing a globally unique identifier
-      format: uuid
-    AppApi:
-      type: object
-      description: Api used for an app
-      required: [info]
-      properties:
-        info:
-          $ref: '#/definitions/ApiInfo'
-        action_apis:
-          description: Actions associated with this app
-          type: array
-          items:
-            $ref: '#/definitions/ActionApi'
-        condition_apis:
-          description: Conditions associated with this app
-          type: array
-          items:
-            $ref: '#/definitions/ConditionApi'
-        transform_apis:
-          description: Transforms associated with this app
-          type: array
-          items:
-            $ref: '#/definitions/TransformApi'
-        device_apis:
-          description: Devices associated with this app
-          type: array
-          items:
-            $ref: '#/definitions/DeviceApi'
-        tags:
-          type: array
-          items:
-            $ref: '#/definitions/ApiTag'
-          uniqueItems: true
-        external_docs:
-          type: array
-          items:
-            $ref: '#/definitions/ExternalDoc'
-        
-    ApiInfo:
-      type: object
-      description: General information about the API
-      required: [version, title]
-      properties:
-        title:
-          type: string
-          description: A unique and precise title of the API
-          example: Splunk
-        version:
-          type: string
-          description: A semantic version number of the API
-        description:
-          type: string
-          description: A longer description of the API. Should be different from the title.
-        terms_of_service:
-          type: string
-          description: Terms of service for the API
-        contact:
-          $ref: '#/definitions/ApiContact'
-        license:
-          $ref: '#/definitions/ApiLicense'
-    
-    ApiContact:
-      type: object
-      description: Contact information for the owners of this API
-      properties:
-        name:
-          type: string
-          description: The name of the contact person or organization
-        url:
-          type: string
-          description: The URL pointing to the contact information
-          format: uri
-        email:
-          type: string
-          description: The email address of the contact person/organization
-          format: email
-    
-    ApiLicense:
-      type: object
-      description: License information for this API
-      required: [name]
-      properties:
-        name:
-          type: string
-          description: The name of the license type
-        url:
-          type: string
-          description: The URL pointing to the license
-          format: uri
-    
-    ActionApi:
-      type: object
-      description: The api of an app's action
-      required: [name, run, returns]
-      properties:
-        name:
-          type: string
-          description: Unique name of the action
-        run:
-          type: string
-          description: The path to the executable function
-        default_return:
-          type: string
-          description: The name of the default return code (if none specified, defaults to "Success")
-        returns:
-          type: array
-          items:
-            $ref: '#/definitions/ReturnApi'
-          description: The return types of this action
-        parameters:
-          type: array
-          items:
-            $ref: '#/definitions/ParameterApi'
-          description: The parameters needed by this action
-        deprecated:
-          type: boolean
-          default: false
-          description: Is this action deprecated?
-        tags:
-          type: array
-          items:
-            type: string
-          description: Tags for this action
-          uniqueItems: true
-        summary:
-          type: string
-          description: A brief summary of this action
-        description:
-          type: string
-          description: A longer description of the operation
-        external_docs:
-          type: array
-          items:
-            $ref: '#/definitions/ExternalDoc'
-    
-    ConditionApi:
-      type: object
-      description: The api of an app's condition
-      required: [name, run, returns, data_in]
-      properties:
-        name:
-          type: string
-          description: Unique name of the action
-        run:
-          type: string
-          description: The path to the executable function
-        data_in:
-          type: string
-          description: Name of parameter which comes from executed action
-        parameters:
-          type: array
-          items:
-            $ref: '#/definitions/ParameterApi'
-          description: The parameters needed by this action
-        deprecated:
-          type: boolean
-          default: false
-          description: Is this action deprecated?
-        tags:
-          type: array
-          items:
-            type: string
-          description: Tags for this action
-          uniqueItems: true
-        summary:
-          type: string
-          description: A brief summary of this action
-        description:
-          type: string
-          description: A longer description of the operation
-        external_docs:
-          type: array
-          items:
-            $ref: '#/definitions/ExternalDoc'
-        returns:
-          type: array
-          items:
-            $ref: '#/definitions/ReturnApi'
-          description: The return types of this action
-    
-    TransformApi:
-      type: object
-      description: The api of an app's transform
-      required: [name, run, data_in, returns]
-      properties:
-        name:
-          type: string
-          description: Unique name of the action
-        run:
-          type: string
-          description: The path to the executable function
-        data_in:
-          type: string
-          description: Name of parameter which comes from executed action
-        parameters:
-          type: array
-          items:
-            $ref: '#/definitions/ParameterApi'
-          description: The parameters needed by this action
-        deprecated:
-          type: boolean
-          default: false
-          description: Is this action deprecated?
-        tags:
-          type: array
-          items:
-            type: string
-          description: tags for this action
-          uniqueItems: true
-        summary:
-          type: string
-          description: A brief summary of this action
-        description:
-          type: string
-          description: A longer description of the operation
-        external_docs:
-          type: array
-          items:
-            $ref: '#/definitions/ExternalDoc'
-        returns:
-          type: array
-          items:
-            $ref: '#/definitions/ReturnApi'
-          description: The return types of this transform
-    
-    DeviceApi:
-      type: object
-      required: [name, fields]
-      properties:
-        name:
-          type: string
-          description: Name of the device type
-        description:
-          type: string
-        fields:
-          type: array
-          items:
-            $ref: '#/definitions/DeviceFieldApi'
-    
-    DeviceFieldApi:
-      type: object
-      required: [name, schema]
-      properties:
-        name:
-          type: string
-        description:
-          type: string
-          description: Description of what the argument provides
-        encrypted:
-          type: boolean
-          description: Is this field encrypted
-          default: false
-        placeholder:
-          type: string
-          description: Brief description of the field to be used to prompt a user
-        required:
-          type: boolean
-          default: false
-          description: Is this field required?
-        schema:
-          $ref: '#/definitions/ParameterSchema'
-    
-    
-    ParameterApi:
-      type: object
-      description: A parameter using for actions
-      required: [name, schema]
-      properties:
-        name:
-          type: string
-        example:
-          type: [number, integer, string, boolean]
-        description:
-          type: string
-          description: Description of the parameter
-        placeholder:
-          type: string
-          description: Brief description of the field to be used to prompt a user
-        required:
-          type: boolean
-          default: false
-          description: Is this parameter required
-        schema:
-          $ref: '#/definitions/ParameterSchema'
-    
-    ReturnApi:
-      type: object
-      description: A specification of what an action returns
-      required: [status]
-      properties:
-        status:
-          type: string
-          description: Status of the return
-        description:
-          type: string
-          description: Description of the return type
-        failure:
-          type: boolean
-          description: Whether this return type indicates action failure
-          default: false
-        schema:
-          $ref: '#/definitions/ParameterSchema'
-        examples:
-          description: An exaple of the returned type
-    
-    ExternalDoc:
-      type: object
-      description: information about external documentation
-      required: [url]
-      properties:
-        description:
-          type: string
-          description: Description of the documentation
-        url:
-          type: string
-          description: Points to the external documentation
-          format: uri
-    
-    ApiTag:
-      type: object
-      description: A tag for a class of actions/conditions/transforms in this app
-      required: [name]
-      properties:
-        name:
-          type: string
-          description: The name of the tag
-        description:
-          type: string
-          description: Description of the tag
-        external_docs:
-          type: array
-          items:
-            $ref: '#/definitions/ExternalDoc'
-          
-    ParameterSchema:
-      type: object
-      description: Fields used to validate parameter against a JSON schema (Draft 4)
-      required: [type]
-      properties:
-        type:
-          type: string
-          enum: [string, boolean, integer, number, object, array]
-        format:
-          type: string
-          enum: [date-time, email, hostname, ipv4, ipv6, uri, uri-reference, uri-template, json-pointer]
-        multipleOf:
-          type: number
-          minimum: 0
-          exclusiveMinimum: true
-        maximum:
-          type: number
-        exclusiveMaximum:
-          type: boolean
-        minimum:
-          type: number
-        exclusiveMinimum:
-          type: boolean
-        maxLength:
-          type: integer
-          minimum: 0
-        minLength:
-          type: integer
-          minimum: 0
-        pattern:
-          type: string
-        maxItems:
-          type: integer
-          minimum: 0
-        minItems:
-          type: integer
-          minimum: 0
-        uniqueItems:
-          type: boolean
-        enum:
-          type: array
-          minItems: 1
-
-    Authentication:
-      type: object
-      required: [username, password]
-      additionalProperties: false
-      properties:
-        username:
-          type: string
-        password:
-          type: string
-    
-    Token:
-      type: object
-      required: [access_token]
-      properties:
-        access_token:
-          type: string
-          description: Short-lived JWT used to provide access
-        refresh_token:
-          type: string
-          description: Long-lived JWT used to refresh a token
-
-    AddCase:
-      type: object
-      required: [name]
-      additionalProperties: false
-      properties:
-        name:
-          description: Name of the case
-          type: string
-          example: case1
-        note:
-          description: A user-created note attached to the event
-          type: string
-          example: This case does some things I want it to do.
-        subscriptions:
-          description: The events this case is subscribed to
-          type: array
-          items:
-            $ref: '#/definitions/Subscription'
-    Case:
-      type: object
-      required: [id]
-      additionalProperties: false
-      properties:
-        id:
-          description: Unique identifier for the case
-          type: integer
-          readOnly: true
-          example: 42
-        name:
-          description: Name of the case
-          type: string
-          example: case1
-        note:
-          description: A user-created note attached to the event
-          type: string
-          example: This case does some things I want it to do.
-        subscriptions:
-          description: The events this case is subscribed to
-          type: array
-          items:
-            $ref: '#/definitions/Subscription'
-    
-    Subscription:
-      type: object
-      required: [id, events]
-      properties:
-        id:
-          $ref: '#/definitions/Uuid'
-        events:
-          description: A list of events subscribed to
-          type: array
-          items:
-            type: string
-          example:
-            - Workflow Execution Start
-            - App Instance Created
-            - Action Execution Success
-    
-    Event:
-      type: object
-      required: [timestamp, type, message, note, data]
-      properties:
-        id:
-          description: Unique identifier for the event
-          type: integer
-          readOnly: true
-          example: 42
-        timestamp:
-          description: String representation of the time at which the event happened
-          type: string
-          format: date-time
-          readOnly: true
-          example: '2017-05-12T15:54:18.121421Z'
-        type:
-          description: The type of event
-          type: string
-          readOnly: true
-          enum: [controller, workflow, action, branch, condition, transform]
-          example: Action
-        originator:
-          type: string
-          description: A UUID used to identify a specific execution element
-        message:
-          description: The message attached to the event
-          type: string
-          readOnly: true
-          example: Branch not taken
-        note:
-          description: A user-created note attached to the event
-          type: string
-          example: This event handled that thing I wanted to stop
-        data:
-          description: An object providing additional information about the event
-          type: object
-          readOnly: true
-          example: 'Output: This action output this: 1423'
-        cases:
-          description: The cases this event belongs to
-          type: array
-          readOnly: true
-          example: [case1, mycase, thatonecase, thatothercase]
-          items:
-            $ref: '#/definitions/Case'
-
-    Configuration:
-        type: object
-        description: The configuration
-        additionalProperties : false
-        properties:
-          db_path:
-            type: string
-            description: The path to the primary WALKOFF database
-          case_db_path:
-            type: string
-            description: The path to the case database
-          log_config_path:
-            type: string
-            description: The path to the logging configuration
-          host:
-            type: string
-            description: The server's host URL
-          port:
-            type: integer
-            description: The server's port
-            minimum: 0
-            maximum: 65535
-          walkoff_db_type:
-            type: string
-            description: The type of database used by the primary WALKOFF database
-            enum: [sqlite, mysql, postgresql, oracle, mssql]
-          case_db_type:
-            type: string
-            description: The type of database used by the case database
-            enum: [sqlite, mysql, postgresql, oracle, mssql]
-          clear_case_db_on_startup:
-            type: boolean
-            description: Should the case database be cleared upon a server restart?
-          number_processes:
-            type: integer
-            minimum: 1
-            description: Number of worker processes which can execute workflows
-          access_token_duration:
-            type: number
-            minimum: 1
-            description: Time (in minutes) to allow an access token to persist. Should greater than the duration of the refresh token
-          refresh_token_duration:
-            type: number
-            minimum: 1
-            description: Time (in days) to allow a refresh token to persist. Should greater than the duration of the refresh token
-          zmq_requests_address:
-            type: string
-            description: The IP address and port of the ZMQ requests server. Do not change unless necessary.
-          zmq_results_address:
-            type: string
-            description: The IP address and port of the ZMQ results server. Do not change unless necessary.
-          zmq_communication_address:
-            type: string
-            description: The IP address and port of the ZMQ communication server. Do not change unless necessary.
-          num_processes:
-            type: number
-            description: The number of worker processes for executing workflows.
-          num_threads_per_process:
-            type: number
-            description: The number of threads per worker process for executing workflows.
-
-    AddDevice:
-      type: object
-      required: [name, app_name, type, fields]
-      description: Object used to create a device
-      properties:
-        name:
-          description: Name of the device
-          type: string
-          minLength: 4
-          maxLength: 25
-          example: Server1
-        app_name:
-          type: string
-          example: HelloWorld
-          description: The name of the app associated with this device
-        type:
-          type: string
-          example: HelloWorldDeviceType1
-          description: The type of device
-          minLength: 4
-          maxLength: 25
-        description:
-          type: string
-          example: This device type configures the app under some circumstances
-          description: A description of your device type
-        fields:
-          description: fields used to configure this device
-          type: array
-          items:
-            $ref: '#/definitions/DeviceFieldInput'
-    
-    Device:
-      type: object
-      required: [id]
-      properties:
-        id:
-          type: integer
-          example: 1234
-          readOnly: true
-        name:
-          description: Name of the device
-          type: string
-          minLength: 4
-          maxLength: 25
-          example: Server1
-        app_name:
-          type: string
-          example: HelloWorld
-          description: The name of the app associated with this device
-          readOnly: true
-        type:
-          type: string
-          example: HelloWorldDeviceType1
-          description: The type of device
-          minLength: 4
-          maxLength: 25
-        description:
-          type: string
-          example: This device type configures my app under some circumstances
-          description: A description of your device type
-        fields:
-          description: fields used to configure this device
-          type: array
-          items:
-            $ref: '#/definitions/Argument'
-    
-    DeviceField:
-      type: object
-      required: [name, type]
-      properties:
-        name:
-          type: string
-        type:
-          type: string
-          enum: [string, number, integer, boolean]
-        required:
-          description: is the argument required
-          type: boolean
-          default: false
-        description:
-          type: string
-          description: description of what the argument provides
-        default:
-          description: default value for the argument
-        encrypted:
-          type: boolean
-          description: Is this field encrypted
-          default: false
-    
-    DeviceFieldInput:
-      type: object
-      required: [name]
-      description: Object used for passing an argument into various actions or device
-      properties:
-        name:
-          type: string
-          example: regex
-        value:
-          example: WALK(.*)
-
-    ActionMetricDetails:
-      type: object
-      required: [count, avg_time]
-      properties:
-        count:
-          description: Number of times the action has been called
-          type: integer
-          example: 102
-          readOnly: true
-        avg_time:
-          description: Average execution time for the action. As a timestamp format
-          type: string
-          example: '0:00:00.001000'
-          readOnly: true
-    ActionMetric:
-      type: object
-      required: [name]
-      properties:
-        name:
-          description: Action name
-          type: string
-          example: repeatBackToMe
-          readOnly: true
-        success_metrics:
-          $ref: '#/definitions/ActionMetricDetails'
-        error_metrics:
-          $ref: '#/definitions/ActionMetricDetails'
-    AppMetricDetails:
-      type: object
-      required: [name, count, actions]
-      properties:
-        name:
-          description: Name of app
-          type: string
-          example: HelloWorld
-          readOnly: true
-        count:
-          description: Number of times the app has been used
-          type: integer
-          example: 42
-          readOnly: true
-        actions:
-          description: Metrics of the app's actions
-          type: array
-          items:
-            $ref: '#/definitions/ActionMetric'
-    AppMetrics:
-      type: object
-      required: [apps]
-      properties:
-        apps:
-          description: Metrics of apps
-          type: array
-          items:
-            $ref: '#/definitions/AppMetricDetails'
-    
-    WorkflowMetric:
-      type: object
-      required: [name, count, avg_time]
-      properties:
-        name:
-          description: Name of the workflow
-          type: string
-          example: HelloWorldWorkflow
-          readOnly: true
-        count:
-          description: Number of times the workflow has been used
-          type: integer
-          example: 42
-          readOnly: true
-        avg_time:
-          description: The average run time of this workflow
-          type: string
-          example: '1 day, 0:01:40.000500'
-          readOnly: true
-    WorkflowMetrics:
-      type: object
-      required: [workflows]
-      properties:
-        workflows:
-          type: array
-          items:
-            $ref: '#/definitions/WorkflowMetric'
-
-    Message:
-      type: object
-      description: A message sent to a user
-      required: [id, subject, created_at, is_read, awaiting_response, body, workflow_execution_id, requires_reauthorization, requires_response]
-      properties:
-        id:
-          description: Id of this message
-          type: integer
-          minimum: 1
-          readOnly: true
-          example: 42
-        subject:
-          description: Subject of this message
-          type: string
-          example: Remove user?
-          readOnly: true
-        is_read:
-          description: Has this message been read yet?
-          type: boolean
-          default: false
-        created_at:
-          description: UTC timestamp of message creation
-          type: string
-          readOnly: true
-          format: date-time
-        last_read_at:
-          description: UTC timestamp of when message was last read
-          type: string
-          format: date-time
-        awaiting_response:
-          description: Is this message awaiting a response
-          type: boolean
-        body:
-          type: array
-          items:
-            $ref: "#/definitions/MessageComponent"
-          description: The body of the message. Each component is rendered in order
-          readOnly: true
-        workflow_execution_id:
-          $ref: '#/definitions/Uuid'
-          description: The UUID of the executing workflow which sent this message
-          readOnly: true
-        requires_reauthorization:
-          type: boolean
-          default: false
-          description: Does the user need to reauthenticate to respond to this message?
-          readOnly: true
-        requires_response:
-          type: boolean
-          description: Does this message require a response
-          readOnly: true
-        responded_at:
-          type: string
-          description: UTC timestamp of when the message was responded
-          format: date-time
-        responded_by:
-          type: string
-          description: username of user who responded to the action
-        read_by:
-          type: array
-          items:
-            type: string
-          description: usernames of users who have read the message
-    
-    MessageSummary:
-      type: object
-      required: [id, subject, created_at, is_read, awaiting_response]
-      description: A message sent to a user
-      properties:
-        id:
-          description: Id of this message
-          type: integer
-          minimum: 1
-          readOnly: true
-          example: 42
-        subject:
-          description: Subject of this message
-          type: string
-          example: Remove user?
-          readOnly: true
-        is_read:
-          description: Has this message been read yet?
-          type: boolean
-          default: false
-        created_at:
-          description: UTC timestamp of message creation
-          type: string
-          readOnly: true
-          format: date-time
-        last_read_at:
-          description: UTC timestamp of when message was last read
-          type: string
-          format: date-time
-        awaiting_response:
-          description: Is this message awaiting a response
-          type: boolean
-    
-    MessageComponent:
-      type: object
-      required: [type, data]
-      properties:
-        type:
-          type: string
-          description: message component type
-          enum: [text, accept_decline, url]
-        data:
-          type: object
-          description: JSON representation of the message component
-    CreatePlaybook:
-        type: object
-        required: [name]
-        additionalProperties: false
-        properties:
-          name:
-            type: string
-          workflows:
-            type: array
-            items:
-              $ref: '#/definitions/CreateWorkflow'
-    
-    Playbook:
-        type: object
-        required: [id]
-        additionalProperties: false
-        properties:
-          id:
-            $ref: '#/definitions/Uuid'
-          name:
-            type: string
-          workflows:
-            type: array
-            items:
-              $ref: '#/definitions/Workflow'
-    
-    CreateWorkflow:
-      type: object
-      required: [name]
-      description: A workflow object
-      additionalProperties: false
-      properties:
-        name:
-          description: The name of the workflow.
-          type: string
-          example: HelloWorldWorkflow
-        start:
-          description: ID of the starting action
-          $ref: '#/definitions/Uuid'
-        actions:
-          description: The actions defined in this workflow.
-          type: array
-          items:
-            $ref: "#/definitions/Action"
-        branches:
-          description: The possible branches
-          type: array
-          items:
-            $ref: '#/definitions/Branch'
-        playbook_id:
-          description: Only used when copying a workflow to a different playbook
-          $ref: '#/definitions/Uuid'
-    
-    Workflow:
-      type: object
-      required: [id, name, start]
-      description: A workflow object
-      additionalProperties: false
-      properties:
-        id:
-          $ref: '#/definitions/Uuid'
-        name:
-          description: The name of the workflow.
-          type: string
-          example: HelloWorldWorkflow
-        start:
-          description: ID of the starting action
-          $ref: '#/definitions/Uuid'
-        actions:
-          description: The actions defined in this workflow.
-          type: array
-          items:
-            $ref: "#/definitions/Action"
-        branches:
-          description: The possible branches
-          type: array
-          items:
-            $ref: '#/definitions/Branch'
-    
-    Action:
-      type: object
-      required: [id, app_name, action_name, name]
-      description: Encapsulation of executing an action in an app.
-      additionalProperties: false
-      properties:
-        id:
-          $ref: '#/definitions/Uuid'
-          description: The ID of the object. If updating a workflow and the Action object already exists, ID is required. Otherwise, this ID must be UUID4.
-        app_name:
-          description: The app to which the action belongs
-          type: string
-          example: CyberAnalytics
-        action_name:
-          description: The name of the function this Action will take
-          type: string
-          example: pause
-        name:
-          description: User-specified name of the action
-          type: string
-          example: action1
-        device_id:
-          description: ID of the device to use
-          type: integer
-          example: 42
-        arguments:
-          description: The input arguments to the action
-          type: array
-          items:
-            $ref: '#/definitions/Argument'
-        trigger:
-          description: The trigger condition
-          $ref: '#/definitions/ConditionalExpression'
-        position:
-          description: Position object representing various fields of the position of the Action in the playbook editor.
-          $ref: '#/definitions/Position'
-    
-    Branch:
-      type: object
-      required: [source_id, destination_id]
-      description: Encapsualtion of a list of possible actions to take and conditions required to be met before taking that action
-      additionalProperties: false
-      properties:
-        id:
-          $ref: '#/definitions/Uuid'
-          description: The ID of the object. If updating a workflow and the Branch object already exists, ID is required. Otherwise, do not include it.
-        source_id:
-          description: The source Action ID for this Branch
-          $ref: '#/definitions/Uuid'
-        destination_id:
-          description: The destination Action ID for this Branch, if the conditions evaluate to True
-          $ref: '#/definitions/Uuid'
-        priority:
-          description: The priority for this Branch, which will be compared to other Branches with the same source_id Action, ascending, i.e. 1 is the highest priority.
-          type: integer
-        status:
-          description: The status return code to use
-          type: string
-          example: Success
-        condition:
-          description: List of condition to evaluate
-          $ref: '#/definitions/ConditionalExpression'
-    
-    
-    ConditionalExpression:
-      type: object
-      description: Object which encapsulates Boolean logic
-      properties:
-        operator:
-          type: string
-          description: The operation to use which on the conditions
-          enum: [and, or, xor]
-          default: and
-        is_negated:
-          description: Should the result of this condition be negated? For example if the condition would return True, then invert it to return False.
-          type: boolean
-          default: false
-        conditions:
-          description: Base conditions to evaluate.
-          type: array
-          items:
-            $ref: '#/definitions/Condition'
-        child_expressions:
-          description: Sub-expressions to evaluate.
-          type: array
-          items:
-            $ref: '#/definitions/ConditionalExpression'
-    
-    
-    Argument:
-      type: object
-      required: [name]
-      description: Object used for passing an argument into actions. Either reference or value must be selected.
-      minProperties: 2
-      additionalProperties: false
-      properties:
-        id:
-          type: integer
-          description: The ID of the object. If updating a workflow and the Argument object already exists, ID is required. Otherwise, do not include it.
-        name:
-          type: string
-          example: regex
-        value:
-          description: The value of the argument
-          example: WALK(.*)
-        reference:
-          $ref: '#/definitions/Uuid'
-          description: The ID of the action whose output should be used
-        selection:
-          description: >-
-            The path to a subsection of the output of the action to use. For example [1, "a"] would use the second element
-            of a list, and the "a" field of that object.
-          type: array
-          items:
-            type: [string, integer]
-    
-    Condition:
-      type: object
-      required: [app_name, action_name]
-      description: Takes data and checks it against a condition given by its action Optionally filters the data before checking.
-      additionalProperties: false
-      properties:
-        id:
-          $ref: '#/definitions/Uuid'
-          description: The ID of the object. If updating a workflow and the Condition object already exists, ID is required. Otherwise, do not include it.
-        app_name:
-          description: The app to which the conditon belongs
-          type: string
-          example: Utilities
-        action_name:
-          description: The action encapsulated by this condition
-          type: string
-          example: regMatch
-        arguments:
-          description: The inputs to the condition
-          type: array
-          items:
-            $ref: '#/definitions/Argument'
-        is_negated:
-          description: Should the result of this condition be negated? For example if the condition would return True, then invert it to return False.
-          type: boolean
-          default: false
-        transforms:
-          description: transforms for the data before passing it into the condition
-          type: array
-          items:
-            $ref: '#/definitions/Transform'
-    
-    Transform:
-      type: object
-      required: [app_name, action_name]
-      description: Filters or otherwise transforms the data given to it
-      additionalProperties: false
-      properties:
-        id:
-          $ref: '#/definitions/Uuid'
-          description: The ID of the object. If updating a workflow and the Transform object already exists, ID is required. Otherwise, do not include it.
-        app_name:
-          description: The app to which the transform belongs
-          type: string
-          example: Utilities
-        action_name:
-          description: The action encapsulated by this transform
-          type: string
-          example: count
-        arguments:
-          description: The inputs to the transform
-          type: array
-          items:
-            $ref: '#/definitions/Argument'
-    
-    Position:
-      type: object
-      required: [x, y]
-      description: Various specifications for how the Action is displayed in the playbook editor
-      additionalProperties: false
-      properties:
-        id:
-          type: integer
-          description: The ID of the object. If updating a workflow and the Position object already exists, ID is required. Otherwise, do not include it.
-        x:
-          type: number
-          description: The X coordinate for the Action
-        y:
-          type: number
-          description: The Y coordinate for the Action
-    
-    CopyWorkflow:
-        type: object
-        properties:
-          playbook_id:
-            $ref: '#/definitions/Uuid'
-          workflow_name:
-            type: string
-    
-    UpdatePlaybook:
-      type: object
-      required: [id]
-      additionalProperties: false
-      properties:
-        id:
-          $ref: '#/definitions/Uuid'
-        name:
-          type: string
-          description: The new name of the playbook
-
-    AddRole:
-        type: object
-        required: [name]
-        properties:
-          name:
-            description: Name of the role
-            type: string
-            example: administrative_role
-          description:
-            description: Description of the role
-            type: string
-            example: A user with this role can access any resource and has administrative-level privileges.
-          resources:
-            description: A list of resources that a user with this role can access
-            type: array
-            items:
-              $ref: '#/definitions/AddResource'
-    
-    AddResource:
-        type: object
-        required: [name]
-        properties:
-          name:
-            description: Name of the resource
-            type: string
-            example: playbooks, cases
-          permissions:
-            description: A list of permissions associated with this resource
-            example: [create, read, update, delete, execute]
-            type: array
-            items:
-              type: string
-    
-    Role:
-        type: object
-        required: [id]
-        properties:
-          id:
-            type: integer
-            minimum: 1
-            description: id of the object
-          name:
-            description: Name of the role
-            type: string
-            example: administrative_role
-          description:
-            description: Description of the role
-            type: string
-            example: A user with this role can access any resource and has administrative-level privileges.
-          resources:
-            description: A list of resources that a user with this role can access
-            example: [/users, /cases, /playbooks]
-            type: array
-            items:
-              $ref: '#/definitions/Resource'
-    
-    Resource:
-        type: object
-        properties:
-          id:
-            type: integer
-            minimum: 1
-            description: ID of the object
-          name:
-            description: Name of the resource
-            type: string
-            example: playbooks, cases
-          permissions:
-            description: A list of permissions associated with this resource
-            example: [create, read, update, delete, execute]
-            type: array
-            items:
-              type: string
-    
-    AvailableResourceAction:
-      type: object
-      properties:
-        name:
-          type: string
-          description: Name of the resource
-          example: playbooks, cases
-        actions:
-          description: A list of actions or permissions available for this resource
-          example: [create, read, update, delete]
-          type: array
-          items:
-            type: string
-        app_name:
-          type: string
-          description: The name of the app associated with this resource, if applicable
-          example: HelloWorld, DailyQuote
-
-    Scheduler:
-      type: object
-      required: [status]
-      properties:
-        status:
-          description: State of trigger
-          type: string
-          example: 0 for stopped, 1 for running, 2 for paused, or a warning string
-    
-    AddScheduledTask:
-      type: object
-      required: [name]
-      additionalProperties: false
-      properties:
-        workflows:
-          description: List if IDs of workflows attached to this task
-          type: array
-          items:
-            $ref: '#/definitions/Uuid'
-        name:
-          type: string
-          description: Name of this task
-        description:
-          type: string
-          description: description of this task
-        status:
-          type: string
-          description: Status of the task
-          enum: [running, stopped]
-        task_trigger:
-          $ref: '#/definitions/TaskTrigger'
-    
-    ScheduledTask:
-      type: object
-      required: [id]
-      additionalProperties: false
-      properties:
-        id:
-          type: integer
-          description: ID of the object
-          readOnly: true
-        workflows:
-          description: List if IDs of workflows attached to this task
-          type: array
-          items:
-            $ref: '#/definitions/Uuid'
-        name:
-          type: string
-          description: Name of this task
-        description:
-          type: string
-          description: description of this task
-        status:
-          type: string
-          description: Status of the task
-          enum: [running, stopped]
-        task_trigger:
-          $ref: '#/definitions/TaskTrigger'
-        action:
-          type: string
-          enum: [start, stop]
-    
-    TaskTrigger:
-      type: object
-      description: Scheduler to use.
-      required: [args, type]
-      properties:
-        type:
-          description: Type of scheduler trigger to use for this task
-          type: string
-          enum: [date, interval, cron]
-          example: date
-        args:
-          type: object
-          description: Arguments for the trigger.
-
-    SystemUsageDetails:
-      type: object
-      required: [cpu, memory, disk, net]
-      properties:
-        cpu:
-          $ref: '#/definitions/CpuUsageDetails'
-        memory:
-          $ref: '#/definitions/MemoryUsageDetails'
-        disk:
-          $ref: '#/definitions/DiskUsageDetails'
-        net:
-          $ref: '#/definitions/NetworkUsageDetails'
-    
-    CpuUsageDetails:
-      description: Measurements of CPU usage
-      type: object
-      required: [percents]
-      properties:
-        percents:
-          type: array
-          items:
-            type: number
-          description: Percentage usage by CPU
-          readOnly: true
-    
-    MemoryUsageDetails:
-      description: Meaurements of memory usage
-      type: object
-      required: [total, available, percent]
-      properties:
-        total:
-          description: Total physical memory
-          type: string
-          readOnly: true
-        available:
-          description: Amount of memory that can be given instantly to a process without going to swap space
-          type: string
-          readOnly: true
-        percent:
-          description: Percentage of memory free
-          type: number
-          readOnly: true
-    
-    DiskUsageDetails:
-      description: Measurements of disk usage
-      type: object
-      required: [total, used, free, percent]
-      properties:
-        total:
-          description: Total disk space used
-          type: string
-          readOnly: true
-        used:
-          description: Disk space used
-          type: string
-          readOnly: true
-        free:
-          description: Disk space free
-          type: string
-          readOnly: true
-        percent:
-          description: Percentage of disk space used
-          type: number
-          readOnly: true
-    
-    NetworkUsageDetails:
-      description: Measurements of network usage
-      type: object
-      required: [bytes_sent, bytes_received, packets_sent, packets_received, error_in, error_out, dropped_in, dropped_out]
-      properties:
-        bytes_sent:
-          description: Bytes sent over the network
-          type: string
-          readOnly: true
-        bytes_received:
-          description: Bytes received over the network
-          type: string
-          readOnly: true
-        packets_sent:
-          description: Packets sent
-          type: integer
-          readOnly: true
-        packets_received:
-          description: Packets received
-          type: integer
-          readOnly: true
-        error_in:
-          description: Number of errors while receiving
-          type: integer
-          readOnly: true
-        error_out:
-          description: Number of errors while sending
-          type: integer
-          readOnly: true
-        dropped_in:
-          description: Number of incoming packets dropped
-          type: integer
-          readOnly: true
-        dropped_out:
-          description: Number of outgoing packets dropped
-          type: integer
-          readOnly: true
-    AddUser:
-        type: object
-        required: [username, password]
-        properties:
-          username:
-            description: Username or email of the user
-            type: string
-            example: administrator
-          password:
-            description: Password for the user
-            type: string
-            example: password123
-          roles:
-            description: A list of role IDs that this user possesses. Roles can only be assigned to a User by an admin.
-            $ref: '#/definitions/RoleIdList'
-          active:
-            description: activate/deactive a user. Active can only be changed by an admin.
-            type: boolean
-    
-    EditUser:
-        type: object
-        required: [id]
-        properties:
-          id:
-            description: Database id of the user
-            type: integer
-            example: 123
-            readOnly: true
-          username:
-            description: New username or email of the user
-            type: string
-            example: administrator
-          old_password:
-            description: Previous password for the user
-            type: string
-            example: password123
-          password:
-            description: New password for the user
-            type: string
-            example: password321
-          active:
-            description: activate/deactive a user. Active can only be changed by an admin.
-            type: boolean
-          roles:
-            description: A new list of role IDs that this user will possess. Roles can only be assigned by an admin.
-            $ref: '#/definitions/RoleIdList'
-    
-    DisplayUser:
-        type: object
-        properties:
-          id:
-            description: Database id of the user
-            type: integer
-            example: 123
-            readOnly: true
-          username:
-            description: Username or email of the user
-            type: string
-            example: administrator
-          active:
-            description: activate/deactive a user
-            type: boolean
-          roles:
-            description: List of role object IDs that this user possesses
-            type: array
-            items:
-              type: integer
-    
-    RoleIdList:
-      type: array
-      items:
-        type: object
-        required: [id]
-        properties:
-          id:
-            type: integer
-            description: The ID of a role the user posesses
-
-    WorkflowStatus:
-      type: object
-      required: [execution_id, workflow_id, name, status]
-      properties:
-        execution_id:
-          $ref: '#/definitions/Uuid'
-        workflow_id:
-          $ref: '#/definitions/Uuid'
-        name:
-          description: The name of the workflow.
-          type: string
-          example: WorkflowName
-          readOnly: true
-        status:
-          description: The current status of the workflow
-          type: string
-          enum: ['pending', 'running', 'paused', 'awaiting_data', 'completed', 'aborted']
-          readOnly: true
-        started_at:
-          description: The timestamp of the start of workflow execution
-          type: string
-          format: date-time
-          example: '2017-05-24T00:42:22.934058Z'
-          readOnly: true
-        completed_at:
-          description: The timestamp of the end of workflow execution
-          type: string
-          format: date-time
-          example: '2017-05-24T00:42:22.934058Z'
-        current_action:
-          description: The currently executing action
-          $ref: '#/definitions/ActionIdentification'
-    
-    FullWorkflowStatus:
-      type: object
-      required: [action_statuses, execution_id, workflow_id, name, status]
-      properties:
-        execution_id:
-          $ref: '#/definitions/Uuid'
-        workflow_id:
-          $ref: '#/definitions/Uuid'
-        name:
-          description: The name of the workflow.
-          type: string
-          example: WorkflowName
-          readOnly: true
-        status:
-          description: The current status of the workflow
-          type: string
-          enum: ['pending', 'running', 'paused', 'awaiting_data', 'completed', 'aborted']
-          readOnly: true
-        started_at:
-          description: The timestamp of the start of workflow execution
-          type: string
-          format: date-time
-          example: '2017-05-24T00:42:22.934058Z'
-          readOnly: true
-        completed_at:
-          description: The timestamp of the end of workflow execution
-          type: string
-          format: date-time
-          example: '2017-05-24T00:42:22.934058Z'
-        action_statuses:
-          description: The statuses of the workflow actions
-          type: array
-          items:
-            $ref: '#/definitions/ActionStatus'
-    
-    ActionStatus:
-      type: object
-      description: The status of an action execution
-      required: [action_id, execution_id, name, action_name, app_name, status, started_at]
-      properties:
-        execution_id:
-          $ref: '#/definitions/Uuid'
-        action_id:
-          $ref: '#/definitions/Uuid'
-        name:
-          description: The name of the action
-          type: string
-          example: 'This One action'
-          readOnly: true
-        app_name:
-          description: The name of the app associated with the action
-          type: string
-          example: ThingGetter
-          readOnly: true
-        action_name:
-          description: The name of the action take by the action
-          type: string
-          example: get that thing
-          readOnly: true
-        status:
-          description: The status of the workflow
-          type: string
-          enum: ['executing', 'awaiting_data', 'success', 'failure', 'aborted']
-          readOnly: true
-        result:
-          description: The result of the action
-          type: object
-          readOnly: true
-        started_at:
-          description: The timestamp of when the action started
-          type: string
-          format: date-time
-          example: '2017-05-24T00:42:22.934058Z'
-          readOnly: true
-        completed_at:
-          description: The timestamp of when the action completed
-          type: string
-          format: date-time
-          example: '2017-05-24T00:43:26.930892Z'
-          readOnly: true
-    
-    ActionIdentification:
-      type: object
-      description: The descriptive identification of an action
-      required: [action_id, execution_id, name, action_name, app_name]
-      properties:
-        execution_id:
-          $ref: '#/definitions/Uuid'
-        action_id:
-          $ref: '#/definitions/Uuid'
-        name:
-          description: The name of the action
-          type: string
-          example: 'This One action'
-          readOnly: true
-        app_name:
-          description: The name of the app associated with the action
-          type: string
-          example: ThingGetter
-          readOnly: true
-        action_name:
-          description: The name of the action take by the action
-          type: string
-          example: get that thing
-          readOnly: true
-    
-    ActionStatusDetails:
-      type: object
-      required: [status, started_at]
-      description: The details of an action execution
-      properties:
-        status:
-          description: The status of the workflow
-          type: string
-          enum: ['executing', 'awaiting_data', 'success', 'failure', 'aborted']
-          readOnly: true
-        result:
-          description: The result of the action
-          type: object
-          readOnly: true
-        started_at:
-          description: The timestamp of when the action started
-          type: string
-          format: date-time
-          example: '2017-05-24T00:42:22.934058Z'
-          readOnly: true
-        completed_at:
-          description: The timestamp of when the action completed
-          type: string
-          format: date-time
-          example: '2017-05-24T00:43:26.930892Z'
-          readOnly: true
-    
-    ExecuteWorkflow:
-      type: object
-      required: [workflow_id]
-      properties:
-        workflow_id:
-          $ref: '#/definitions/Uuid'
-        start:
-          description: The ID of the starting action
-          $ref: '#/definitions/Uuid'
-        arguments:
-          type: array
-          items:
-            $ref: '#/definitions/Argument'
-    
-    ControlWorkflow:
-      type: object
-      required: [execution_id, status]
-      properties:
-        execution_id:
-          $ref: '#/definitions/Uuid'
-        status:
-          description: The action to take on the executing workflow
-          type: string
-          enum: ['pause', 'resume', 'abort']
-
-=======
-swagger: '2.0'
-info:
-  description: >-
-    An active cyber defense development framework enabling orchestration
-    capabilities to be written once and deployed across WALKOFF-enabled
-    orchestration tools. https://iadgov.github.io/WALKOFF/
-  version: 0.8.0
-  title: WALKOFF
-  contact:
-    email: walkoff@nsa.gov
-  license:
-    name: Creative-Commons
-    url: 'http://creativecommons.org/licenses/by/4.0/'
-
-tags:
-  - name: Authorization
-    description: Authorization Operations
-  - name: Apps
-    description: App Management Operations
-  - name: Cases
-    description: WALKOFF logging and case management operations
-  - name: Subscriptions
-    description: WALKOFF case subscription operations
-  - name: Configuration
-    description: System Configuration Operations
-  - name: Devices
-    description: Device Operations
-  - name: Users
-    description: User operations
-  - name: Roles
-    description: Role Operations
-  - name: Metrics
-    description: Metric Operations
-  - name: Playbooks
-    description: Playbook Operations
-  - name: Workflows
-    description: Workflow Operations
-  - name: WorkflowQueue
-    description: Workflow Control Operations
-  - name: Events
-    description: Event Operations
-  - name: Scheduler
-    description: Scheduler Operations
-  - name: Triggers
-    description: Trigger Operations
-  - name: System
-    description: System Operations
-  - name: Client
-    description: Serves up client pages
-  - name: Message
-    description: User messages
-  - name: System
-    description: System Resources
-
-basePath: /api
-
-schemes:
-  - http
-  - https
-
-paths:
-  /apps:
-    get:
-      tags:
-        - System
-      summary: Gets all apps
-      description: ''
-      operationId: walkoff.server.endpoints.appapi.read_all_apps
-      produces:
-        - application/json
-      responses:
-        200:
-          description: Success
-          schema:
-            type: array
-            description: List of app names
-            items:
-              type: string
-              example: [PhillipsHue, OpenDaylight, PaloAlto]
-  
-  /apps/apis:
-    get:
-      tags:
-        - Apps
-      summary: Get all app apis
-      description: ''
-      operationId: walkoff.server.endpoints.appapi.read_all_app_apis
-      produces:
-        - application/json
-      parameters:
-        - name: field_name
-          in: query
-          description: The name of the field of the api to get for all apps
-          required: false
-          type: string
-          enum: [info, action_apis, condition_apis, transform_apis, device_apis, tags, external_docs]
-      responses:
-        200:
-          description: Success
-          schema:
-            type: array
-            items:
-              type: object
-  
-  /apps/apis/{app_name}:
-    get:
-      tags:
-        - Apps
-      summary: Get and app's api
-      description: ''
-      operationId: walkoff.server.endpoints.appapi.read_app_api
-      produces:
-        - application/json
-      parameters:
-        - name: app_name
-          in: path
-          description: The name of the app to get
-          required: true
-          type: string
-      responses:
-        200:
-          description: Success
-          schema:
-            $ref: '#/definitions/AppApi'
-        404:
-          description: App does not exist
-          schema:
-            $ref: '#/definitions/Error'
-  
-  /apps/apis/{app_name}/{field_name}:
-    get:
-      tags:
-        - Apps
-      summary: Get a field of an app's api
-      description: ''
-      operationId: walkoff.server.endpoints.appapi.read_app_api_field
-      produces:
-        - application/json
-      parameters:
-        - name: app_name
-          in: path
-          description: The name of the app to get
-          required: true
-          type: string
-        - name: field_name
-          in: path
-          description: The name of the field in the app api to get
-          required: true
-          type: string
-          enum: [info, action_apis, condition_apis, transform_apis, device_apis, tags, externalDocs]
-      responses:
-        200:
-          description: Success
-          schema:
-            type: object
-        404:
-          description: App does not exist
-          schema:
-            $ref: '#/definitions/Error'
-
-
-  /auth:
-    post:
-      tags:
-        - Authorization
-      summary: Login and get access and refresh tokens
-      description: ''
-      operationId: walkoff.server.endpoints.auth.login
-      consumes:
-        - application/json
-      produces:
-        - application/json
-      parameters:
-        - in: body
-          name: body
-          description: The username and password
-          required: true
-          schema:
-            $ref: '#/definitions/Authentication'
-      responses:
-        201:
-          description: Success
-          schema:
-            $ref: '#/definitions/Token'
-        401:
-          description: Unauthorized
-          schema:
-            $ref: '#/definitions/Error'
-  
-  /auth/refresh:
-    post:
-      tags:
-        - Authorization
-      summary: Get a fresh access token
-      description: ''
-      operationId: walkoff.server.endpoints.auth.refresh
-      produces:
-        - application/json
-      responses:
-        200:
-          description: Success
-          schema:
-            $ref: '#/definitions/Token'
-        401:
-          description: Unauthorized
-          schema:
-            $ref: '#/definitions/Error'
-  
-  /auth/logout:
-    post:
-      tags:
-        - Authorization
-      summary: Logout of walkoff
-      operationId: walkoff.server.endpoints.auth.logout
-      produces:
-        - application/json
-      consumes:
-        - application/json
-      parameters:
-        - in: body
-          name: body
-          description: The refresh token to be revoked
-          required: true
-          schema:
-            type: object
-            required: [refresh_token]
-            properties:
-              refresh_token:
-                type: string
-                description: the refresh token to be revoked
-      responses:
-        204:
-          description: Success
-        400:
-          description: Invalid refresh token
-          schema:
-            $ref: '#/definitions/Error'
-
-  /cases:
-    get:
-      tags:
-        - Cases
-      summary: Read all cases
-      description: ''
-      operationId: walkoff.server.endpoints.cases.read_all_cases
-      produces:
-        - application/json
-      responses:
-        200:
-          description: Success
-          schema:
-            type: array
-            items:
-              $ref: '#/definitions/Case'
-    post:
-      tags:
-        - Cases
-      summary: Create or upload a case
-      description: ''
-      operationId: walkoff.server.endpoints.cases.create_case
-      produces:
-        - application/json
-      consumes:
-        - application/json
-        - multipart/form-data
-      parameters:
-        - in: body
-          name: body
-          description: The name of the case to be created
-          required: false
-          schema:
-            type: object
-            properties:
-              name:
-                type: string
-                example: Case_One
-        - in: formData
-          name: formData
-          description: The case file to be imported
-          required: false
-          type: file
-      responses:
-        201:
-          description: Object created
-          schema:
-            $ref: '#/definitions/Case'
-        400:
-          description: Case already exists.
-          schema:
-            $ref: '#/definitions/Error'
-    put:
-      tags:
-        - Cases
-      summary: Update a case
-      description: ''
-      operationId: walkoff.server.endpoints.cases.update_case
-      consumes:
-        - application/json
-      produces:
-        - application/json
-      parameters:
-        - in: body
-          name: body
-          required: true
-          schema:
-            $ref: '#/definitions/Case'
-      responses:
-        200:
-          description: Success
-          schema:
-            $ref: '#/definitions/Case'
-        404:
-          description: Case does not exist.
-          schema:
-            $ref: '#/definitions/Error'
-    patch:
-      tags:
-        - Cases
-      summary: Update a case
-      description: ''
-      operationId: walkoff.server.endpoints.cases.patch_case
-      consumes:
-        - application/json
-      produces:
-        - application/json
-      parameters:
-        - in: body
-          name: body
-          required: true
-          schema:
-            $ref: '#/definitions/Case'
-      responses:
-        200:
-          description: Success
-          schema:
-            $ref: '#/definitions/Case'
-        404:
-          description: Case does not exist.
-          schema:
-            $ref: '#/definitions/Error'
-  /cases/{case_id}:
-    parameters:
-      - name: case_id
-        in: path
-        description: The ID of the case
-        required: true
-        type: integer
-      - in: query
-        name: mode
-        description: Specify mode as export to download the device file
-        type: string
-        required: false
-    get:
-      tags:
-        - Cases
-      summary: Read or download a case
-      description: ''
-      operationId: walkoff.server.endpoints.cases.read_case
-      produces:
-        - application/json
-      responses:
-        200:
-          description: Success
-          schema:
-            $ref: '#/definitions/Case'
-        404:
-          description: Case does not exist.
-          schema:
-            $ref: '#/definitions/Error'
-    delete:
-      tags:
-        - Cases
-      summary: Remove a case
-      description: ''
-      operationId: walkoff.server.endpoints.cases.delete_case
-      produces:
-        - application/json
-      responses:
-        204:
-          description: Success
-        404:
-          description: Case does not exist.
-          schema:
-            $ref: '#/definitions/Error'
-  
-  /cases/{case_id}/events:
-    parameters:
-      - name: case_id
-        in: path
-        description: The ID of the case
-        required: true
-        type: integer
-    get:
-      tags:
-        - Cases
-      summary: Read all the events for a case
-      description: ''
-      operationId: walkoff.server.endpoints.cases.read_all_events
-      produces:
-        - application/json
-      responses:
-        200:
-          description: Success
-          schema:
-            type: array
-            items:
-              $ref: '#/definitions/Event'
-        404:
-          description: Case does not exist.
-          schema:
-            $ref: '#/definitions/Error'
-
-
-  /configuration:
-    get:
-      tags:
-        - Configuration
-      summary: Reads the configuration
-      operationId: walkoff.server.endpoints.configuration.read_config_values
-      produces:
-        - application/json
-      responses:
-        200:
-          description: Success
-          schema:
-            $ref: '#/definitions/Configuration'
-        401:
-          description: Unauthorized access
-          schema:
-            $ref: '#/definitions/Error'
-    put:
-      tags:
-        - Configuration
-      summary: Updates the configuration
-      operationId: walkoff.server.endpoints.configuration.update_configuration
-      consumes:
-        - application/json
-      produces:
-        - application/json
-  
-      parameters:
-        - name: configuration
-          in: body
-          description: The configuration object
-          required: true
-          schema:
-            $ref: '#/definitions/Configuration'
-      responses:
-        200:
-          description: Success
-        401:
-          description: Unauthorized access
-          schema:
-            $ref: '#/definitions/Error'
-        515:
-          description: Could not write configuration to file
-          schema:
-            $ref: '#/definitions/Error'
-    patch:
-      tags:
-        - Configuration
-      summary: Updates the configuration
-      operationId: walkoff.server.endpoints.configuration.patch_configuration
-      consumes:
-        - application/json
-      produces:
-        - application/json
-      parameters:
-        - name: configuration
-          in: body
-          description: The configuration object
-          required: true
-          schema:
-            $ref: '#/definitions/Configuration'
-      responses:
-        200:
-          description: Success
-        401:
-          description: Unauthorized access
-          schema:
-            $ref: '#/definitions/Error'
-        515:
-          description: Could not write configuration to file
-          schema:
-            $ref: '#/definitions/Error'
-
-  /devices/{device_id}:
-    parameters:
-      - in: path
-        name: device_id
-        description: ID of the device
-        type: integer
-        required: true
-      - in: query
-        name: mode
-        description: Specify mode as export to download the device file
-        type: string
-        required: false
-    get:
-      tags:
-        - Devices
-      summary: Read or download a device
-      description: ''
-      operationId: walkoff.server.endpoints.devices.read_device
-      produces:
-        - application/json
-      responses:
-        200:
-          description: Success
-          schema:
-            $ref: '#/definitions/Device'
-        404:
-          description: Device does not exist.
-    delete:
-      tags:
-        - Devices
-      summary: Remove a device
-      description: ''
-      operationId: walkoff.server.endpoints.devices.delete_device
-      produces:
-        - application/json
-      responses:
-        204:
-          description: Success
-        404:
-          description: Device does not exist
-          schema:
-            $ref: '#/definitions/Error'
-  /devices:
-    get:
-      tags:
-        - Devices
-      summary: Get all devices
-      description: ''
-      operationId: walkoff.server.endpoints.devices.read_all_devices
-      produces:
-        - application/json
-      responses:
-        200:
-          description: Success
-          schema:
-            type: array
-            description: A list of devices
-            items:
-              $ref: '#/definitions/Device'
-    post:
-      tags:
-        - Devices
-      summary: Add a device
-      description: ''
-      operationId: walkoff.server.endpoints.devices.create_device
-      consumes:
-        - application/json
-        - multipart/form-data
-      produces:
-        - application/json
-      parameters:
-        - in: body
-          name: body
-          description: The new device object to be created
-          required: false
-          schema:
-            $ref: '#/definitions/AddDevice'
-        - in: formData
-          name: formData
-          description: The device file to be imported
-          required: false
-          type: file
-      responses:
-        201:
-          description: Object created
-          schema:
-            $ref: '#/definitions/Device'
-        400:
-          description: Device already exists
-          schema:
-            $ref: '#/definitions/Error'
-  
-    put:
-      tags:
-        - Devices
-      summary: Update a device
-      description: ''
-      operationId: walkoff.server.endpoints.devices.update_device
-      consumes:
-        - application/json
-      produces:
-        - application/json
-      parameters:
-        - in: body
-          name: body
-          description: The new device object to be created
-          required: true
-          schema:
-            $ref: '#/definitions/Device'
-      responses:
-        200:
-          description: Success
-          schema:
-            $ref: '#/definitions/Device'
-        404:
-          description: Device does not exist
-          schema:
-            $ref: '#/definitions/Error'
-    patch:
-      tags:
-        - Devices
-      summary: Update a device
-      description: ''
-      operationId: walkoff.server.endpoints.devices.patch_device
-      consumes:
-        - application/json
-      produces:
-        - application/json
-      parameters:
-        - in: body
-          name: body
-          description: The new device object to be created
-          required: true
-          schema:
-            $ref: '#/definitions/Device'
-      responses:
-        200:
-          description: Success
-          schema:
-            $ref: '#/definitions/Device'
-        404:
-          description: Device does not exist
-          schema:
-            $ref: '#/definitions/Error'
-
-  /events/{event_id}:
-    parameters:
-      - name: event_id
-        in: path
-        description: The name that needs to be fetched.
-        required: true
-        type: string
-    get:
-      tags:
-        - Events
-      summary: Read an event
-      description: ''
-      operationId: walkoff.server.endpoints.events.read_event
-      produces:
-        - application/json
-      responses:
-        200:
-          description: Success
-          schema:
-            $ref: '#/definitions/Event'
-        404:
-          description: Object does not exist
-          schema:
-            $ref: '#/definitions/Error'
-  /events:
-    put:
-      tags:
-        - Events
-      summary: Update an event note
-      description: ''
-      operationId: walkoff.server.endpoints.events.update_event_note
-      consumes:
-        - application/json
-      produces:
-        - application/json
-      parameters:
-        - in: body
-          name: body
-          description: Note to add to the case
-          required: true
-          schema:
-            type: object
-            required: [id, note]
-            properties:
-              id:
-                type: integer
-                example: 1234
-              note:
-                type: string
-                example: This event was import somehow. I should make a note about it
-      responses:
-        200:
-          description: Success
-          schema:
-            $ref: '#/definitions/Event'
-        404:
-          description: Object does not exist
-          schema:
-            $ref: '#/definitions/Error'
-
-
-  /messages:
-    get:
-      tags:
-        - Messages
-      summary: Gets a user's messages
-      description: Gets all the messages for a given user. User is given by JWT
-      operationId: walkoff.server.endpoints.messages.get_all_messages
-      produces:
-        - application/json
-      responses:
-        200:
-          description: Success
-          schema:
-            type: array
-            description: A list of messages
-            items:
-              $ref: '#/definitions/MessageSummary'
-    put:
-      tags:
-        - Messages
-      summary: Acts on a user's messages
-      operationId: walkoff.server.endpoints.messages.act_on_messages
-      produces:
-        - application/json
-      consumes:
-        - application/json
-      parameters:
-        - in: body
-          name: body
-          description: The Message IDs to act on
-          required: true
-          schema:
-            type: object
-            required: [ids, action]
-            properties:
-              ids:
-                type: array
-                items:
-                  type: integer
-                  minimum: 1
-              action:
-                description: The action to take on multiple messages
-                type: string
-                enum: [read, unread, delete]
-      responses:
-        200:
-          description: Success
-          schema:
-            type: string
-            enum: [Success]
-        404:
-          description: Action is invalid or User doesn't exist
-          schema:
-            $ref: "#/definitions/Error"
-  
-  /messages/{message_id}:
-    parameters:
-      - name: message_id
-        in: path
-        description: The action to take on multiple messages
-        required: true
-        type: integer
-        minimum: 1
-    get:
-      tags:
-        - Messages
-      summary: Get a message
-      operationId: walkoff.server.endpoints.messages.get_message
-      produces:
-        - application/json
-      responses:
-        200:
-          description: Success
-          schema:
-            $ref: '#/definitions/Message'
-        403:
-          description: User does not have access to message
-          schema:
-            $ref: '#/definitions/Error'
-        404:
-          description: Message doesn't exist
-          schema:
-            $ref: "#/definitions/Error"
-  
-  /notifications:
-    get:
-      tags:
-        - Messages
-      summary: Get all notifications
-      operationId: walkoff.server.endpoints.messages.get_recent_notifications
-      produces:
-        - application/json
-      responses:
-        200:
-          description: Success
-          schema:
-            $ref: '#/definitions/MessageSummary'
-
-
-  /availablesubscriptions:
-    get:
-      tags:
-        - System
-      summary: Read all available subscription options
-      description: ''
-      operationId: walkoff.server.endpoints.metadata.read_all_possible_subscriptions
-      produces:
-        - application/json
-      responses:
-        200:
-          description: Success
-          schema:
-            description: List of available subscriptions in hierarchical order from controller to transform
-            type: array
-            items:
-              $ref: '#/definitions/AvailableSubscriptions'
-  
-  /interfaces:
-    get:
-      tags:
-        - System
-      summary: Read all interfaces
-      description: ''
-      operationId: walkoff.server.endpoints.metadata.read_all_interfaces
-      produces:
-        - application/json
-      responses:
-        200:
-          description: Success
-          schema:
-            description: All the interfaces defined
-            type: array
-            items:
-              type: string
-  
-  
-  /client/{filename}:
-    get:
-      tags:
-        - Client
-      summary: Get a client file
-      description: ''
-      operationId: walkoff.server.endpoints.metadata.read_client_file
-      produces:
-        - application/json
-      parameters:
-        - name: filename
-          in: path
-          description: The name of the file to fetch
-          required: true
-          type: string
-      responses:
-        200:
-          description: Success
-        400:
-          description: Invalid filename
-
-
-  /metrics/apps:
-    get:
-      tags:
-        - Metrics
-      summary: Read app usage metrics
-      description: ''
-      operationId: walkoff.server.endpoints.metrics.read_app_metrics
-      produces:
-        - application/json
-      responses:
-        200:
-          description: Success
-          schema:
-            $ref: '#/definitions/AppMetrics'
-  /metrics/workflows:
-    get:
-      tags:
-        - Metrics
-      summary: Read Workflow Metrics
-      description: ''
-      operationId: walkoff.server.endpoints.metrics.read_workflow_metrics
-      produces:
-        - application/json
-      responses:
-        200:
-          description: Success
-          schema:
-            $ref: '#/definitions/WorkflowMetrics'
-
-  /playbooks:
-    get:
-      tags:
-        - Playbooks
-      summary: Read all playbooks
-      description: ''
-      operationId: walkoff.server.endpoints.playbooks.get_playbooks
-      produces:
-        - application/json
-      parameters:
-        - in: query
-          name: full
-          type: boolean
-          required: false
-      responses:
-        200:
-          description: Success
-          schema:
-            type: array
-            items:
-              $ref: '#/definitions/Playbook'
-    post:
-      tags:
-        - Playbooks
-      summary: Create a playbook
-      description: ''
-      operationId: walkoff.server.endpoints.playbooks.create_playbook
-      consumes:
-        - application/json
-        - multipart/form-data
-      produces:
-        - application/json
-      parameters:
-        - in: query
-          name: source
-          description: The ID of the playbook to clone
-          type: string
-          required: false
-          format: uuid
-        - in: body
-          name: body
-          description: The playbook object to be created
-          required: false
-          schema:
-            $ref: '#/definitions/CreatePlaybook'
-        - in: formData
-          name: formData
-          description: The playbook file to be imported
-          required: false
-          type: file
-      responses:
-        201:
-          description: Object created
-          schema:
-            $ref: '#/definitions/Playbook'
-        400:
-          description: Object exists
-          schema:
-            $ref: '#/definitions/Error'
-    patch:
-      tags:
-        - Playbooks
-      summary: Update a playbook
-      description: ''
-      operationId: walkoff.server.endpoints.playbooks.update_playbook
-      consumes:
-        - application/json
-      produces:
-        - application/json
-      parameters:
-        - in: body
-          name: body
-          description: Fields of the playbook object to be updated
-          required: true
-          schema:
-            $ref: '#/definitions/UpdatePlaybook'
-      responses:
-        200:
-          description: Success
-          schema:
-            $ref: '#/definitions/Playbook'
-        404:
-          description: Playbook does not exist.
-          schema:
-            $ref: '#/definitions/Error'
-        400:
-          description: Playbook already exists.
-          schema:
-            $ref: '#/definitions/Error'
-  
-  /playbooks/{playbook_id}:
-    parameters:
-      - name: playbook_id
-        in: path
-        description: The ID that needs to be fetched.
-        required: true
-        type: string
-        format: uuid
-      - in: query
-        name: mode
-        description: Specify mode as export to download the playbook file
-        type: string
-        required: false
-    get:
-      tags:
-        - Playbooks
-      summary: Read or download a playbook
-      description: ''
-      operationId: walkoff.server.endpoints.playbooks.read_playbook
-      produces:
-        - application/json
-      responses:
-        200:
-          description: Success
-          schema:
-            $ref: '#/definitions/Playbook'
-        404:
-          description: Object does not exist.
-          schema:
-            $ref: '#/definitions/Error'
-        400:
-          description: Invalid input error.
-          schema:
-            $ref: '#/definitions/Error'
-        515:
-          description: I/O error.
-          schema:
-            $ref: '#/definitions/Error'
-    delete:
-      tags:
-        - Playbooks
-      summary: Delete a playbook
-      description: ''
-      operationId: walkoff.server.endpoints.playbooks.delete_playbook
-      produces:
-        - application/json
-      responses:
-        204:
-          description: Success
-        404:
-          description: Playbook does not exist.
-          schema:
-            $ref: '#/definitions/Error'
-        515:
-          description: I/O error.
-          schema:
-            $ref: '#/definitions/Error'
-  
-  
-  /playbooks/{playbook_id}/workflows:
-    parameters:
-      - name: playbook_id
-        in: path
-        description: 'The ID that needs to be fetched. '
-        required: true
-        type: string
-        format: uuid
-    get:
-      tags:
-        - Playbooks
-      summary: Read all workflows in playbook
-      description: ''
-      operationId: walkoff.server.endpoints.playbooks.get_workflows_for_playbook
-      produces:
-        - application/json
-      responses:
-        200:
-          description: Success
-          schema:
-            type: array
-            description: The JSON representation of all the workflows for the playbook
-            items:
-              $ref: '#/definitions/Workflow'
-        404:
-          description: Playbook does not exist.
-          schema:
-            $ref: '#/definitions/Error'
-  
-  /workflows:
-    get:
-      tags:
-        - Playbooks
-      summary: Read all workflows in playbook
-      description: ''
-      operationId: walkoff.server.endpoints.playbooks.get_workflows
-      produces:
-        - application/json
-      parameters:
-        - in: query
-          name: playbook
-          description: The ID of the playbook whose workflows to get
-          type: string
-          required: false
-          format: uuid
-      responses:
-        200:
-          description: Success
-          schema:
-            type: array
-            description: The JSON representation of all the workflows for the playbook
-            items:
-              $ref: '#/definitions/Workflow'
-        404:
-          description: Playbook does not exist.
-          schema:
-            $ref: '#/definitions/Error'
-    post:
-      tags:
-        - Workflows
-      summary: Create a workflow
-      description: ''
-      operationId: walkoff.server.endpoints.playbooks.create_workflow
-      consumes:
-        - application/json
-      produces:
-        - application/json
-      parameters:
-        - in: query
-          name: source
-          description: The ID of the workflow to clone
-          type: string
-          format: uuid
-          required: false
-        - in: body
-          name: body
-          description: The workflow object to be created
-          required: true
-          schema:
-            $ref: '#/definitions/CreateWorkflow'
-      responses:
-        201:
-          description: Workflow created.
-          schema:
-            $ref: '#/definitions/Workflow'
-        404:
-          description: Playbook does not exist.
-          schema:
-            $ref: '#/definitions/Error'
-        400:
-          description: Workflow already exists.
-          schema:
-            $ref: '#/definitions/Error'
-    put:
-      tags:
-        - Workflows
-      summary: Update a workflow
-      description: ''
-      operationId: walkoff.server.endpoints.playbooks.update_workflow
-      consumes:
-        - application/json
-      produces:
-        - application/json
-      parameters:
-        - in: body
-          name: body
-          description: The fields of the workflow object to be updated
-          required: true
-          schema:
-            $ref: '#/definitions/Workflow'
-      responses:
-        200:
-          description: Success
-          schema:
-            type: object
-            required: [workflow]
-            properties:
-              workflow:
-                $ref: '#/definitions/Workflow'
-        404:
-          description: Playbook or workflow does not exist.
-          schema:
-            $ref: '#/definitions/Error'
-        400:
-          description: Workflow already exists.
-          schema:
-            $ref: '#/definitions/Error'
-  
-  /workflows/{workflow_id}:
-    parameters:
-      - name: workflow_id
-        in: path
-        description: 'The ID that needs to be fetched. '
-        required: true
-        type: string
-        format: uuid
-    get:
-      tags:
-        - Workflows
-      summary: Read a workflow
-      description: ''
-      operationId: walkoff.server.endpoints.playbooks.read_workflow
-      produces:
-        - application/json
-      responses:
-        200:
-          description: Success
-          schema:
-            $ref: '#/definitions/Workflow'
-        404:
-          description: Playbook or workflow does not exist.
-          schema:
-            $ref: '#/definitions/Error'
-  
-    delete:
-      tags:
-        - Workflows
-      summary: Delete a workflow
-      description: ''
-      operationId: walkoff.server.endpoints.playbooks.delete_workflow
-      produces:
-        - application/json
-      responses:
-        204:
-          description: Success
-        404:
-          description: Playbook or workflow does not exist.
-          schema:
-            $ref: '#/definitions/Error'
-  
-  /uuid:
-    get:
-      tags:
-        - Workflows
-      summary: Get a new UUID
-      description: ''
-      operationId: walkoff.server.endpoints.playbooks.get_uuid
-      produces:
-        - application/json
-      responses:
-        201:
-          description: Success
-          schema:
-            type: object
-            required: [uuid]
-            properties:
-              uuid:
-                $ref: '#/definitions/Uuid'
-
-
-  /roles:
-    get:
-      tags:
-        - Roles
-      summary: Read all roles
-      description: ''
-      operationId: walkoff.server.endpoints.roles.read_all_roles
-      produces:
-        - application/json
-      responses:
-        '200':
-          description: Success
-          schema:
-            description: A list of roles
-            type: array
-            items:
-              $ref: '#/definitions/Role'
-    post:
-      tags:
-        - Roles
-      summary: Create a role
-      description: ''
-      operationId: walkoff.server.endpoints.roles.create_role
-      consumes:
-        - application/json
-      produces:
-        - application/json
-      parameters:
-        - in: body
-          name: body
-          description: The role object to be created
-          required: true
-          schema:
-            $ref: '#/definitions/AddRole'
-      responses:
-        201:
-          description: Object created.
-          schema:
-            $ref: '#/definitions/Role'
-        400:
-          description: Object exists.
-    put:
-      tags:
-        - Roles
-      summary: Update a role
-      description: ''
-      operationId: walkoff.server.endpoints.roles.update_role
-      consumes:
-        - application/json
-      produces:
-        - application/json
-      parameters:
-        - in: body
-          name: body
-          description: Updated fields for the role object
-          required: true
-          schema:
-            $ref: '#/definitions/Role'
-      responses:
-        200:
-          description: Success
-          schema:
-            $ref: '#/definitions/Role'
-        404:
-          description: Object does not exist.
-    patch:
-      tags:
-        - Roles
-      summary: Update a role
-      description: ''
-      operationId: walkoff.server.endpoints.roles.patch_role
-      consumes:
-        - application/json
-      produces:
-        - application/json
-      parameters:
-        - in: body
-          name: body
-          description: Updated fields for the role object
-          required: true
-          schema:
-            $ref: '#/definitions/Role'
-      responses:
-        200:
-          description: Success
-          schema:
-            $ref: '#/definitions/Role'
-        404:
-          description: Object does not exist.
-  /roles/{role_id}:
-    parameters:
-      - name: role_id
-        in: path
-        description: The name that needs to be fetched.
-        required: true
-        type: string
-    get:
-      tags:
-        - Roles
-      summary: Read a role
-      description: ''
-      operationId: walkoff.server.endpoints.roles.read_role
-      produces:
-        - application/json
-      responses:
-        200:
-          description: Success
-          schema:
-            $ref: '#/definitions/Role'
-        404:
-          description: Object does not exist.
-    delete:
-      tags:
-        - Roles
-      summary: Delete a role
-      description: ''
-      operationId: walkoff.server.endpoints.roles.delete_role
-      produces:
-        - application/json
-      responses:
-        204:
-          description: Success
-        404:
-          description: Object does not exist.
-  
-  /availableresourceactions:
-      get:
-        tags:
-          - Roles
-        summary: Read all available resource actions
-        description: ''
-        operationId: walkoff.server.endpoints.roles.read_available_resource_actions
-        produces:
-          - application/json
-        responses:
-          200:
-            description: Success
-            schema:
-              description: List of available resource actions
-              type: array
-              items:
-                $ref: '#/definitions/AvailableResourceAction'
-
-
-  /scheduler:
-    get:
-      tags:
-        - Scheduler
-      summary: Get the current scheduler status.
-      description: ''
-      operationId: walkoff.server.endpoints.scheduler.get_scheduler_status
-      produces:
-        - application/json
-      responses:
-        200:
-          description: Success
-          schema:
-            $ref: '#/definitions/Scheduler'
-    put:
-      tags:
-        - Scheduler
-      summary: Update the status of the scheduler
-      description: ''
-      operationId: walkoff.server.endpoints.scheduler.update_scheduler_status
-      produces:
-        - application/json
-      consumes:
-        - application/json
-      parameters:
-        - in: body
-          name: body
-          description: The new Scheduled Task object
-          required: true
-          schema:
-            type: object
-            required: [status]
-            properties:
-              status:
-                description: Requested status of the scheduler
-                type: string
-                enum: [start, stop, pause, resume]
-      responses:
-        200:
-          description: Success
-          schema:
-            type: object
-            required: [status]
-            properties:
-              status:
-                type: string
-                description: The current status of the scheduler
-  
-  /scheduledtasks:
-    get:
-      tags:
-        - Scheduler
-      summary: Get all the scheduled tasks
-      operationId: walkoff.server.endpoints.scheduler.read_all_scheduled_tasks
-      produces:
-        - application/json
-      responses:
-        200:
-          description: Success
-          schema:
-            description: A list of Scheduled Task objects
-            type: array
-            items:
-              $ref: '#/definitions/ScheduledTask'
-    post:
-      tags:
-        - Scheduler
-      summary: Create a new Scheduled Task
-      operationId: walkoff.server.endpoints.scheduler.create_scheduled_task
-      produces:
-        - application/json
-      consumes:
-        - application/json
-      parameters:
-        - in: body
-          name: body
-          description: The new Scheduled Task object
-          required: true
-          schema:
-            $ref: '#/definitions/AddScheduledTask'
-      responses:
-        201:
-          description: Success
-          schema:
-            description: A list of Scheduled Task objects
-            type: array
-            items:
-              $ref: '#/definitions/ScheduledTask'
-        400:
-          description: Scheduled task already exists
-          schema:
-            $ref: '#/definitions/Error'
-    put:
-      tags:
-        - Scheduler
-      summary: Update a new Scheduled Task
-      operationId: walkoff.server.endpoints.scheduler.update_scheduled_task
-      produces:
-        - application/json
-      consumes:
-        - application/json
-      parameters:
-        - in: body
-          name: body
-          description: The updated Scheduled Task object
-          required: true
-          schema:
-            $ref: '#/definitions/ScheduledTask'
-      responses:
-        200:
-          description: Success
-          schema:
-            $ref: '#/definitions/ScheduledTask'
-        404:
-          description: Scheduled task does not exist
-          schema:
-            $ref: '#/definitions/Error'
-        400:
-          description: Scheduled task name already exists
-          schema:
-            $ref: '#/definitions/Error'
-    patch:
-      tags:
-        - Scheduler
-      summary: Enable the scheduled task
-      operationId: walkoff.server.endpoints.scheduler.control_scheduled_task
-      produces:
-        - application/json
-      consumes:
-        - application/json
-      parameters:
-        - in: body
-          name: body
-          description: The updated Scheduled Task object
-          required: true
-          schema:
-            type: object
-            required: [id, action]
-            properties:
-              id:
-                type: integer
-              action:
-                type: string
-                description: The requested status of the task
-                enum: [start, stop]
-      responses:
-        200:
-          description: Success
-        404:
-          description: Scheduled task does not exist
-          schema:
-            $ref: '#/definitions/Error'
-  
-  /scheduledtasks/{scheduled_task_id}:
-    parameters:
-      - name: scheduled_task_id
-        in: path
-        description: The ID of the scheduled task.
-        required: true
-        type: string
-    get:
-      tags:
-        - Scheduler
-      summary: Get the scheduled task
-      operationId: walkoff.server.endpoints.scheduler.read_scheduled_task
-      produces:
-        - application/json
-      responses:
-        200:
-          description: Success
-          schema:
-            $ref: '#/definitions/ScheduledTask'
-        404:
-          description: Scheduled task does not exist
-          schema:
-            $ref: '#/definitions/Error'
-    delete:
-      tags:
-        - Scheduler
-      summary: Delete the scheduled task
-      operationId: walkoff.server.endpoints.scheduler.delete_scheduled_task
-      produces:
-        - application/json
-      responses:
-        204:
-          description: Success
-        404:
-          description: Scheduled task does not exist
-          schema:
-            $ref: '#/definitions/Error'
-
-  /system:
-    get:
-      tags:
-        - System
-      summary: Get system resource usage
-      description: ''
-      operationId: walkoff.server.endpoints.system.get_system_usage
-      externalDocs:
-        url: https://psutil.readthedocs.io/en/latest/
-        description: Measured using this Python package
-      produces:
-        - application/json
-      responses:
-        200:
-          description: Success
-          schema:
-            $ref: '#/definitions/SystemUsageDetails'
-
-  /triggers/send_data:
-    put:
-      summary: Send data to one or more workflows with trigger actions awaiting data before continuing execution
-      description: ''
-      operationId: walkoff.server.endpoints.triggers.send_data_to_trigger
-      tags:
-        - Triggers
-      consumes:
-        - application/json
-      produces:
-        - application/json
-      parameters:
-        - in: body
-          name: body
-          required: true
-          schema:
-            type: object
-            required: [execution_ids, data_in]
-            properties:
-              execution_ids:
-                description: Execution IDs of currently paused workflows
-                type: array
-                items:
-                  type: string
-              data_in:
-                description: Data to send to workflows awaiting data
-              arguments:
-                description: Updated arguments to send to the trigger action
-                type: array
-                items:
-                  $ref: '#/definitions/Argument'
-      responses:
-        200:
-          description: Success
-          schema:
-            type: array
-            items:
-              type: string
-              description: The execution IDs of workflows that were sent data.
-
-
-  /users:
-    get:
-      tags:
-        - Users
-      summary: Read all users
-      description: ''
-      operationId: walkoff.server.endpoints.users.read_all_users
-      produces:
-        - application/json
-      responses:
-        200:
-          description: Success
-          schema:
-            type: array
-            description: A list of users
-            items:
-              $ref: '#/definitions/DisplayUser'
-    post:
-      tags:
-        - Users
-      summary: Create a user
-      description: ''
-      operationId: walkoff.server.endpoints.users.create_user
-      consumes:
-        - application/json
-      produces:
-        - application/json
-      parameters:
-        - in: body
-          name: body
-          description: The new user object to be created
-          required: true
-          schema:
-            $ref: '#/definitions/AddUser'
-      responses:
-        201:
-          description: User created.
-          schema:
-            description: The newly created user.
-            $ref: '#/definitions/DisplayUser'
-        400:
-          description: Could not create user <username>. User already exists.
-          schema:
-            $ref: '#/definitions/Error'
-    put:
-      tags:
-        - Users
-      summary: Update a user
-      description: ''
-      operationId: walkoff.server.endpoints.users.update_user
-      consumes:
-        - application/json
-      produces:
-        - application/json
-      parameters:
-        - in: body
-          name: body
-          description: Updated fields for the user object
-          required: true
-          schema:
-            $ref: '#/definitions/EditUser'
-      responses:
-        200:
-          description: Success
-          schema:
-            description: The updated user.
-            $ref: '#/definitions/DisplayUser'
-        400:
-          description: Invalid password
-          schema:
-            $ref: '#/definitions/Error'
-        404:
-          description: Could not edit user <username>. User does not exist.
-          schema:
-            $ref: '#/definitions/Error'
-    patch:
-      tags:
-        - Users
-      summary: Update a user
-      description: ''
-      operationId: walkoff.server.endpoints.users.patch_user
-      consumes:
-        - application/json
-      produces:
-        - application/json
-      parameters:
-        - in: body
-          name: body
-          description: Updated fields for the user object
-          required: true
-          schema:
-            $ref: '#/definitions/EditUser'
-      responses:
-        200:
-          description: Success
-          schema:
-            description: The updated user.
-            $ref: '#/definitions/DisplayUser'
-        400:
-          description: Invalid password
-          schema:
-            $ref: '#/definitions/Error'
-        404:
-          description: Could not edit user <username>. User does not exist.
-          schema:
-            $ref: '#/definitions/Error'
-  
-  
-  /users/{user_id}:
-    parameters:
-      - name: user_id
-        in: path
-        description: The id of the user to be fetched
-        required: true
-        type: integer
-    get:
-      tags:
-        - Users
-      summary: Get a user
-      description: ''
-      operationId: walkoff.server.endpoints.users.read_user
-      produces:
-        - application/json
-      responses:
-        200:
-          description: Success
-          schema:
-            description: The user object matching the user id inputted
-            $ref: '#/definitions/DisplayUser'
-        404:
-          description: Could not display user <username>. User does not exist.
-          schema:
-            $ref: '#/definitions/Error'
-    delete:
-      tags:
-        - Users
-      summary: Delete a user
-      description: ''
-      operationId: walkoff.server.endpoints.users.delete_user
-      produces:
-        - application/json
-      responses:
-        204:
-          description: Success
-        401:
-          description: Could not delete user <username>. User is current user.
-          schema:
-            $ref: '#/definitions/Error'
-        404:
-          description: Could not delete user <username>. User does not exist.
-          schema:
-            $ref: '#/definitions/Error'
-
-  /workflowqueue:
-    get:
-      tags:
-        - WorkflowQueue
-      summary: Get status information on the workflows currently executing
-      description: ''
-      operationId: walkoff.server.endpoints.workflowqueue.get_all_workflow_status
-      produces:
-        - application/json
-      parameters:
-        - name: limit
-          in: query
-          type: integer
-          minimum: 1
-          default: 50
-          required: false
-      responses:
-        200:
-          description: Success
-          schema:
-            type: array
-            items:
-              $ref: '#/definitions/WorkflowStatus'
-    post:
-      tags:
-        - WorkflowQueue
-      summary: Execute a workflow
-      description: ''
-      operationId: walkoff.server.endpoints.workflowqueue.execute_workflow
-      parameters:
-        - name: body
-          in: body
-          required: true
-          schema:
-            $ref: '#/definitions/ExecuteWorkflow'
-      consumes:
-        - application/json
-      produces:
-        - application/json
-      responses:
-        202:
-          description: Success asynchronous.
-          schema:
-            $ref: '#/definitions/Uuid'
-        404:
-          description: Workflow does not exist.
-          schema:
-            $ref: '#/definitions/Error'
-        400:
-          description: Invalid input error.
-          schema:
-            $ref: '#/definitions/Error'
-    patch:
-      tags:
-        - WorkflowQueue
-      summary: Pause, resume, or abort a workflow
-      description: ''
-      operationId: walkoff.server.endpoints.workflowqueue.control_workflow
-      parameters:
-        - name: body
-          in: body
-          schema:
-            $ref: '#/definitions/ControlWorkflow'
-      consumes:
-        - application/json
-      produces:
-        - application/json
-      responses:
-        204:
-          description: Success.
-        404:
-          description: Workflow does not exist.
-          schema:
-            $ref: '#/definitions/Error'
-        400:
-          description: Invalid input error.
-          schema:
-            $ref: '#/definitions/Error'
-  
-  /workflowqueue/{execution_id}:
-    parameters:
-      - name: execution_id
-        in: path
-        description: The ID that needs to be fetched.
-        required: true
-        type: string
-        format: uuid
-    get:
-      tags:
-        - WorkflowQueue
-      summary: Get status information on a currently executing workflow
-      description: ''
-      operationId: walkoff.server.endpoints.workflowqueue.get_workflow_status
-      produces:
-        - application/json
-      responses:
-        200:
-          description: Success
-          schema:
-            $ref: '#/definitions/FullWorkflowStatus'
-        404:
-          description: Object does not exist.
-          schema:
-            $ref: '#/definitions/Error'
-
-
-
-securityDefinitions:
-  AuthenticationToken:
-    type: apiKey
-    name: Authorization
-    in: header
-    description: >
-      We use a JWT authorization workflow. Use the /api/auth endpoint to get JWT access and refresh tokens. Then use the
-      access token in the header "Authorization: Bearer accesstoken.goes.here".  That token will expire in 15 minutes by
-      default. When it expires, you'll receive a 401 response code. At that point, use the /api/auth/refresh
-      with the header "Authorization: Bearer refreshtoken.goes.here" to receive a fresh access token. When you're done,
-      please use the /api/auth/logout endpoint to log out.  See the implementation in the Walkoff App for an example
-      implementation.
-
-security:
-  - AuthenticationToken: []
-
-definitions:
-    Error:
-      type: object
-      required: [title, detail, status, type]
-      description: An error in RFC 7807 format
-      properties:
-        title:
-          type: string
-          description: A short, human-readable summary of the problem type.
-        detail:
-          type: string
-          description: A human-readable explanation specific to this occurrence of the problem
-        status:
-          type: string
-          description: The HTTP status code generated for this occurrence of the problem
-        type:
-          type: string
-          description: >
-            A URI reference that identifies the problem type. When dereferenced it should provide
-            human-readable documentation for the problem type.
-          default: 'about:blank'
-        instance:
-          type: string
-          description: >
-            A URI reference that identifies the specific occurrence of the problem. It may or may
-            not yield further information if dereferenced.
-    
-    
-    
-    AvailableSubscriptions:
-      type: object
-      required: [type, events]
-      description: The events which can be subscribed to for an execution element
-      properties:
-        type:
-          description: The type of execution element
-          type: string
-          example: Condition
-          enum: [controller, playbook, workflow, action, branch, condition, transform]
-        events:
-          description: Events which can be subscribed to
-          type: array
-          items:
-            type: string
-          example: [Event1, Event_2, 'Event 3']
-    
-    Uuid:
-      type: string
-      description: A 32-bit hexadecimal string representing a globally unique identifier
-      format: uuid
-
-    AppApi:
-      type: object
-      description: Api used for an app
-      required: [info]
-      properties:
-        info:
-          $ref: '#/definitions/ApiInfo'
-        action_apis:
-          description: Actions associated with this app
-          type: array
-          items:
-            $ref: '#/definitions/ActionApi'
-        condition_apis:
-          description: Conditions associated with this app
-          type: array
-          items:
-            $ref: '#/definitions/ConditionApi'
-        transform_apis:
-          description: Transforms associated with this app
-          type: array
-          items:
-            $ref: '#/definitions/TransformApi'
-        device_apis:
-          description: Devices associated with this app
-          type: array
-          items:
-            $ref: '#/definitions/DeviceApi'
-        tags:
-          type: array
-          items:
-            $ref: '#/definitions/ApiTag'
-          uniqueItems: true
-        external_docs:
-          type: array
-          items:
-            $ref: '#/definitions/ExternalDoc'
-        
-    ApiInfo:
-      type: object
-      description: General information about the API
-      required: [version, title]
-      properties:
-        title:
-          type: string
-          description: A unique and precise title of the API
-          example: Splunk
-        version:
-          type: string
-          description: A semantic version number of the API
-        description:
-          type: string
-          description: A longer description of the API. Should be different from the title.
-        terms_of_service:
-          type: string
-          description: Terms of service for the API
-        contact:
-          $ref: '#/definitions/ApiContact'
-        license:
-          $ref: '#/definitions/ApiLicense'
-    
-    ApiContact:
-      type: object
-      description: Contact information for the owners of this API
-      properties:
-        name:
-          type: string
-          description: The name of the contact person or organization
-        url:
-          type: string
-          description: The URL pointing to the contact information
-          format: uri
-        email:
-          type: string
-          description: The email address of the contact person/organization
-          format: email
-    
-    ApiLicense:
-      type: object
-      description: License information for this API
-      required: [name]
-      properties:
-        name:
-          type: string
-          description: The name of the license type
-        url:
-          type: string
-          description: The URL pointing to the license
-          format: uri
-    
-    ActionApi:
-      type: object
-      description: The api of an app's action
-      required: [name, run, returns]
-      properties:
-        name:
-          type: string
-          description: Unique name of the action
-        run:
-          type: string
-          description: The path to the executable function
-        default_return:
-          type: string
-          description: The name of the default return code (if none specified, defaults to "Success")
-        returns:
-          type: array
-          items:
-            $ref: '#/definitions/ReturnApi'
-          description: The return types of this action
-        parameters:
-          type: array
-          items:
-            $ref: '#/definitions/ParameterApi'
-          description: The parameters needed by this action
-        deprecated:
-          type: boolean
-          default: false
-          description: Is this action deprecated?
-        tags:
-          type: array
-          items:
-            type: string
-          description: Tags for this action
-          uniqueItems: true
-        summary:
-          type: string
-          description: A brief summary of this action
-        description:
-          type: string
-          description: A longer description of the operation
-        external_docs:
-          type: array
-          items:
-            $ref: '#/definitions/ExternalDoc'
-    
-    ConditionApi:
-      type: object
-      description: The api of an app's condition
-      required: [name, run, returns, data_in]
-      properties:
-        name:
-          type: string
-          description: Unique name of the action
-        run:
-          type: string
-          description: The path to the executable function
-        data_in:
-          type: string
-          description: Name of parameter which comes from executed action
-        parameters:
-          type: array
-          items:
-            $ref: '#/definitions/ParameterApi'
-          description: The parameters needed by this action
-        deprecated:
-          type: boolean
-          default: false
-          description: Is this action deprecated?
-        tags:
-          type: array
-          items:
-            type: string
-          description: Tags for this action
-          uniqueItems: true
-        summary:
-          type: string
-          description: A brief summary of this action
-        description:
-          type: string
-          description: A longer description of the operation
-        external_docs:
-          type: array
-          items:
-            $ref: '#/definitions/ExternalDoc'
-        returns:
-          type: array
-          items:
-            $ref: '#/definitions/ReturnApi'
-          description: The return types of this action
-    
-    TransformApi:
-      type: object
-      description: The api of an app's transform
-      required: [name, run, data_in, returns]
-      properties:
-        name:
-          type: string
-          description: Unique name of the action
-        run:
-          type: string
-          description: The path to the executable function
-        data_in:
-          type: string
-          description: Name of parameter which comes from executed action
-        parameters:
-          type: array
-          items:
-            $ref: '#/definitions/ParameterApi'
-          description: The parameters needed by this action
-        deprecated:
-          type: boolean
-          default: false
-          description: Is this action deprecated?
-        tags:
-          type: array
-          items:
-            type: string
-          description: tags for this action
-          uniqueItems: true
-        summary:
-          type: string
-          description: A brief summary of this action
-        description:
-          type: string
-          description: A longer description of the operation
-        external_docs:
-          type: array
-          items:
-            $ref: '#/definitions/ExternalDoc'
-        returns:
-          type: array
-          items:
-            $ref: '#/definitions/ReturnApi'
-          description: The return types of this transform
-    
-    DeviceApi:
-      type: object
-      required: [name, fields]
-      properties:
-        name:
-          type: string
-          description: Name of the device type
-        description:
-          type: string
-        fields:
-          type: array
-          items:
-            $ref: '#/definitions/DeviceFieldApi'
-    
-    DeviceFieldApi:
-      type: object
-      required: [name, schema]
-      properties:
-        name:
-          type: string
-        description:
-          type: string
-          description: Description of what the argument provides
-        encrypted:
-          type: boolean
-          description: Is this field encrypted
-          default: false
-        placeholder:
-          type: string
-          description: Brief description of the field to be used to prompt a user
-        required:
-          type: boolean
-          default: false
-          description: Is this field required?
-        schema:
-          $ref: '#/definitions/ParameterSchema'
-    
-    
-    ParameterApi:
-      type: object
-      description: A parameter using for actions
-      required: [name, schema]
-      properties:
-        name:
-          type: string
-        example:
-          type: [number, integer, string, boolean]
-        description:
-          type: string
-          description: Description of the parameter
-        placeholder:
-          type: string
-          description: Brief description of the field to be used to prompt a user
-        required:
-          type: boolean
-          default: false
-          description: Is this parameter required
-        schema:
-          $ref: '#/definitions/ParameterSchema'
-    
-    ReturnApi:
-      type: object
-      description: A specification of what an action returns
-      required: [status]
-      properties:
-        status:
-          type: string
-          description: Status of the return
-        description:
-          type: string
-          description: Description of the return type
-        failure:
-          type: boolean
-          description: Whether this return type indicates action failure
-          default: false
-        schema:
-          $ref: '#/definitions/ParameterSchema'
-        examples:
-          description: An exaple of the returned type
-    
-    ExternalDoc:
-      type: object
-      description: information about external documentation
-      required: [url]
-      properties:
-        description:
-          type: string
-          description: Description of the documentation
-        url:
-          type: string
-          description: Points to the external documentation
-          format: uri
-    
-    ApiTag:
-      type: object
-      description: A tag for a class of actions/conditions/transforms in this app
-      required: [name]
-      properties:
-        name:
-          type: string
-          description: The name of the tag
-        description:
-          type: string
-          description: Description of the tag
-        external_docs:
-          type: array
-          items:
-            $ref: '#/definitions/ExternalDoc'
-          
-    ParameterSchema:
-      type: object
-      description: Fields used to validate parameter against a JSON schema (Draft 4)
-      required: [type]
-      properties:
-        type:
-          type: string
-          enum: [string, boolean, integer, number, object, array]
-        format:
-          type: string
-          enum: [date-time, email, hostname, ipv4, ipv6, uri, uri-reference, uri-template, json-pointer]
-        multipleOf:
-          type: number
-          minimum: 0
-          exclusiveMinimum: true
-        maximum:
-          type: number
-        exclusiveMaximum:
-          type: boolean
-        minimum:
-          type: number
-        exclusiveMinimum:
-          type: boolean
-        maxLength:
-          type: integer
-          minimum: 0
-        minLength:
-          type: integer
-          minimum: 0
-        pattern:
-          type: string
-        maxItems:
-          type: integer
-          minimum: 0
-        minItems:
-          type: integer
-          minimum: 0
-        uniqueItems:
-          type: boolean
-        enum:
-          type: array
-          minItems: 1
-
-
-    Authentication:
-      type: object
-      required: [username, password]
-      additionalProperties: false
-      properties:
-        username:
-          type: string
-        password:
-          type: string
-    
-    Token:
-      type: object
-      required: [access_token]
-      properties:
-        access_token:
-          type: string
-          description: Short-lived JWT used to provide access
-        refresh_token:
-          type: string
-          description: Long-lived JWT used to refresh a token
-
-
-    AddCase:
-      type: object
-      required: [name]
-      additionalProperties: false
-      properties:
-        name:
-          description: Name of the case
-          type: string
-          example: case1
-        note:
-          description: A user-created note attached to the event
-          type: string
-          example: This case does some things I want it to do.
-        subscriptions:
-          description: The events this case is subscribed to
-          type: array
-          items:
-            $ref: '#/definitions/Subscription'
-    Case:
-      type: object
-      required: [id]
-      additionalProperties: false
-      properties:
-        id:
-          description: Unique identifier for the case
-          type: integer
-          readOnly: true
-          example: 42
-        name:
-          description: Name of the case
-          type: string
-          example: case1
-        note:
-          description: A user-created note attached to the event
-          type: string
-          example: This case does some things I want it to do.
-        subscriptions:
-          description: The events this case is subscribed to
-          type: array
-          items:
-            $ref: '#/definitions/Subscription'
-    
-    Subscription:
-      type: object
-      required: [id, events]
-      properties:
-        id:
-          $ref: '#/definitions/Uuid'
-        events:
-          description: A list of events subscribed to
-          type: array
-          items:
-            type: string
-          example:
-            - Workflow Execution Start
-            - App Instance Created
-            - Action Execution Success
-    
-    Event:
-      type: object
-      required: [timestamp, type, message, note, data]
-      properties:
-        id:
-          description: Unique identifier for the event
-          type: integer
-          readOnly: true
-          example: 42
-        timestamp:
-          description: String representation of the time at which the event happened
-          type: string
-          format: date-time
-          readOnly: true
-          example: '2017-05-12T15:54:18.121421Z'
-        type:
-          description: The type of event
-          type: string
-          readOnly: true
-          enum: [controller, workflow, action, branch, condition, transform]
-          example: Action
-        originator:
-          type: string
-          description: A UUID used to identify a specific execution element
-        message:
-          description: The message attached to the event
-          type: string
-          readOnly: true
-          example: Branch not taken
-        note:
-          description: A user-created note attached to the event
-          type: string
-          example: This event handled that thing I wanted to stop
-        data:
-          description: An object providing additional information about the event
-          type: object
-          readOnly: true
-          example: 'Output: This action output this: 1423'
-        cases:
-          description: The cases this event belongs to
-          type: array
-          readOnly: true
-          example: [case1, mycase, thatonecase, thatothercase]
-          items:
-            $ref: '#/definitions/Case'
-
-
-    Configuration:
-        type: object
-        description: The configuration
-        additionalProperties : false
-        properties:
-          db_path:
-            type: string
-            description: The path to the primary WALKOFF database
-          case_db_path:
-            type: string
-            description: The path to the case database
-          logging_config_path:
-            type: string
-            description: The path to the logging configuration
-          host:
-            type: string
-            description: The server's host URL
-          port:
-            type: integer
-            description: The server's port
-            minimum: 0
-            maximum: 65535
-            default: 5000
-          walkoff_db_type:
-            type: string
-            description: The type of database used by the primary WALKOFF database
-            enum: [sqlite, mysql, postgresql, oracle, mssql]
-            default: sqlite
-          case_db_type:
-            type: string
-            description: The type of database used by the case database
-            enum: [sqlite, mysql, postgresql, oracle, mssql]
-            default: sqlite
-          clear_case_db_on_startup:
-            type: boolean
-            description: Should the case database be cleared upon a server restart?
-            default: true
-          number_processes:
-            type: integer
-            minimum: 1
-            description: Number of worker processes which can execute workflows
-            default: 4
-          access_token_duration:
-            type: number
-            minimum: 1
-            description: Time (in minutes) to allow an access token to persist. Should greater than the duration of the refresh token
-          refresh_token_duration:
-            type: number
-            minimum: 1
-            description: Time (in days) to allow a refresh token to persist. Should greater than the duration of the refresh token
-          zmq_results_address:
-            type: string
-            description: The IP address and port of the ZMQ results server. Do not change unless necessary.
-            default: 'tcp://127.0.0.1:5556'
-          zmq_communication_address:
-            type: string
-            description: The IP address and port of the ZMQ communication server. Do not change unless necessary.
-            default: 'tcp://127.0.0.1:5557'
-          number_threads_per_process:
-            type: number
-            description: The number of threads per worker process for executing workflows.
-            default: 3
-          cache:
-            $ref: '#/definitions/CacheConfig'
-    
-    CacheConfig:
-      type: object
-      required: [type]
-      properties:
-        type:
-          description: The type of cache that should be used
-          type: string
-          enum: [redis, disk]
-        directory:
-          description: The directory to hold the cache database (DiskCache only)
-          type: string
-          format: uri
-        shards:
-          description: Number of shards to distribute the cache database to (DiskCache only)
-          type: integer
-          minimum: 1
-        timeout:
-          description: Cache timeout
-          type: number
-          minimum: 0.0
-        retry:
-          description: Should this connection retry timed out connections?
-          type: boolean
-          default: True
-        host:
-          description: Host url for the cache (Redis cache only)
-          type: string
-          default: localhost
-        port:
-          description: Port for the cache (Redis cache only)
-          type: integer
-          minimum: 0
-          maximum: 65535
-          default: 6379
-        unix_socket_path:
-          description: Path to Unix socket to use for the cache instead of host-port. (Redis cache only)
-          type: string
-
-    AddDevice:
-      type: object
-      required: [name, app_name, type, fields]
-      description: Object used to create a device
-      properties:
-        name:
-          description: Name of the device
-          type: string
-          minLength: 4
-          maxLength: 25
-          example: Server1
-        app_name:
-          type: string
-          example: HelloWorld
-          description: The name of the app associated with this device
-        type:
-          type: string
-          example: HelloWorldDeviceType1
-          description: The type of device
-          minLength: 4
-          maxLength: 25
-        description:
-          type: string
-          example: This device type configures the app under some circumstances
-          description: A description of your device type
-        fields:
-          description: fields used to configure this device
-          type: array
-          items:
-            $ref: '#/definitions/DeviceFieldInput'
-    
-    Device:
-      type: object
-      required: [id]
-      properties:
-        id:
-          type: integer
-          example: 1234
-          readOnly: true
-        name:
-          description: Name of the device
-          type: string
-          minLength: 4
-          maxLength: 25
-          example: Server1
-        app_name:
-          type: string
-          example: HelloWorld
-          description: The name of the app associated with this device
-          readOnly: true
-        type:
-          type: string
-          example: HelloWorldDeviceType1
-          description: The type of device
-          minLength: 4
-          maxLength: 25
-        description:
-          type: string
-          example: This device type configures my app under some circumstances
-          description: A description of your device type
-        fields:
-          description: fields used to configure this device
-          type: array
-          items:
-            $ref: '#/definitions/Argument'
-    
-    DeviceField:
-      type: object
-      required: [name, type]
-      properties:
-        name:
-          type: string
-        type:
-          type: string
-          enum: [string, number, integer, boolean]
-        required:
-          description: is the argument required
-          type: boolean
-          default: false
-        description:
-          type: string
-          description: description of what the argument provides
-        default:
-          description: default value for the argument
-        encrypted:
-          type: boolean
-          description: Is this field encrypted
-          default: false
-    
-    DeviceFieldInput:
-      type: object
-      required: [name]
-      description: Object used for passing an argument into various actions or device
-      properties:
-        name:
-          type: string
-          example: regex
-        value:
-          example: WALK(.*)
-
-
-    ActionMetricDetails:
-      type: object
-      required: [count, avg_time]
-      properties:
-        count:
-          description: Number of times the action has been called
-          type: integer
-          example: 102
-          readOnly: true
-        avg_time:
-          description: Average execution time for the action. As a timestamp format
-          type: string
-          example: '0:00:00.001000'
-          readOnly: true
-    ActionMetric:
-      type: object
-      required: [name]
-      properties:
-        name:
-          description: Action name
-          type: string
-          example: repeatBackToMe
-          readOnly: true
-        success_metrics:
-          $ref: '#/definitions/ActionMetricDetails'
-        error_metrics:
-          $ref: '#/definitions/ActionMetricDetails'
-    AppMetricDetails:
-      type: object
-      required: [name, count, actions]
-      properties:
-        name:
-          description: Name of app
-          type: string
-          example: HelloWorld
-          readOnly: true
-        count:
-          description: Number of times the app has been used
-          type: integer
-          example: 42
-          readOnly: true
-        actions:
-          description: Metrics of the app's actions
-          type: array
-          items:
-            $ref: '#/definitions/ActionMetric'
-    AppMetrics:
-      type: object
-      required: [apps]
-      properties:
-        apps:
-          description: Metrics of apps
-          type: array
-          items:
-            $ref: '#/definitions/AppMetricDetails'
-    
-    WorkflowMetric:
-      type: object
-      required: [name, count, avg_time]
-      properties:
-        name:
-          description: Name of the workflow
-          type: string
-          example: HelloWorldWorkflow
-          readOnly: true
-        count:
-          description: Number of times the workflow has been used
-          type: integer
-          example: 42
-          readOnly: true
-        avg_time:
-          description: The average run time of this workflow
-          type: string
-          example: '1 day, 0:01:40.000500'
-          readOnly: true
-    WorkflowMetrics:
-      type: object
-      required: [workflows]
-      properties:
-        workflows:
-          type: array
-          items:
-            $ref: '#/definitions/WorkflowMetric'
-
-
-    Message:
-      type: object
-      description: A message sent to a user
-      required: [id, subject, created_at, is_read, awaiting_response, body, workflow_execution_id, requires_reauthorization, requires_response]
-      properties:
-        id:
-          description: Id of this message
-          type: integer
-          minimum: 1
-          readOnly: true
-          example: 42
-        subject:
-          description: Subject of this message
-          type: string
-          example: Remove user?
-          readOnly: true
-        is_read:
-          description: Has this message been read yet?
-          type: boolean
-          default: false
-        created_at:
-          description: UTC timestamp of message creation
-          type: string
-          readOnly: true
-          format: date-time
-        last_read_at:
-          description: UTC timestamp of when message was last read
-          type: string
-          format: date-time
-        awaiting_response:
-          description: Is this message awaiting a response
-          type: boolean
-        body:
-          type: array
-          items:
-            $ref: "#/definitions/MessageComponent"
-          description: The body of the message. Each component is rendered in order
-          readOnly: true
-        workflow_execution_id:
-          $ref: '#/definitions/Uuid'
-          description: The UUID of the executing workflow which sent this message
-          readOnly: true
-        requires_reauthorization:
-          type: boolean
-          default: false
-          description: Does the user need to reauthenticate to respond to this message?
-          readOnly: true
-        requires_response:
-          type: boolean
-          description: Does this message require a response
-          readOnly: true
-        responded_at:
-          type: string
-          description: UTC timestamp of when the message was responded
-          format: date-time
-        responded_by:
-          type: string
-          description: username of user who responded to the action
-        read_by:
-          type: array
-          items:
-            type: string
-          description: usernames of users who have read the message
-    
-    MessageSummary:
-      type: object
-      required: [id, subject, created_at, is_read, awaiting_response]
-      description: A message sent to a user
-      properties:
-        id:
-          description: Id of this message
-          type: integer
-          minimum: 1
-          readOnly: true
-          example: 42
-        subject:
-          description: Subject of this message
-          type: string
-          example: Remove user?
-          readOnly: true
-        is_read:
-          description: Has this message been read yet?
-          type: boolean
-          default: false
-        created_at:
-          description: UTC timestamp of message creation
-          type: string
-          readOnly: true
-          format: date-time
-        last_read_at:
-          description: UTC timestamp of when message was last read
-          type: string
-          format: date-time
-        awaiting_response:
-          description: Is this message awaiting a response
-          type: boolean
-    
-    MessageComponent:
-      type: object
-      required: [type, data]
-      properties:
-        type:
-          type: string
-          description: message component type
-          enum: [text, accept_decline, url]
-        data:
-          type: object
-          description: JSON representation of the message component
-
-    CreatePlaybook:
-        type: object
-        required: [name]
-        additionalProperties: false
-        properties:
-          name:
-            type: string
-          workflows:
-            type: array
-            items:
-              $ref: '#/definitions/CreateWorkflow'
-    
-    Playbook:
-        type: object
-        required: [id]
-        additionalProperties: false
-        properties:
-          id:
-            $ref: '#/definitions/Uuid'
-          name:
-            type: string
-          workflows:
-            type: array
-            items:
-              $ref: '#/definitions/Workflow'
-    
-    CreateWorkflow:
-      type: object
-      required: [name]
-      description: A workflow object
-      properties:
-        name:
-          description: The name of the workflow.
-          type: string
-          example: HelloWorldWorkflow
-        start:
-          description: ID of the starting action
-          $ref: '#/definitions/Uuid'
-        actions:
-          description: The actions defined in this workflow.
-          type: array
-          items:
-            $ref: "#/definitions/Action"
-        branches:
-          description: The possible branches
-          type: array
-          items:
-            $ref: '#/definitions/Branch'
-        playbook_id:
-          description: Only used when copying a workflow to a different playbook
-          $ref: '#/definitions/Uuid'
-    
-    Workflow:
-      type: object
-      required: [id, name, start]
-      description: A workflow object
-      additionalProperties: false
-      properties:
-        id:
-          $ref: '#/definitions/Uuid'
-        name:
-          description: The name of the workflow.
-          type: string
-          example: HelloWorldWorkflow
-        start:
-          description: ID of the starting action
-          $ref: '#/definitions/Uuid'
-        actions:
-          description: The actions defined in this workflow.
-          type: array
-          items:
-            $ref: "#/definitions/Action"
-        branches:
-          description: The possible branches
-          type: array
-          items:
-            $ref: '#/definitions/Branch'
-        is_valid:
-          description: Is this workflow able to be run?
-          type: boolean
-          readOnly: true
-        errors:
-          $ref: '#/definitions/ExecutionElementErrors'
-    
-    Action:
-      type: object
-      required: [id, app_name, action_name, name]
-      description: Encapsulation of executing an action in an app.
-      additionalProperties: false
-      properties:
-        id:
-          $ref: '#/definitions/Uuid'
-          description: The ID of the object. If updating a workflow and the Action object already exists, ID is required. Otherwise, this ID must be UUID4.
-        app_name:
-          description: The app to which the action belongs
-          type: string
-          example: CyberAnalytics
-        action_name:
-          description: The name of the function this Action will take
-          type: string
-          example: pause
-        name:
-          description: User-specified name of the action
-          type: string
-          example: action1
-        device_id:
-          description: ID of the device to use, encapsulated in an Argument object
-          $ref: '#/definitions/DeviceArgument'
-        arguments:
-          description: The input arguments to the action
-          type: array
-          items:
-            $ref: '#/definitions/Argument'
-        trigger:
-          description: The trigger condition
-          $ref: '#/definitions/ConditionalExpression'
-        position:
-          description: Position object representing various fields of the position of the Action in the playbook editor.
-          $ref: '#/definitions/Position'
-        errors:
-          $ref: '#/definitions/ExecutionElementErrors'
-    
-    Branch:
-      type: object
-      required: [source_id, destination_id]
-      description: Encapsualtion of a list of possible actions to take and conditions required to be met before taking that action
-      additionalProperties: false
-      properties:
-        id:
-          $ref: '#/definitions/Uuid'
-          description: The ID of the object. If updating a workflow and the Branch object already exists, ID is required. Otherwise, do not include it.
-        source_id:
-          description: The source Action ID for this Branch
-          $ref: '#/definitions/Uuid'
-        destination_id:
-          description: The destination Action ID for this Branch, if the conditions evaluate to True
-          $ref: '#/definitions/Uuid'
-        priority:
-          description: The priority for this Branch, which will be compared to other Branches with the same source_id Action, ascending, i.e. 1 is the highest priority.
-          type: integer
-        status:
-          description: The status return code to use
-          type: string
-          example: Success
-        condition:
-          description: List of condition to evaluate
-          $ref: '#/definitions/ConditionalExpression'
-        errors:
-          $ref: '#/definitions/ExecutionElementErrors'
-    
-    
-    ConditionalExpression:
-      type: object
-      description: Object which encapsulates Boolean logic
-      properties:
-        operator:
-          type: string
-          description: The operation to use which on the conditions
-          enum: [and, or, xor]
-          default: and
-        is_negated:
-          description: Should the result of this condition be negated? For example if the condition would return True, then invert it to return False.
-          type: boolean
-          default: false
-        conditions:
-          description: Base conditions to evaluate.
-          type: array
-          items:
-            $ref: '#/definitions/Condition'
-        child_expressions:
-          description: Sub-expressions to evaluate.
-          type: array
-          items:
-            $ref: '#/definitions/ConditionalExpression'
-        errors:
-          $ref: '#/definitions/ExecutionElementErrors'
-    
-    
-    Argument:
-      type: object
-      required: [name]
-      description: Object used for passing an argument into actions. Either reference or value must be selected.
-      minProperties: 2
-      additionalProperties: false
-      properties:
-        id:
-          type: integer
-          description: The ID of the object. If updating a workflow and the Argument object already exists, ID is required.
-        name:
-          type: string
-          example: regex
-        value:
-          description: The value of the argument
-          example: WALK(.*)
-        reference:
-          $ref: '#/definitions/Uuid'
-          description: The ID of the action whose output should be used
-        selection:
-          description: >-
-            The path to a subsection of the output of the action to use. For example [1, "a"] would use the second element
-            of a list, and the "a" field of that object.
-          type: array
-          items:
-            type: [string, integer]
-        errors:
-          $ref: '#/definitions/ExecutionElementErrors'
-    
-    DeviceArgument:
-      type: object
-      description: Object used for passing a device argument into actions. Either reference or value must be selected.
-      minProperties: 1
-      additionalProperties: false
-      properties:
-        id:
-          type: integer
-          description: The ID of the object. If updating a workflow and the Argument object already exists, ID is required.
-        name:
-          type: string
-          default: '__device__'
-        value:
-          description: The value of the argument
-          example: WALK(.*)
-        reference:
-          $ref: '#/definitions/Uuid'
-          description: The ID of the action whose output should be used
-        selection:
-          description: >-
-            The path to a subsection of the output of the action to use. For example [1, "a"] would use the second element
-            of a list, and the "a" field of that object.
-          type: array
-          items:
-            type: [string, integer]
-    
-    Condition:
-      type: object
-      required: [app_name, action_name]
-      description: Takes data and checks it against a condition given by its action Optionally filters the data before checking.
-      additionalProperties: false
-      properties:
-        id:
-          $ref: '#/definitions/Uuid'
-          description: The ID of the object. If updating a workflow and the Condition object already exists, ID is required. Otherwise, do not include it.
-        app_name:
-          description: The app to which the conditon belongs
-          type: string
-          example: Utilities
-        action_name:
-          description: The action encapsulated by this condition
-          type: string
-          example: regMatch
-        arguments:
-          description: The inputs to the condition
-          type: array
-          items:
-            $ref: '#/definitions/Argument'
-        is_negated:
-          description: Should the result of this condition be negated? For example if the condition would return True, then invert it to return False.
-          type: boolean
-          default: false
-        transforms:
-          description: transforms for the data before passing it into the condition
-          type: array
-          items:
-            $ref: '#/definitions/Transform'
-        errors:
-          $ref: '#/definitions/ExecutionElementErrors'
-    
-    Transform:
-      type: object
-      required: [app_name, action_name]
-      description: Filters or otherwise transforms the data given to it
-      additionalProperties: false
-      properties:
-        id:
-          $ref: '#/definitions/Uuid'
-          description: The ID of the object. If updating a workflow and the Transform object already exists, ID is required. Otherwise, do not include it.
-        app_name:
-          description: The app to which the transform belongs
-          type: string
-          example: Utilities
-        action_name:
-          description: The action encapsulated by this transform
-          type: string
-          example: count
-        arguments:
-          description: The inputs to the transform
-          type: array
-          items:
-            $ref: '#/definitions/Argument'
-        errors:
-          $ref: '#/definitions/ExecutionElementErrors'
-    
-    Position:
-      type: object
-      required: [x, y]
-      description: Various specifications for how the Action is displayed in the playbook editor
-      additionalProperties: false
-      properties:
-        id:
-          type: integer
-          description: The ID of the object. If updating a workflow and the Position object already exists, ID is required. Otherwise, do not include it.
-        x:
-          type: number
-          description: The X coordinate for the Action
-        y:
-          type: number
-          description: The Y coordinate for the Action
-    
-    CopyWorkflow:
-        type: object
-        properties:
-          playbook_id:
-            $ref: '#/definitions/Uuid'
-          workflow_name:
-            type: string
-    
-    UpdatePlaybook:
-      type: object
-      required: [id]
-      additionalProperties: false
-      properties:
-        id:
-          $ref: '#/definitions/Uuid'
-        name:
-          type: string
-          description: The new name of the playbook
-    
-    ExecutionElementErrors:
-      description: Errors attached to this ExecutionElement
-      readOnly: true
-      type: array
-      items:
-        type: string
-
-    AddRole:
-        type: object
-        required: [name]
-        properties:
-          name:
-            description: Name of the role
-            type: string
-            example: administrative_role
-          description:
-            description: Description of the role
-            type: string
-            example: A user with this role can access any resource and has administrative-level privileges.
-          resources:
-            description: A list of resources that a user with this role can access
-            type: array
-            items:
-              $ref: '#/definitions/AddResource'
-    
-    AddResource:
-        type: object
-        required: [name]
-        properties:
-          name:
-            description: Name of the resource
-            type: string
-            example: playbooks, cases
-          permissions:
-            description: A list of permissions associated with this resource
-            example: [create, read, update, delete, execute]
-            type: array
-            items:
-              type: string
-    
-    Role:
-        type: object
-        required: [id]
-        properties:
-          id:
-            type: integer
-            minimum: 1
-            description: id of the object
-          name:
-            description: Name of the role
-            type: string
-            example: administrative_role
-          description:
-            description: Description of the role
-            type: string
-            example: A user with this role can access any resource and has administrative-level privileges.
-          resources:
-            description: A list of resources that a user with this role can access
-            example: [/users, /cases, /playbooks]
-            type: array
-            items:
-              $ref: '#/definitions/Resource'
-    
-    Resource:
-        type: object
-        properties:
-          id:
-            type: integer
-            minimum: 1
-            description: ID of the object
-          name:
-            description: Name of the resource
-            type: string
-            example: playbooks, cases
-          permissions:
-            description: A list of permissions associated with this resource
-            example: [create, read, update, delete, execute]
-            type: array
-            items:
-              type: string
-    
-    AvailableResourceAction:
-      type: object
-      properties:
-        name:
-          type: string
-          description: Name of the resource
-          example: playbooks, cases
-        actions:
-          description: A list of actions or permissions available for this resource
-          example: [create, read, update, delete]
-          type: array
-          items:
-            type: string
-        app_name:
-          type: string
-          description: The name of the app associated with this resource, if applicable
-          example: HelloWorld, DailyQuote
-
-
-    Scheduler:
-      type: object
-      required: [status]
-      properties:
-        status:
-          description: State of trigger
-          type: string
-          example: 0 for stopped, 1 for running, 2 for paused, or a warning string
-    
-    AddScheduledTask:
-      type: object
-      required: [name]
-      additionalProperties: false
-      properties:
-        workflows:
-          description: List if IDs of workflows attached to this task
-          type: array
-          items:
-            $ref: '#/definitions/Uuid'
-        name:
-          type: string
-          description: Name of this task
-        description:
-          type: string
-          description: description of this task
-        status:
-          type: string
-          description: Status of the task
-          enum: [running, stopped]
-        task_trigger:
-          $ref: '#/definitions/TaskTrigger'
-    
-    ScheduledTask:
-      type: object
-      required: [id]
-      additionalProperties: false
-      properties:
-        id:
-          type: integer
-          description: ID of the object
-          readOnly: true
-        workflows:
-          description: List if IDs of workflows attached to this task
-          type: array
-          items:
-            $ref: '#/definitions/Uuid'
-        name:
-          type: string
-          description: Name of this task
-        description:
-          type: string
-          description: description of this task
-        status:
-          type: string
-          description: Status of the task
-          enum: [running, stopped]
-        task_trigger:
-          $ref: '#/definitions/TaskTrigger'
-        action:
-          type: string
-          enum: [start, stop]
-    
-    TaskTrigger:
-      type: object
-      description: Scheduler to use.
-      required: [args, type]
-      properties:
-        type:
-          description: Type of scheduler trigger to use for this task
-          type: string
-          enum: [date, interval, cron]
-          example: date
-        args:
-          type: object
-          description: Arguments for the trigger.
-
-
-    SystemUsageDetails:
-      type: object
-      required: [cpu, memory, disk, net]
-      properties:
-        cpu:
-          $ref: '#/definitions/CpuUsageDetails'
-        memory:
-          $ref: '#/definitions/MemoryUsageDetails'
-        disk:
-          $ref: '#/definitions/DiskUsageDetails'
-        net:
-          $ref: '#/definitions/NetworkUsageDetails'
-    
-    CpuUsageDetails:
-      description: Measurements of CPU usage
-      type: object
-      required: [percents]
-      properties:
-        percents:
-          type: array
-          items:
-            type: number
-          description: Percentage usage by CPU
-          readOnly: true
-    
-    MemoryUsageDetails:
-      description: Meaurements of memory usage
-      type: object
-      required: [total, available, percent]
-      properties:
-        total:
-          description: Total physical memory
-          type: string
-          readOnly: true
-        available:
-          description: Amount of memory that can be given instantly to a process without going to swap space
-          type: string
-          readOnly: true
-        percent:
-          description: Percentage of memory free
-          type: number
-          readOnly: true
-    
-    DiskUsageDetails:
-      description: Measurements of disk usage
-      type: object
-      required: [total, used, free, percent]
-      properties:
-        total:
-          description: Total disk space used
-          type: string
-          readOnly: true
-        used:
-          description: Disk space used
-          type: string
-          readOnly: true
-        free:
-          description: Disk space free
-          type: string
-          readOnly: true
-        percent:
-          description: Percentage of disk space used
-          type: number
-          readOnly: true
-    
-    NetworkUsageDetails:
-      description: Measurements of network usage
-      type: object
-      required: [bytes_sent, bytes_received, packets_sent, packets_received, error_in, error_out, dropped_in, dropped_out]
-      properties:
-        bytes_sent:
-          description: Bytes sent over the network
-          type: string
-          readOnly: true
-        bytes_received:
-          description: Bytes received over the network
-          type: string
-          readOnly: true
-        packets_sent:
-          description: Packets sent
-          type: integer
-          readOnly: true
-        packets_received:
-          description: Packets received
-          type: integer
-          readOnly: true
-        error_in:
-          description: Number of errors while receiving
-          type: integer
-          readOnly: true
-        error_out:
-          description: Number of errors while sending
-          type: integer
-          readOnly: true
-        dropped_in:
-          description: Number of incoming packets dropped
-          type: integer
-          readOnly: true
-        dropped_out:
-          description: Number of outgoing packets dropped
-          type: integer
-          readOnly: true
-
-    AddUser:
-        type: object
-        required: [username, password]
-        properties:
-          username:
-            description: Username or email of the user
-            type: string
-            example: administrator
-          password:
-            description: Password for the user
-            type: string
-            example: password123
-          roles:
-            description: A list of role IDs that this user possesses. Roles can only be assigned to a User by an admin.
-            $ref: '#/definitions/RoleIdList'
-          active:
-            description: activate/deactive a user. Active can only be changed by an admin.
-            type: boolean
-    
-    EditUser:
-        type: object
-        required: [id]
-        properties:
-          id:
-            description: Database id of the user
-            type: integer
-            example: 123
-            readOnly: true
-          username:
-            description: New username or email of the user
-            type: string
-            example: administrator
-          old_password:
-            description: Previous password for the user
-            type: string
-            example: password123
-          password:
-            description: New password for the user
-            type: string
-            example: password321
-          active:
-            description: activate/deactive a user. Active can only be changed by an admin.
-            type: boolean
-          roles:
-            description: A new list of role IDs that this user will possess. Roles can only be assigned by an admin.
-            $ref: '#/definitions/RoleIdList'
-    
-    DisplayUser:
-        type: object
-        properties:
-          id:
-            description: Database id of the user
-            type: integer
-            example: 123
-            readOnly: true
-          username:
-            description: Username or email of the user
-            type: string
-            example: administrator
-          active:
-            description: activate/deactive a user
-            type: boolean
-          roles:
-            description: List of role object IDs that this user possesses
-            type: array
-            items:
-              type: integer
-    
-    RoleIdList:
-      type: array
-      items:
-        type: object
-        required: [id]
-        properties:
-          id:
-            type: integer
-            description: The ID of a role the user posesses
-
-
-    WorkflowStatus:
-      type: object
-      required: [execution_id, workflow_id, name, status]
-      properties:
-        execution_id:
-          $ref: '#/definitions/Uuid'
-        workflow_id:
-          $ref: '#/definitions/Uuid'
-        name:
-          description: The name of the workflow.
-          type: string
-          example: WorkflowName
-          readOnly: true
-        status:
-          description: The current status of the workflow
-          type: string
-          enum: ['pending', 'running', 'paused', 'awaiting_data', 'completed', 'aborted']
-          readOnly: true
-        started_at:
-          description: The timestamp of the start of workflow execution
-          type: string
-          format: date-time
-          example: '2017-05-24T00:42:22.934058Z'
-          readOnly: true
-        completed_at:
-          description: The timestamp of the end of workflow execution
-          type: string
-          format: date-time
-          example: '2017-05-24T00:42:22.934058Z'
-        current_action:
-          description: The currently executing action
-          $ref: '#/definitions/ActionIdentification'
-    
-    FullWorkflowStatus:
-      type: object
-      required: [action_statuses, execution_id, workflow_id, name, status]
-      properties:
-        execution_id:
-          $ref: '#/definitions/Uuid'
-        workflow_id:
-          $ref: '#/definitions/Uuid'
-        name:
-          description: The name of the workflow.
-          type: string
-          example: WorkflowName
-          readOnly: true
-        status:
-          description: The current status of the workflow
-          type: string
-          enum: ['pending', 'running', 'paused', 'awaiting_data', 'completed', 'aborted']
-          readOnly: true
-        started_at:
-          description: The timestamp of the start of workflow execution
-          type: string
-          format: date-time
-          example: '2017-05-24T00:42:22.934058Z'
-          readOnly: true
-        completed_at:
-          description: The timestamp of the end of workflow execution
-          type: string
-          format: date-time
-          example: '2017-05-24T00:42:22.934058Z'
-        action_statuses:
-          description: The statuses of the workflow actions
-          type: array
-          items:
-            $ref: '#/definitions/ActionStatus'
-    
-    ActionStatus:
-      type: object
-      description: The status of an action execution
-      required: [action_id, execution_id, name, action_name, app_name, status, started_at]
-      properties:
-        execution_id:
-          $ref: '#/definitions/Uuid'
-        action_id:
-          $ref: '#/definitions/Uuid'
-        name:
-          description: The name of the action
-          type: string
-          example: 'This One action'
-          readOnly: true
-        app_name:
-          description: The name of the app associated with the action
-          type: string
-          example: ThingGetter
-          readOnly: true
-        action_name:
-          description: The name of the action take by the action
-          type: string
-          example: get that thing
-          readOnly: true
-        status:
-          description: The status of the workflow
-          type: string
-          enum: ['executing', 'awaiting_data', 'success', 'failure', 'aborted']
-          readOnly: true
-        result:
-          description: The result of the action
-          type: object
-          readOnly: true
-        started_at:
-          description: The timestamp of when the action started
-          type: string
-          format: date-time
-          example: '2017-05-24T00:42:22.934058Z'
-          readOnly: true
-        completed_at:
-          description: The timestamp of when the action completed
-          type: string
-          format: date-time
-          example: '2017-05-24T00:43:26.930892Z'
-          readOnly: true
-    
-    ActionIdentification:
-      type: object
-      description: The descriptive identification of an action
-      required: [action_id, execution_id, name, action_name, app_name]
-      properties:
-        execution_id:
-          $ref: '#/definitions/Uuid'
-        action_id:
-          $ref: '#/definitions/Uuid'
-        name:
-          description: The name of the action
-          type: string
-          example: 'This One action'
-          readOnly: true
-        app_name:
-          description: The name of the app associated with the action
-          type: string
-          example: ThingGetter
-          readOnly: true
-        action_name:
-          description: The name of the action take by the action
-          type: string
-          example: get that thing
-          readOnly: true
-    
-    ActionStatusDetails:
-      type: object
-      required: [status, started_at]
-      description: The details of an action execution
-      properties:
-        status:
-          description: The status of the workflow
-          type: string
-          enum: ['executing', 'awaiting_data', 'success', 'failure', 'aborted']
-          readOnly: true
-        result:
-          description: The result of the action
-          type: object
-          readOnly: true
-        started_at:
-          description: The timestamp of when the action started
-          type: string
-          format: date-time
-          example: '2017-05-24T00:42:22.934058Z'
-          readOnly: true
-        completed_at:
-          description: The timestamp of when the action completed
-          type: string
-          format: date-time
-          example: '2017-05-24T00:43:26.930892Z'
-          readOnly: true
-    
-    ExecuteWorkflow:
-      type: object
-      required: [workflow_id]
-      properties:
-        workflow_id:
-          $ref: '#/definitions/Uuid'
-        start:
-          description: The ID of the starting action
-          $ref: '#/definitions/Uuid'
-        arguments:
-          type: array
-          items:
-            $ref: '#/definitions/Argument'
-    
-    ControlWorkflow:
-      type: object
-      required: [execution_id, status]
-      properties:
-        execution_id:
-          $ref: '#/definitions/Uuid'
-        status:
-          description: The action to take on the executing workflow
-          type: string
-          enum: ['pause', 'resume', 'abort']
-
-
-
->>>>>>> fabe4ea8
+swagger: '2.0'
+info:
+  description: >-
+    An active cyber defense development framework enabling orchestration
+    capabilities to be written once and deployed across WALKOFF-enabled
+    orchestration tools. https://iadgov.github.io/WALKOFF/
+  version: 0.8.0
+  title: WALKOFF
+  contact:
+    email: walkoff@nsa.gov
+  license:
+    name: Creative-Commons
+    url: 'http://creativecommons.org/licenses/by/4.0/'
+
+tags:
+  - name: Authorization
+    description: Authorization Operations
+  - name: Apps
+    description: App Management Operations
+  - name: Cases
+    description: WALKOFF logging and case management operations
+  - name: Subscriptions
+    description: WALKOFF case subscription operations
+  - name: Configuration
+    description: System Configuration Operations
+  - name: Devices
+    description: Device Operations
+  - name: Users
+    description: User operations
+  - name: Roles
+    description: Role Operations
+  - name: Metrics
+    description: Metric Operations
+  - name: Playbooks
+    description: Playbook Operations
+  - name: Workflows
+    description: Workflow Operations
+  - name: WorkflowQueue
+    description: Workflow Control Operations
+  - name: Events
+    description: Event Operations
+  - name: Scheduler
+    description: Scheduler Operations
+  - name: Triggers
+    description: Trigger Operations
+  - name: System
+    description: System Operations
+  - name: Client
+    description: Serves up client pages
+  - name: Message
+    description: User messages
+  - name: System
+    description: System Resources
+
+basePath: /api
+
+schemes:
+  - http
+  - https
+
+paths:
+  /apps:
+    get:
+      tags:
+        - System
+      summary: Gets all apps
+      description: ''
+      operationId: walkoff.server.endpoints.appapi.read_all_apps
+      produces:
+        - application/json
+      responses:
+        200:
+          description: Success
+          schema:
+            type: array
+            description: List of app names
+            items:
+              type: string
+              example: [PhillipsHue, OpenDaylight, PaloAlto]
+  
+  /apps/apis:
+    get:
+      tags:
+        - Apps
+      summary: Get all app apis
+      description: ''
+      operationId: walkoff.server.endpoints.appapi.read_all_app_apis
+      produces:
+        - application/json
+      parameters:
+        - name: field_name
+          in: query
+          description: The name of the field of the api to get for all apps
+          required: false
+          type: string
+          enum: [info, action_apis, condition_apis, transform_apis, device_apis, tags, external_docs]
+      responses:
+        200:
+          description: Success
+          schema:
+            type: array
+            items:
+              type: object
+  
+  /apps/apis/{app_name}:
+    get:
+      tags:
+        - Apps
+      summary: Get and app's api
+      description: ''
+      operationId: walkoff.server.endpoints.appapi.read_app_api
+      produces:
+        - application/json
+      parameters:
+        - name: app_name
+          in: path
+          description: The name of the app to get
+          required: true
+          type: string
+      responses:
+        200:
+          description: Success
+          schema:
+            $ref: '#/definitions/AppApi'
+        404:
+          description: App does not exist
+          schema:
+            $ref: '#/definitions/Error'
+  
+  /apps/apis/{app_name}/{field_name}:
+    get:
+      tags:
+        - Apps
+      summary: Get a field of an app's api
+      description: ''
+      operationId: walkoff.server.endpoints.appapi.read_app_api_field
+      produces:
+        - application/json
+      parameters:
+        - name: app_name
+          in: path
+          description: The name of the app to get
+          required: true
+          type: string
+        - name: field_name
+          in: path
+          description: The name of the field in the app api to get
+          required: true
+          type: string
+          enum: [info, action_apis, condition_apis, transform_apis, device_apis, tags, externalDocs]
+      responses:
+        200:
+          description: Success
+          schema:
+            type: object
+        404:
+          description: App does not exist
+          schema:
+            $ref: '#/definitions/Error'
++
+  /auth:
+    post:
+      tags:
+        - Authorization
+      summary: Login and get access and refresh tokens
+      description: ''
+      operationId: walkoff.server.endpoints.auth.login
+      consumes:
+        - application/json
+      produces:
+        - application/json
+      parameters:
+        - in: body
+          name: body
+          description: The username and password
+          required: true
+          schema:
+            $ref: '#/definitions/Authentication'
+      responses:
+        201:
+          description: Success
+          schema:
+            $ref: '#/definitions/Token'
+        401:
+          description: Unauthorized
+          schema:
+            $ref: '#/definitions/Error'
+  
+  /auth/refresh:
+    post:
+      tags:
+        - Authorization
+      summary: Get a fresh access token
+      description: ''
+      operationId: walkoff.server.endpoints.auth.refresh
+      produces:
+        - application/json
+      responses:
+        200:
+          description: Success
+          schema:
+            $ref: '#/definitions/Token'
+        401:
+          description: Unauthorized
+          schema:
+            $ref: '#/definitions/Error'
+  
+  /auth/logout:
+    post:
+      tags:
+        - Authorization
+      summary: Logout of walkoff
+      operationId: walkoff.server.endpoints.auth.logout
+      produces:
+        - application/json
+      consumes:
+        - application/json
+      parameters:
+        - in: body
+          name: body
+          description: The refresh token to be revoked
+          required: true
+          schema:
+            type: object
+            required: [refresh_token]
+            properties:
+              refresh_token:
+                type: string
+                description: the refresh token to be revoked
+      responses:
+        204:
+          description: Success
+        400:
+          description: Invalid refresh token
+          schema:
+            $ref: '#/definitions/Error'+
+  /cases:
+    get:
+      tags:
+        - Cases
+      summary: Read all cases
+      description: ''
+      operationId: walkoff.server.endpoints.cases.read_all_cases
+      produces:
+        - application/json
+      responses:
+        200:
+          description: Success
+          schema:
+            type: array
+            items:
+              $ref: '#/definitions/Case'
+    post:
+      tags:
+        - Cases
+      summary: Create or upload a case
+      description: ''
+      operationId: walkoff.server.endpoints.cases.create_case
+      produces:
+        - application/json
+      consumes:
+        - application/json
+        - multipart/form-data
+      parameters:
+        - in: body
+          name: body
+          description: The name of the case to be created
+          required: false
+          schema:
+            type: object
+            properties:
+              name:
+                type: string
+                example: Case_One
+        - in: formData
+          name: formData
+          description: The case file to be imported
+          required: false
+          type: file
+      responses:
+        201:
+          description: Object created
+          schema:
+            $ref: '#/definitions/Case'
+        400:
+          description: Case already exists.
+          schema:
+            $ref: '#/definitions/Error'
+    put:
+      tags:
+        - Cases
+      summary: Update a case
+      description: ''
+      operationId: walkoff.server.endpoints.cases.update_case
+      consumes:
+        - application/json
+      produces:
+        - application/json
+      parameters:
+        - in: body
+          name: body
+          required: true
+          schema:
+            $ref: '#/definitions/Case'
+      responses:
+        200:
+          description: Success
+          schema:
+            $ref: '#/definitions/Case'
+        404:
+          description: Case does not exist.
+          schema:
+            $ref: '#/definitions/Error'
+    patch:
+      tags:
+        - Cases
+      summary: Update a case
+      description: ''
+      operationId: walkoff.server.endpoints.cases.patch_case
+      consumes:
+        - application/json
+      produces:
+        - application/json
+      parameters:
+        - in: body
+          name: body
+          required: true
+          schema:
+            $ref: '#/definitions/Case'
+      responses:
+        200:
+          description: Success
+          schema:
+            $ref: '#/definitions/Case'
+        404:
+          description: Case does not exist.
+          schema:
+            $ref: '#/definitions/Error'
+  /cases/{case_id}:
+    parameters:
+      - name: case_id
+        in: path
+        description: The ID of the case
+        required: true
+        type: integer
+      - in: query
+        name: mode
+        description: Specify mode as export to download the device file
+        type: string
+        required: false
+    get:
+      tags:
+        - Cases
+      summary: Read or download a case
+      description: ''
+      operationId: walkoff.server.endpoints.cases.read_case
+      produces:
+        - application/json
+      responses:
+        200:
+          description: Success
+          schema:
+            $ref: '#/definitions/Case'
+        404:
+          description: Case does not exist.
+          schema:
+            $ref: '#/definitions/Error'
+    delete:
+      tags:
+        - Cases
+      summary: Remove a case
+      description: ''
+      operationId: walkoff.server.endpoints.cases.delete_case
+      produces:
+        - application/json
+      responses:
+        204:
+          description: Success
+        404:
+          description: Case does not exist.
+          schema:
+            $ref: '#/definitions/Error'
+  
+  /cases/{case_id}/events:
+    parameters:
+      - name: case_id
+        in: path
+        description: The ID of the case
+        required: true
+        type: integer
+    get:
+      tags:
+        - Cases
+      summary: Read all the events for a case
+      description: ''
+      operationId: walkoff.server.endpoints.cases.read_all_events
+      produces:
+        - application/json
+      responses:
+        200:
+          description: Success
+          schema:
+            type: array
+            items:
+              $ref: '#/definitions/Event'
+        404:
+          description: Case does not exist.
+          schema:
+            $ref: '#/definitions/Error'
++
+  /configuration:
+    get:
+      tags:
+        - Configuration
+      summary: Reads the configuration
+      operationId: walkoff.server.endpoints.configuration.read_config_values
+      produces:
+        - application/json
+      responses:
+        200:
+          description: Success
+          schema:
+            $ref: '#/definitions/Configuration'
+        401:
+          description: Unauthorized access
+          schema:
+            $ref: '#/definitions/Error'
+    put:
+      tags:
+        - Configuration
+      summary: Updates the configuration
+      operationId: walkoff.server.endpoints.configuration.update_configuration
+      consumes:
+        - application/json
+      produces:
+        - application/json
+  
+      parameters:
+        - name: configuration
+          in: body
+          description: The configuration object
+          required: true
+          schema:
+            $ref: '#/definitions/Configuration'
+      responses:
+        200:
+          description: Success
+        401:
+          description: Unauthorized access
+          schema:
+            $ref: '#/definitions/Error'
+        515:
+          description: Could not write configuration to file
+          schema:
+            $ref: '#/definitions/Error'
+    patch:
+      tags:
+        - Configuration
+      summary: Updates the configuration
+      operationId: walkoff.server.endpoints.configuration.patch_configuration
+      consumes:
+        - application/json
+      produces:
+        - application/json
+      parameters:
+        - name: configuration
+          in: body
+          description: The configuration object
+          required: true
+          schema:
+            $ref: '#/definitions/Configuration'
+      responses:
+        200:
+          description: Success
+        401:
+          description: Unauthorized access
+          schema:
+            $ref: '#/definitions/Error'
+        515:
+          description: Could not write configuration to file
+          schema:
+            $ref: '#/definitions/Error'+
+  /devices/{device_id}:
+    parameters:
+      - in: path
+        name: device_id
+        description: ID of the device
+        type: integer
+        required: true
+      - in: query
+        name: mode
+        description: Specify mode as export to download the device file
+        type: string
+        required: false
+    get:
+      tags:
+        - Devices
+      summary: Read or download a device
+      description: ''
+      operationId: walkoff.server.endpoints.devices.read_device
+      produces:
+        - application/json
+      responses:
+        200:
+          description: Success
+          schema:
+            $ref: '#/definitions/Device'
+        404:
+          description: Device does not exist.
+    delete:
+      tags:
+        - Devices
+      summary: Remove a device
+      description: ''
+      operationId: walkoff.server.endpoints.devices.delete_device
+      produces:
+        - application/json
+      responses:
+        204:
+          description: Success
+        404:
+          description: Device does not exist
+          schema:
+            $ref: '#/definitions/Error'
+  /devices:
+    get:
+      tags:
+        - Devices
+      summary: Get all devices
+      description: ''
+      operationId: walkoff.server.endpoints.devices.read_all_devices
+      produces:
+        - application/json
+      responses:
+        200:
+          description: Success
+          schema:
+            type: array
+            description: A list of devices
+            items:
+              $ref: '#/definitions/Device'
+    post:
+      tags:
+        - Devices
+      summary: Add a device
+      description: ''
+      operationId: walkoff.server.endpoints.devices.create_device
+      consumes:
+        - application/json
+        - multipart/form-data
+      produces:
+        - application/json
+      parameters:
+        - in: body
+          name: body
+          description: The new device object to be created
+          required: false
+          schema:
+            $ref: '#/definitions/AddDevice'
+        - in: formData
+          name: formData
+          description: The device file to be imported
+          required: false
+          type: file
+      responses:
+        201:
+          description: Object created
+          schema:
+            $ref: '#/definitions/Device'
+        400:
+          description: Device already exists
+          schema:
+            $ref: '#/definitions/Error'
+  
+    put:
+      tags:
+        - Devices
+      summary: Update a device
+      description: ''
+      operationId: walkoff.server.endpoints.devices.update_device
+      consumes:
+        - application/json
+      produces:
+        - application/json
+      parameters:
+        - in: body
+          name: body
+          description: The new device object to be created
+          required: true
+          schema:
+            $ref: '#/definitions/Device'
+      responses:
+        200:
+          description: Success
+          schema:
+            $ref: '#/definitions/Device'
+        404:
+          description: Device does not exist
+          schema:
+            $ref: '#/definitions/Error'
+    patch:
+      tags:
+        - Devices
+      summary: Update a device
+      description: ''
+      operationId: walkoff.server.endpoints.devices.patch_device
+      consumes:
+        - application/json
+      produces:
+        - application/json
+      parameters:
+        - in: body
+          name: body
+          description: The new device object to be created
+          required: true
+          schema:
+            $ref: '#/definitions/Device'
+      responses:
+        200:
+          description: Success
+          schema:
+            $ref: '#/definitions/Device'
+        404:
+          description: Device does not exist
+          schema:
+            $ref: '#/definitions/Error'+
+  /events/{event_id}:
+    parameters:
+      - name: event_id
+        in: path
+        description: The name that needs to be fetched.
+        required: true
+        type: string
+    get:
+      tags:
+        - Events
+      summary: Read an event
+      description: ''
+      operationId: walkoff.server.endpoints.events.read_event
+      produces:
+        - application/json
+      responses:
+        200:
+          description: Success
+          schema:
+            $ref: '#/definitions/Event'
+        404:
+          description: Object does not exist
+          schema:
+            $ref: '#/definitions/Error'
+  /events:
+    put:
+      tags:
+        - Events
+      summary: Update an event note
+      description: ''
+      operationId: walkoff.server.endpoints.events.update_event_note
+      consumes:
+        - application/json
+      produces:
+        - application/json
+      parameters:
+        - in: body
+          name: body
+          description: Note to add to the case
+          required: true
+          schema:
+            type: object
+            required: [id, note]
+            properties:
+              id:
+                type: integer
+                example: 1234
+              note:
+                type: string
+                example: This event was import somehow. I should make a note about it
+      responses:
+        200:
+          description: Success
+          schema:
+            $ref: '#/definitions/Event'
+        404:
+          description: Object does not exist
+          schema:
+            $ref: '#/definitions/Error'
++
+  /messages:
+    get:
+      tags:
+        - Messages
+      summary: Gets a user's messages
+      description: Gets all the messages for a given user. User is given by JWT
+      operationId: walkoff.server.endpoints.messages.get_all_messages
+      produces:
+        - application/json
+      responses:
+        200:
+          description: Success
+          schema:
+            type: array
+            description: A list of messages
+            items:
+              $ref: '#/definitions/MessageSummary'
+    put:
+      tags:
+        - Messages
+      summary: Acts on a user's messages
+      operationId: walkoff.server.endpoints.messages.act_on_messages
+      produces:
+        - application/json
+      consumes:
+        - application/json
+      parameters:
+        - in: body
+          name: body
+          description: The Message IDs to act on
+          required: true
+          schema:
+            type: object
+            required: [ids, action]
+            properties:
+              ids:
+                type: array
+                items:
+                  type: integer
+                  minimum: 1
+              action:
+                description: The action to take on multiple messages
+                type: string
+                enum: [read, unread, delete]
+      responses:
+        200:
+          description: Success
+          schema:
+            type: string
+            enum: [Success]
+        404:
+          description: Action is invalid or User doesn't exist
+          schema:
+            $ref: "#/definitions/Error"
+  
+  /messages/{message_id}:
+    parameters:
+      - name: message_id
+        in: path
+        description: The action to take on multiple messages
+        required: true
+        type: integer
+        minimum: 1
+    get:
+      tags:
+        - Messages
+      summary: Get a message
+      operationId: walkoff.server.endpoints.messages.get_message
+      produces:
+        - application/json
+      responses:
+        200:
+          description: Success
+          schema:
+            $ref: '#/definitions/Message'
+        403:
+          description: User does not have access to message
+          schema:
+            $ref: '#/definitions/Error'
+        404:
+          description: Message doesn't exist
+          schema:
+            $ref: "#/definitions/Error"
+  
+  /notifications:
+    get:
+      tags:
+        - Messages
+      summary: Get all notifications
+      operationId: walkoff.server.endpoints.messages.get_recent_notifications
+      produces:
+        - application/json
+      responses:
+        200:
+          description: Success
+          schema:
+            $ref: '#/definitions/MessageSummary'
++
+  /availablesubscriptions:
+    get:
+      tags:
+        - System
+      summary: Read all available subscription options
+      description: ''
+      operationId: walkoff.server.endpoints.metadata.read_all_possible_subscriptions
+      produces:
+        - application/json
+      responses:
+        200:
+          description: Success
+          schema:
+            description: List of available subscriptions in hierarchical order from controller to transform
+            type: array
+            items:
+              $ref: '#/definitions/AvailableSubscriptions'
+  
+  /interfaces:
+    get:
+      tags:
+        - System
+      summary: Read all interfaces
+      description: ''
+      operationId: walkoff.server.endpoints.metadata.read_all_interfaces
+      produces:
+        - application/json
+      responses:
+        200:
+          description: Success
+          schema:
+            description: All the interfaces defined
+            type: array
+            items:
+              type: string
+  
+  
+  /client/{filename}:
+    get:
+      tags:
+        - Client
+      summary: Get a client file
+      description: ''
+      operationId: walkoff.server.endpoints.metadata.read_client_file
+      produces:
+        - application/json
+      parameters:
+        - name: filename
+          in: path
+          description: The name of the file to fetch
+          required: true
+          type: string
+      responses:
+        200:
+          description: Success
+        400:
+          description: Invalid filename
++
+  /metrics/apps:
+    get:
+      tags:
+        - Metrics
+      summary: Read app usage metrics
+      description: ''
+      operationId: walkoff.server.endpoints.metrics.read_app_metrics
+      produces:
+        - application/json
+      responses:
+        200:
+          description: Success
+          schema:
+            $ref: '#/definitions/AppMetrics'
+  /metrics/workflows:
+    get:
+      tags:
+        - Metrics
+      summary: Read Workflow Metrics
+      description: ''
+      operationId: walkoff.server.endpoints.metrics.read_workflow_metrics
+      produces:
+        - application/json
+      responses:
+        200:
+          description: Success
+          schema:
+            $ref: '#/definitions/WorkflowMetrics'+
+  /playbooks:
+    get:
+      tags:
+        - Playbooks
+      summary: Read all playbooks
+      description: ''
+      operationId: walkoff.server.endpoints.playbooks.get_playbooks
+      produces:
+        - application/json
+      parameters:
+        - in: query
+          name: full
+          type: boolean
+          required: false
+      responses:
+        200:
+          description: Success
+          schema:
+            type: array
+            items:
+              $ref: '#/definitions/Playbook'
+    post:
+      tags:
+        - Playbooks
+      summary: Create a playbook
+      description: ''
+      operationId: walkoff.server.endpoints.playbooks.create_playbook
+      consumes:
+        - application/json
+        - multipart/form-data
+      produces:
+        - application/json
+      parameters:
+        - in: query
+          name: source
+          description: The ID of the playbook to clone
+          type: string
+          required: false
+          format: uuid
+        - in: body
+          name: body
+          description: The playbook object to be created
+          required: false
+          schema:
+            $ref: '#/definitions/CreatePlaybook'
+        - in: formData
+          name: formData
+          description: The playbook file to be imported
+          required: false
+          type: file
+      responses:
+        201:
+          description: Object created
+          schema:
+            $ref: '#/definitions/Playbook'
+        400:
+          description: Object exists
+          schema:
+            $ref: '#/definitions/Error'
+    patch:
+      tags:
+        - Playbooks
+      summary: Update a playbook
+      description: ''
+      operationId: walkoff.server.endpoints.playbooks.update_playbook
+      consumes:
+        - application/json
+      produces:
+        - application/json
+      parameters:
+        - in: body
+          name: body
+          description: Fields of the playbook object to be updated
+          required: true
+          schema:
+            $ref: '#/definitions/UpdatePlaybook'
+      responses:
+        200:
+          description: Success
+          schema:
+            $ref: '#/definitions/Playbook'
+        404:
+          description: Playbook does not exist.
+          schema:
+            $ref: '#/definitions/Error'
+        400:
+          description: Playbook already exists.
+          schema:
+            $ref: '#/definitions/Error'
+  
+  /playbooks/{playbook_id}:
+    parameters:
+      - name: playbook_id
+        in: path
+        description: The ID that needs to be fetched.
+        required: true
+        type: string
+        format: uuid
+      - in: query
+        name: mode
+        description: Specify mode as export to download the playbook file
+        type: string
+        required: false
+    get:
+      tags:
+        - Playbooks
+      summary: Read or download a playbook
+      description: ''
+      operationId: walkoff.server.endpoints.playbooks.read_playbook
+      produces:
+        - application/json
+      responses:
+        200:
+          description: Success
+          schema:
+            $ref: '#/definitions/Playbook'
+        404:
+          description: Object does not exist.
+          schema:
+            $ref: '#/definitions/Error'
+        400:
+          description: Invalid input error.
+          schema:
+            $ref: '#/definitions/Error'
+        515:
+          description: I/O error.
+          schema:
+            $ref: '#/definitions/Error'
+    delete:
+      tags:
+        - Playbooks
+      summary: Delete a playbook
+      description: ''
+      operationId: walkoff.server.endpoints.playbooks.delete_playbook
+      produces:
+        - application/json
+      responses:
+        204:
+          description: Success
+        404:
+          description: Playbook does not exist.
+          schema:
+            $ref: '#/definitions/Error'
+        515:
+          description: I/O error.
+          schema:
+            $ref: '#/definitions/Error'
+  
+  
+  /playbooks/{playbook_id}/workflows:
+    parameters:
+      - name: playbook_id
+        in: path
+        description: 'The ID that needs to be fetched. '
+        required: true
+        type: string
+        format: uuid
+    get:
+      tags:
+        - Playbooks
+      summary: Read all workflows in playbook
+      description: ''
+      operationId: walkoff.server.endpoints.playbooks.get_workflows_for_playbook
+      produces:
+        - application/json
+      responses:
+        200:
+          description: Success
+          schema:
+            type: array
+            description: The JSON representation of all the workflows for the playbook
+            items:
+              $ref: '#/definitions/Workflow'
+        404:
+          description: Playbook does not exist.
+          schema:
+            $ref: '#/definitions/Error'
+  
+  /workflows:
+    get:
+      tags:
+        - Playbooks
+      summary: Read all workflows in playbook
+      description: ''
+      operationId: walkoff.server.endpoints.playbooks.get_workflows
+      produces:
+        - application/json
+      parameters:
+        - in: query
+          name: playbook
+          description: The ID of the playbook whose workflows to get
+          type: string
+          required: false
+          format: uuid
+      responses:
+        200:
+          description: Success
+          schema:
+            type: array
+            description: The JSON representation of all the workflows for the playbook
+            items:
+              $ref: '#/definitions/Workflow'
+        404:
+          description: Playbook does not exist.
+          schema:
+            $ref: '#/definitions/Error'
+    post:
+      tags:
+        - Workflows
+      summary: Create a workflow
+      description: ''
+      operationId: walkoff.server.endpoints.playbooks.create_workflow
+      consumes:
+        - application/json
+      produces:
+        - application/json
+      parameters:
+        - in: query
+          name: source
+          description: The ID of the workflow to clone
+          type: string
+          format: uuid
+          required: false
+        - in: body
+          name: body
+          description: The workflow object to be created
+          required: true
+          schema:
+            $ref: '#/definitions/CreateWorkflow'
+      responses:
+        201:
+          description: Workflow created.
+          schema:
+            $ref: '#/definitions/Workflow'
+        404:
+          description: Playbook does not exist.
+          schema:
+            $ref: '#/definitions/Error'
+        400:
+          description: Workflow already exists.
+          schema:
+            $ref: '#/definitions/Error'
+    put:
+      tags:
+        - Workflows
+      summary: Update a workflow
+      description: ''
+      operationId: walkoff.server.endpoints.playbooks.update_workflow
+      consumes:
+        - application/json
+      produces:
+        - application/json
+      parameters:
+        - in: body
+          name: body
+          description: The fields of the workflow object to be updated
+          required: true
+          schema:
+            $ref: '#/definitions/Workflow'
+      responses:
+        200:
+          description: Success
+          schema:
+            type: object
+            required: [workflow]
+            properties:
+              workflow:
+                $ref: '#/definitions/Workflow'
+        404:
+          description: Playbook or workflow does not exist.
+          schema:
+            $ref: '#/definitions/Error'
+        400:
+          description: Workflow already exists.
+          schema:
+            $ref: '#/definitions/Error'
+  
+  /workflows/{workflow_id}:
+    parameters:
+      - name: workflow_id
+        in: path
+        description: 'The ID that needs to be fetched. '
+        required: true
+        type: string
+        format: uuid
+    get:
+      tags:
+        - Workflows
+      summary: Read a workflow
+      description: ''
+      operationId: walkoff.server.endpoints.playbooks.read_workflow
+      produces:
+        - application/json
+      responses:
+        200:
+          description: Success
+          schema:
+            $ref: '#/definitions/Workflow'
+        404:
+          description: Playbook or workflow does not exist.
+          schema:
+            $ref: '#/definitions/Error'
+  
+    delete:
+      tags:
+        - Workflows
+      summary: Delete a workflow
+      description: ''
+      operationId: walkoff.server.endpoints.playbooks.delete_workflow
+      produces:
+        - application/json
+      responses:
+        204:
+          description: Success
+        404:
+          description: Playbook or workflow does not exist.
+          schema:
+            $ref: '#/definitions/Error'
+  
+  /uuid:
+    get:
+      tags:
+        - Workflows
+      summary: Get a new UUID
+      description: ''
+      operationId: walkoff.server.endpoints.playbooks.get_uuid
+      produces:
+        - application/json
+      responses:
+        201:
+          description: Success
+          schema:
+            type: object
+            required: [uuid]
+            properties:
+              uuid:
+                $ref: '#/definitions/Uuid'
++
+  /roles:
+    get:
+      tags:
+        - Roles
+      summary: Read all roles
+      description: ''
+      operationId: walkoff.server.endpoints.roles.read_all_roles
+      produces:
+        - application/json
+      responses:
+        '200':
+          description: Success
+          schema:
+            description: A list of roles
+            type: array
+            items:
+              $ref: '#/definitions/Role'
+    post:
+      tags:
+        - Roles
+      summary: Create a role
+      description: ''
+      operationId: walkoff.server.endpoints.roles.create_role
+      consumes:
+        - application/json
+      produces:
+        - application/json
+      parameters:
+        - in: body
+          name: body
+          description: The role object to be created
+          required: true
+          schema:
+            $ref: '#/definitions/AddRole'
+      responses:
+        201:
+          description: Object created.
+          schema:
+            $ref: '#/definitions/Role'
+        400:
+          description: Object exists.
+    put:
+      tags:
+        - Roles
+      summary: Update a role
+      description: ''
+      operationId: walkoff.server.endpoints.roles.update_role
+      consumes:
+        - application/json
+      produces:
+        - application/json
+      parameters:
+        - in: body
+          name: body
+          description: Updated fields for the role object
+          required: true
+          schema:
+            $ref: '#/definitions/Role'
+      responses:
+        200:
+          description: Success
+          schema:
+            $ref: '#/definitions/Role'
+        404:
+          description: Object does not exist.
+    patch:
+      tags:
+        - Roles
+      summary: Update a role
+      description: ''
+      operationId: walkoff.server.endpoints.roles.patch_role
+      consumes:
+        - application/json
+      produces:
+        - application/json
+      parameters:
+        - in: body
+          name: body
+          description: Updated fields for the role object
+          required: true
+          schema:
+            $ref: '#/definitions/Role'
+      responses:
+        200:
+          description: Success
+          schema:
+            $ref: '#/definitions/Role'
+        404:
+          description: Object does not exist.
+  /roles/{role_id}:
+    parameters:
+      - name: role_id
+        in: path
+        description: The name that needs to be fetched.
+        required: true
+        type: string
+    get:
+      tags:
+        - Roles
+      summary: Read a role
+      description: ''
+      operationId: walkoff.server.endpoints.roles.read_role
+      produces:
+        - application/json
+      responses:
+        200:
+          description: Success
+          schema:
+            $ref: '#/definitions/Role'
+        404:
+          description: Object does not exist.
+    delete:
+      tags:
+        - Roles
+      summary: Delete a role
+      description: ''
+      operationId: walkoff.server.endpoints.roles.delete_role
+      produces:
+        - application/json
+      responses:
+        204:
+          description: Success
+        404:
+          description: Object does not exist.
+  
+  /availableresourceactions:
+      get:
+        tags:
+          - Roles
+        summary: Read all available resource actions
+        description: ''
+        operationId: walkoff.server.endpoints.roles.read_available_resource_actions
+        produces:
+          - application/json
+        responses:
+          200:
+            description: Success
+            schema:
+              description: List of available resource actions
+              type: array
+              items:
+                $ref: '#/definitions/AvailableResourceAction'
++
+  /scheduler:
+    get:
+      tags:
+        - Scheduler
+      summary: Get the current scheduler status.
+      description: ''
+      operationId: walkoff.server.endpoints.scheduler.get_scheduler_status
+      produces:
+        - application/json
+      responses:
+        200:
+          description: Success
+          schema:
+            $ref: '#/definitions/Scheduler'
+    put:
+      tags:
+        - Scheduler
+      summary: Update the status of the scheduler
+      description: ''
+      operationId: walkoff.server.endpoints.scheduler.update_scheduler_status
+      produces:
+        - application/json
+      consumes:
+        - application/json
+      parameters:
+        - in: body
+          name: body
+          description: The new Scheduled Task object
+          required: true
+          schema:
+            type: object
+            required: [status]
+            properties:
+              status:
+                description: Requested status of the scheduler
+                type: string
+                enum: [start, stop, pause, resume]
+      responses:
+        200:
+          description: Success
+          schema:
+            type: object
+            required: [status]
+            properties:
+              status:
+                type: string
+                description: The current status of the scheduler
+  
+  /scheduledtasks:
+    get:
+      tags:
+        - Scheduler
+      summary: Get all the scheduled tasks
+      operationId: walkoff.server.endpoints.scheduler.read_all_scheduled_tasks
+      produces:
+        - application/json
+      responses:
+        200:
+          description: Success
+          schema:
+            description: A list of Scheduled Task objects
+            type: array
+            items:
+              $ref: '#/definitions/ScheduledTask'
+    post:
+      tags:
+        - Scheduler
+      summary: Create a new Scheduled Task
+      operationId: walkoff.server.endpoints.scheduler.create_scheduled_task
+      produces:
+        - application/json
+      consumes:
+        - application/json
+      parameters:
+        - in: body
+          name: body
+          description: The new Scheduled Task object
+          required: true
+          schema:
+            $ref: '#/definitions/AddScheduledTask'
+      responses:
+        201:
+          description: Success
+          schema:
+            description: A list of Scheduled Task objects
+            type: array
+            items:
+              $ref: '#/definitions/ScheduledTask'
+        400:
+          description: Scheduled task already exists
+          schema:
+            $ref: '#/definitions/Error'
+    put:
+      tags:
+        - Scheduler
+      summary: Update a new Scheduled Task
+      operationId: walkoff.server.endpoints.scheduler.update_scheduled_task
+      produces:
+        - application/json
+      consumes:
+        - application/json
+      parameters:
+        - in: body
+          name: body
+          description: The updated Scheduled Task object
+          required: true
+          schema:
+            $ref: '#/definitions/ScheduledTask'
+      responses:
+        200:
+          description: Success
+          schema:
+            $ref: '#/definitions/ScheduledTask'
+        404:
+          description: Scheduled task does not exist
+          schema:
+            $ref: '#/definitions/Error'
+        400:
+          description: Scheduled task name already exists
+          schema:
+            $ref: '#/definitions/Error'
+    patch:
+      tags:
+        - Scheduler
+      summary: Enable the scheduled task
+      operationId: walkoff.server.endpoints.scheduler.control_scheduled_task
+      produces:
+        - application/json
+      consumes:
+        - application/json
+      parameters:
+        - in: body
+          name: body
+          description: The updated Scheduled Task object
+          required: true
+          schema:
+            type: object
+            required: [id, action]
+            properties:
+              id:
+                type: integer
+              action:
+                type: string
+                description: The requested status of the task
+                enum: [start, stop]
+      responses:
+        200:
+          description: Success
+        404:
+          description: Scheduled task does not exist
+          schema:
+            $ref: '#/definitions/Error'
+  
+  /scheduledtasks/{scheduled_task_id}:
+    parameters:
+      - name: scheduled_task_id
+        in: path
+        description: The ID of the scheduled task.
+        required: true
+        type: string
+    get:
+      tags:
+        - Scheduler
+      summary: Get the scheduled task
+      operationId: walkoff.server.endpoints.scheduler.read_scheduled_task
+      produces:
+        - application/json
+      responses:
+        200:
+          description: Success
+          schema:
+            $ref: '#/definitions/ScheduledTask'
+        404:
+          description: Scheduled task does not exist
+          schema:
+            $ref: '#/definitions/Error'
+    delete:
+      tags:
+        - Scheduler
+      summary: Delete the scheduled task
+      operationId: walkoff.server.endpoints.scheduler.delete_scheduled_task
+      produces:
+        - application/json
+      responses:
+        204:
+          description: Success
+        404:
+          description: Scheduled task does not exist
+          schema:
+            $ref: '#/definitions/Error'+
+  /system:
+    get:
+      tags:
+        - System
+      summary: Get system resource usage
+      description: ''
+      operationId: walkoff.server.endpoints.system.get_system_usage
+      externalDocs:
+        url: https://psutil.readthedocs.io/en/latest/
+        description: Measured using this Python package
+      produces:
+        - application/json
+      responses:
+        200:
+          description: Success
+          schema:
+            $ref: '#/definitions/SystemUsageDetails'+
+  /triggers/send_data:
+    put:
+      summary: Send data to one or more workflows with trigger actions awaiting data before continuing execution
+      description: ''
+      operationId: walkoff.server.endpoints.triggers.send_data_to_trigger
+      tags:
+        - Triggers
+      consumes:
+        - application/json
+      produces:
+        - application/json
+      parameters:
+        - in: body
+          name: body
+          required: true
+          schema:
+            type: object
+            required: [execution_ids, data_in]
+            properties:
+              execution_ids:
+                description: Execution IDs of currently paused workflows
+                type: array
+                items:
+                  type: string
+              data_in:
+                description: Data to send to workflows awaiting data
+              arguments:
+                description: Updated arguments to send to the trigger action
+                type: array
+                items:
+                  $ref: '#/definitions/Argument'
+      responses:
+        200:
+          description: Success
+          schema:
+            type: array
+            items:
+              type: string
+              description: The execution IDs of workflows that were sent data.
++
+  /users:
+    get:
+      tags:
+        - Users
+      summary: Read all users
+      description: ''
+      operationId: walkoff.server.endpoints.users.read_all_users
+      produces:
+        - application/json
+      responses:
+        200:
+          description: Success
+          schema:
+            type: array
+            description: A list of users
+            items:
+              $ref: '#/definitions/DisplayUser'
+    post:
+      tags:
+        - Users
+      summary: Create a user
+      description: ''
+      operationId: walkoff.server.endpoints.users.create_user
+      consumes:
+        - application/json
+      produces:
+        - application/json
+      parameters:
+        - in: body
+          name: body
+          description: The new user object to be created
+          required: true
+          schema:
+            $ref: '#/definitions/AddUser'
+      responses:
+        201:
+          description: User created.
+          schema:
+            description: The newly created user.
+            $ref: '#/definitions/DisplayUser'
+        400:
+          description: Could not create user <username>. User already exists.
+          schema:
+            $ref: '#/definitions/Error'
+    put:
+      tags:
+        - Users
+      summary: Update a user
+      description: ''
+      operationId: walkoff.server.endpoints.users.update_user
+      consumes:
+        - application/json
+      produces:
+        - application/json
+      parameters:
+        - in: body
+          name: body
+          description: Updated fields for the user object
+          required: true
+          schema:
+            $ref: '#/definitions/EditUser'
+      responses:
+        200:
+          description: Success
+          schema:
+            description: The updated user.
+            $ref: '#/definitions/DisplayUser'
+        400:
+          description: Invalid password
+          schema:
+            $ref: '#/definitions/Error'
+        404:
+          description: Could not edit user <username>. User does not exist.
+          schema:
+            $ref: '#/definitions/Error'
+    patch:
+      tags:
+        - Users
+      summary: Update a user
+      description: ''
+      operationId: walkoff.server.endpoints.users.patch_user
+      consumes:
+        - application/json
+      produces:
+        - application/json
+      parameters:
+        - in: body
+          name: body
+          description: Updated fields for the user object
+          required: true
+          schema:
+            $ref: '#/definitions/EditUser'
+      responses:
+        200:
+          description: Success
+          schema:
+            description: The updated user.
+            $ref: '#/definitions/DisplayUser'
+        400:
+          description: Invalid password
+          schema:
+            $ref: '#/definitions/Error'
+        404:
+          description: Could not edit user <username>. User does not exist.
+          schema:
+            $ref: '#/definitions/Error'
+  
+  
+  /users/{user_id}:
+    parameters:
+      - name: user_id
+        in: path
+        description: The id of the user to be fetched
+        required: true
+        type: integer
+    get:
+      tags:
+        - Users
+      summary: Get a user
+      description: ''
+      operationId: walkoff.server.endpoints.users.read_user
+      produces:
+        - application/json
+      responses:
+        200:
+          description: Success
+          schema:
+            description: The user object matching the user id inputted
+            $ref: '#/definitions/DisplayUser'
+        404:
+          description: Could not display user <username>. User does not exist.
+          schema:
+            $ref: '#/definitions/Error'
+    delete:
+      tags:
+        - Users
+      summary: Delete a user
+      description: ''
+      operationId: walkoff.server.endpoints.users.delete_user
+      produces:
+        - application/json
+      responses:
+        204:
+          description: Success
+        401:
+          description: Could not delete user <username>. User is current user.
+          schema:
+            $ref: '#/definitions/Error'
+        404:
+          description: Could not delete user <username>. User does not exist.
+          schema:
+            $ref: '#/definitions/Error'+
+  /workflowqueue:
+    get:
+      tags:
+        - WorkflowQueue
+      summary: Get status information on the workflows currently executing
+      description: ''
+      operationId: walkoff.server.endpoints.workflowqueue.get_all_workflow_status
+      produces:
+        - application/json
+      parameters:
+        - name: limit
+          in: query
+          type: integer
+          minimum: 1
+          default: 50
+          required: false
+      responses:
+        200:
+          description: Success
+          schema:
+            type: array
+            items:
+              $ref: '#/definitions/WorkflowStatus'
+    post:
+      tags:
+        - WorkflowQueue
+      summary: Execute a workflow
+      description: ''
+      operationId: walkoff.server.endpoints.workflowqueue.execute_workflow
+      parameters:
+        - name: body
+          in: body
+          required: true
+          schema:
+            $ref: '#/definitions/ExecuteWorkflow'
+      consumes:
+        - application/json
+      produces:
+        - application/json
+      responses:
+        202:
+          description: Success asynchronous.
+          schema:
+            $ref: '#/definitions/Uuid'
+        404:
+          description: Workflow does not exist.
+          schema:
+            $ref: '#/definitions/Error'
+        400:
+          description: Invalid input error.
+          schema:
+            $ref: '#/definitions/Error'
+    patch:
+      tags:
+        - WorkflowQueue
+      summary: Pause, resume, or abort a workflow
+      description: ''
+      operationId: walkoff.server.endpoints.workflowqueue.control_workflow
+      parameters:
+        - name: body
+          in: body
+          schema:
+            $ref: '#/definitions/ControlWorkflow'
+      consumes:
+        - application/json
+      produces:
+        - application/json
+      responses:
+        204:
+          description: Success.
+        404:
+          description: Workflow does not exist.
+          schema:
+            $ref: '#/definitions/Error'
+        400:
+          description: Invalid input error.
+          schema:
+            $ref: '#/definitions/Error'
+  
+  /workflowqueue/{execution_id}:
+    parameters:
+      - name: execution_id
+        in: path
+        description: The ID that needs to be fetched.
+        required: true
+        type: string
+        format: uuid
+    get:
+      tags:
+        - WorkflowQueue
+      summary: Get status information on a currently executing workflow
+      description: ''
+      operationId: walkoff.server.endpoints.workflowqueue.get_workflow_status
+      produces:
+        - application/json
+      responses:
+        200:
+          description: Success
+          schema:
+            $ref: '#/definitions/FullWorkflowStatus'
+        404:
+          description: Object does not exist.
+          schema:
+            $ref: '#/definitions/Error'
++
+
+securityDefinitions:
+  AuthenticationToken:
+    type: apiKey
+    name: Authorization
+    in: header
+    description: >
+      We use a JWT authorization workflow. Use the /api/auth endpoint to get JWT access and refresh tokens. Then use the
+      access token in the header "Authorization: Bearer accesstoken.goes.here".  That token will expire in 15 minutes by
+      default. When it expires, you'll receive a 401 response code. At that point, use the /api/auth/refresh
+      with the header "Authorization: Bearer refreshtoken.goes.here" to receive a fresh access token. When you're done,
+      please use the /api/auth/logout endpoint to log out.  See the implementation in the Walkoff App for an example
+      implementation.
+
+security:
+  - AuthenticationToken: []
+
+definitions:
+    Error:
+      type: object
+      required: [title, detail, status, type]
+      description: An error in RFC 7807 format
+      properties:
+        title:
+          type: string
+          description: A short, human-readable summary of the problem type.
+        detail:
+          type: string
+          description: A human-readable explanation specific to this occurrence of the problem
+        status:
+          type: string
+          description: The HTTP status code generated for this occurrence of the problem
+        type:
+          type: string
+          description: >
+            A URI reference that identifies the problem type. When dereferenced it should provide
+            human-readable documentation for the problem type.
+          default: 'about:blank'
+        instance:
+          type: string
+          description: >
+            A URI reference that identifies the specific occurrence of the problem. It may or may
+            not yield further information if dereferenced.
+    
+    
+    
+    AvailableSubscriptions:
+      type: object
+      required: [type, events]
+      description: The events which can be subscribed to for an execution element
+      properties:
+        type:
+          description: The type of execution element
+          type: string
+          example: Condition
+          enum: [controller, playbook, workflow, action, branch, condition, transform]
+        events:
+          description: Events which can be subscribed to
+          type: array
+          items:
+            type: string
+          example: [Event1, Event_2, 'Event 3']
+    
+    Uuid:
+      type: string
+      description: A 32-bit hexadecimal string representing a globally unique identifier
+      format: uuid+
+    AppApi:
+      type: object
+      description: Api used for an app
+      required: [info]
+      properties:
+        info:
+          $ref: '#/definitions/ApiInfo'
+        action_apis:
+          description: Actions associated with this app
+          type: array
+          items:
+            $ref: '#/definitions/ActionApi'
+        condition_apis:
+          description: Conditions associated with this app
+          type: array
+          items:
+            $ref: '#/definitions/ConditionApi'
+        transform_apis:
+          description: Transforms associated with this app
+          type: array
+          items:
+            $ref: '#/definitions/TransformApi'
+        device_apis:
+          description: Devices associated with this app
+          type: array
+          items:
+            $ref: '#/definitions/DeviceApi'
+        tags:
+          type: array
+          items:
+            $ref: '#/definitions/ApiTag'
+          uniqueItems: true
+        external_docs:
+          type: array
+          items:
+            $ref: '#/definitions/ExternalDoc'
+        
+    ApiInfo:
+      type: object
+      description: General information about the API
+      required: [version, title]
+      properties:
+        title:
+          type: string
+          description: A unique and precise title of the API
+          example: Splunk
+        version:
+          type: string
+          description: A semantic version number of the API
+        description:
+          type: string
+          description: A longer description of the API. Should be different from the title.
+        terms_of_service:
+          type: string
+          description: Terms of service for the API
+        contact:
+          $ref: '#/definitions/ApiContact'
+        license:
+          $ref: '#/definitions/ApiLicense'
+    
+    ApiContact:
+      type: object
+      description: Contact information for the owners of this API
+      properties:
+        name:
+          type: string
+          description: The name of the contact person or organization
+        url:
+          type: string
+          description: The URL pointing to the contact information
+          format: uri
+        email:
+          type: string
+          description: The email address of the contact person/organization
+          format: email
+    
+    ApiLicense:
+      type: object
+      description: License information for this API
+      required: [name]
+      properties:
+        name:
+          type: string
+          description: The name of the license type
+        url:
+          type: string
+          description: The URL pointing to the license
+          format: uri
+    
+    ActionApi:
+      type: object
+      description: The api of an app's action
+      required: [name, run, returns]
+      properties:
+        name:
+          type: string
+          description: Unique name of the action
+        run:
+          type: string
+          description: The path to the executable function
+        default_return:
+          type: string
+          description: The name of the default return code (if none specified, defaults to "Success")
+        returns:
+          type: array
+          items:
+            $ref: '#/definitions/ReturnApi'
+          description: The return types of this action
+        parameters:
+          type: array
+          items:
+            $ref: '#/definitions/ParameterApi'
+          description: The parameters needed by this action
+        deprecated:
+          type: boolean
+          default: false
+          description: Is this action deprecated?
+        tags:
+          type: array
+          items:
+            type: string
+          description: Tags for this action
+          uniqueItems: true
+        summary:
+          type: string
+          description: A brief summary of this action
+        description:
+          type: string
+          description: A longer description of the operation
+        external_docs:
+          type: array
+          items:
+            $ref: '#/definitions/ExternalDoc'
+    
+    ConditionApi:
+      type: object
+      description: The api of an app's condition
+      required: [name, run, returns, data_in]
+      properties:
+        name:
+          type: string
+          description: Unique name of the action
+        run:
+          type: string
+          description: The path to the executable function
+        data_in:
+          type: string
+          description: Name of parameter which comes from executed action
+        parameters:
+          type: array
+          items:
+            $ref: '#/definitions/ParameterApi'
+          description: The parameters needed by this action
+        deprecated:
+          type: boolean
+          default: false
+          description: Is this action deprecated?
+        tags:
+          type: array
+          items:
+            type: string
+          description: Tags for this action
+          uniqueItems: true
+        summary:
+          type: string
+          description: A brief summary of this action
+        description:
+          type: string
+          description: A longer description of the operation
+        external_docs:
+          type: array
+          items:
+            $ref: '#/definitions/ExternalDoc'
+        returns:
+          type: array
+          items:
+            $ref: '#/definitions/ReturnApi'
+          description: The return types of this action
+    
+    TransformApi:
+      type: object
+      description: The api of an app's transform
+      required: [name, run, data_in, returns]
+      properties:
+        name:
+          type: string
+          description: Unique name of the action
+        run:
+          type: string
+          description: The path to the executable function
+        data_in:
+          type: string
+          description: Name of parameter which comes from executed action
+        parameters:
+          type: array
+          items:
+            $ref: '#/definitions/ParameterApi'
+          description: The parameters needed by this action
+        deprecated:
+          type: boolean
+          default: false
+          description: Is this action deprecated?
+        tags:
+          type: array
+          items:
+            type: string
+          description: tags for this action
+          uniqueItems: true
+        summary:
+          type: string
+          description: A brief summary of this action
+        description:
+          type: string
+          description: A longer description of the operation
+        external_docs:
+          type: array
+          items:
+            $ref: '#/definitions/ExternalDoc'
+        returns:
+          type: array
+          items:
+            $ref: '#/definitions/ReturnApi'
+          description: The return types of this transform
+    
+    DeviceApi:
+      type: object
+      required: [name, fields]
+      properties:
+        name:
+          type: string
+          description: Name of the device type
+        description:
+          type: string
+        fields:
+          type: array
+          items:
+            $ref: '#/definitions/DeviceFieldApi'
+    
+    DeviceFieldApi:
+      type: object
+      required: [name, schema]
+      properties:
+        name:
+          type: string
+        description:
+          type: string
+          description: Description of what the argument provides
+        encrypted:
+          type: boolean
+          description: Is this field encrypted
+          default: false
+        placeholder:
+          type: string
+          description: Brief description of the field to be used to prompt a user
+        required:
+          type: boolean
+          default: false
+          description: Is this field required?
+        schema:
+          $ref: '#/definitions/ParameterSchema'
+    
+    
+    ParameterApi:
+      type: object
+      description: A parameter using for actions
+      required: [name, schema]
+      properties:
+        name:
+          type: string
+        example:
+          type: [number, integer, string, boolean]
+        description:
+          type: string
+          description: Description of the parameter
+        placeholder:
+          type: string
+          description: Brief description of the field to be used to prompt a user
+        required:
+          type: boolean
+          default: false
+          description: Is this parameter required
+        schema:
+          $ref: '#/definitions/ParameterSchema'
+    
+    ReturnApi:
+      type: object
+      description: A specification of what an action returns
+      required: [status]
+      properties:
+        status:
+          type: string
+          description: Status of the return
+        description:
+          type: string
+          description: Description of the return type
+        failure:
+          type: boolean
+          description: Whether this return type indicates action failure
+          default: false
+        schema:
+          $ref: '#/definitions/ParameterSchema'
+        examples:
+          description: An exaple of the returned type
+    
+    ExternalDoc:
+      type: object
+      description: information about external documentation
+      required: [url]
+      properties:
+        description:
+          type: string
+          description: Description of the documentation
+        url:
+          type: string
+          description: Points to the external documentation
+          format: uri
+    
+    ApiTag:
+      type: object
+      description: A tag for a class of actions/conditions/transforms in this app
+      required: [name]
+      properties:
+        name:
+          type: string
+          description: The name of the tag
+        description:
+          type: string
+          description: Description of the tag
+        external_docs:
+          type: array
+          items:
+            $ref: '#/definitions/ExternalDoc'
+          
+    ParameterSchema:
+      type: object
+      description: Fields used to validate parameter against a JSON schema (Draft 4)
+      required: [type]
+      properties:
+        type:
+          type: string
+          enum: [string, boolean, integer, number, object, array]
+        format:
+          type: string
+          enum: [date-time, email, hostname, ipv4, ipv6, uri, uri-reference, uri-template, json-pointer]
+        multipleOf:
+          type: number
+          minimum: 0
+          exclusiveMinimum: true
+        maximum:
+          type: number
+        exclusiveMaximum:
+          type: boolean
+        minimum:
+          type: number
+        exclusiveMinimum:
+          type: boolean
+        maxLength:
+          type: integer
+          minimum: 0
+        minLength:
+          type: integer
+          minimum: 0
+        pattern:
+          type: string
+        maxItems:
+          type: integer
+          minimum: 0
+        minItems:
+          type: integer
+          minimum: 0
+        uniqueItems:
+          type: boolean
+        enum:
+          type: array
+          minItems: 1
++
+    Authentication:
+      type: object
+      required: [username, password]
+      additionalProperties: false
+      properties:
+        username:
+          type: string
+        password:
+          type: string
+    
+    Token:
+      type: object
+      required: [access_token]
+      properties:
+        access_token:
+          type: string
+          description: Short-lived JWT used to provide access
+        refresh_token:
+          type: string
+          description: Long-lived JWT used to refresh a token
++
+    AddCase:
+      type: object
+      required: [name]
+      additionalProperties: false
+      properties:
+        name:
+          description: Name of the case
+          type: string
+          example: case1
+        note:
+          description: A user-created note attached to the event
+          type: string
+          example: This case does some things I want it to do.
+        subscriptions:
+          description: The events this case is subscribed to
+          type: array
+          items:
+            $ref: '#/definitions/Subscription'
+    Case:
+      type: object
+      required: [id]
+      additionalProperties: false
+      properties:
+        id:
+          description: Unique identifier for the case
+          type: integer
+          readOnly: true
+          example: 42
+        name:
+          description: Name of the case
+          type: string
+          example: case1
+        note:
+          description: A user-created note attached to the event
+          type: string
+          example: This case does some things I want it to do.
+        subscriptions:
+          description: The events this case is subscribed to
+          type: array
+          items:
+            $ref: '#/definitions/Subscription'
+    
+    Subscription:
+      type: object
+      required: [id, events]
+      properties:
+        id:
+          $ref: '#/definitions/Uuid'
+        events:
+          description: A list of events subscribed to
+          type: array
+          items:
+            type: string
+          example:
+            - Workflow Execution Start
+            - App Instance Created
+            - Action Execution Success
+    
+    Event:
+      type: object
+      required: [timestamp, type, message, note, data]
+      properties:
+        id:
+          description: Unique identifier for the event
+          type: integer
+          readOnly: true
+          example: 42
+        timestamp:
+          description: String representation of the time at which the event happened
+          type: string
+          format: date-time
+          readOnly: true
+          example: '2017-05-12T15:54:18.121421Z'
+        type:
+          description: The type of event
+          type: string
+          readOnly: true
+          enum: [controller, workflow, action, branch, condition, transform]
+          example: Action
+        originator:
+          type: string
+          description: A UUID used to identify a specific execution element
+        message:
+          description: The message attached to the event
+          type: string
+          readOnly: true
+          example: Branch not taken
+        note:
+          description: A user-created note attached to the event
+          type: string
+          example: This event handled that thing I wanted to stop
+        data:
+          description: An object providing additional information about the event
+          type: object
+          readOnly: true
+          example: 'Output: This action output this: 1423'
+        cases:
+          description: The cases this event belongs to
+          type: array
+          readOnly: true
+          example: [case1, mycase, thatonecase, thatothercase]
+          items:
+            $ref: '#/definitions/Case'
++
+    Configuration:
+        type: object
+        description: The configuration
+        additionalProperties : false
+        properties:
+          db_path:
+            type: string
+            description: The path to the primary WALKOFF database
+          case_db_path:
+            type: string
+            description: The path to the case database
+          logging_config_path:
+            type: string
+            description: The path to the logging configuration
+          host:
+            type: string
+            description: The server's host URL
+          port:
+            type: integer
+            description: The server's port
+            minimum: 0
+            maximum: 65535
+            default: 5000
+          walkoff_db_type:
+            type: string
+            description: The type of database used by the primary WALKOFF database
+            enum: [sqlite, mysql, postgresql, oracle, mssql]
+            default: sqlite
+          case_db_type:
+            type: string
+            description: The type of database used by the case database
+            enum: [sqlite, mysql, postgresql, oracle, mssql]
+            default: sqlite
+          clear_case_db_on_startup:
+            type: boolean
+            description: Should the case database be cleared upon a server restart?
+            default: true
+          number_processes:
+            type: integer
+            minimum: 1
+            description: Number of worker processes which can execute workflows
+            default: 4
+          access_token_duration:
+            type: number
+            minimum: 1
+            description: Time (in minutes) to allow an access token to persist. Should greater than the duration of the refresh token
+          refresh_token_duration:
+            type: number
+            minimum: 1
+            description: Time (in days) to allow a refresh token to persist. Should greater than the duration of the refresh token
+          zmq_results_address:
+            type: string
+            description: The IP address and port of the ZMQ results server. Do not change unless necessary.
+            default: 'tcp://127.0.0.1:5556'
+          zmq_communication_address:
+            type: string
+            description: The IP address and port of the ZMQ communication server. Do not change unless necessary.
+            default: 'tcp://127.0.0.1:5557'
+          number_threads_per_process:
+            type: number
+            description: The number of threads per worker process for executing workflows.
+            default: 3
+          cache:
+            $ref: '#/definitions/CacheConfig'
+    
+    CacheConfig:
+      type: object
+      required: [type]
+      properties:
+        type:
+          description: The type of cache that should be used
+          type: string
+          enum: [redis, disk]
+        directory:
+          description: The directory to hold the cache database (DiskCache only)
+          type: string
+          format: uri
+        shards:
+          description: Number of shards to distribute the cache database to (DiskCache only)
+          type: integer
+          minimum: 1
+        timeout:
+          description: Cache timeout
+          type: number
+          minimum: 0.0
+        retry:
+          description: Should this connection retry timed out connections?
+          type: boolean
+          default: True
+        host:
+          description: Host url for the cache (Redis cache only)
+          type: string
+          default: localhost
+        port:
+          description: Port for the cache (Redis cache only)
+          type: integer
+          minimum: 0
+          maximum: 65535
+          default: 6379
+        unix_socket_path:
+          description: Path to Unix socket to use for the cache instead of host-port. (Redis cache only)
+          type: string+
+    AddDevice:
+      type: object
+      required: [name, app_name, type, fields]
+      description: Object used to create a device
+      properties:
+        name:
+          description: Name of the device
+          type: string
+          minLength: 4
+          maxLength: 25
+          example: Server1
+        app_name:
+          type: string
+          example: HelloWorld
+          description: The name of the app associated with this device
+        type:
+          type: string
+          example: HelloWorldDeviceType1
+          description: The type of device
+          minLength: 4
+          maxLength: 25
+        description:
+          type: string
+          example: This device type configures the app under some circumstances
+          description: A description of your device type
+        fields:
+          description: fields used to configure this device
+          type: array
+          items:
+            $ref: '#/definitions/DeviceFieldInput'
+    
+    Device:
+      type: object
+      required: [id]
+      properties:
+        id:
+          type: integer
+          example: 1234
+          readOnly: true
+        name:
+          description: Name of the device
+          type: string
+          minLength: 4
+          maxLength: 25
+          example: Server1
+        app_name:
+          type: string
+          example: HelloWorld
+          description: The name of the app associated with this device
+          readOnly: true
+        type:
+          type: string
+          example: HelloWorldDeviceType1
+          description: The type of device
+          minLength: 4
+          maxLength: 25
+        description:
+          type: string
+          example: This device type configures my app under some circumstances
+          description: A description of your device type
+        fields:
+          description: fields used to configure this device
+          type: array
+          items:
+            $ref: '#/definitions/Argument'
+    
+    DeviceField:
+      type: object
+      required: [name, type]
+      properties:
+        name:
+          type: string
+        type:
+          type: string
+          enum: [string, number, integer, boolean]
+        required:
+          description: is the argument required
+          type: boolean
+          default: false
+        description:
+          type: string
+          description: description of what the argument provides
+        default:
+          description: default value for the argument
+        encrypted:
+          type: boolean
+          description: Is this field encrypted
+          default: false
+    
+    DeviceFieldInput:
+      type: object
+      required: [name]
+      description: Object used for passing an argument into various actions or device
+      properties:
+        name:
+          type: string
+          example: regex
+        value:
+          example: WALK(.*)
++
+    ActionMetricDetails:
+      type: object
+      required: [count, avg_time]
+      properties:
+        count:
+          description: Number of times the action has been called
+          type: integer
+          example: 102
+          readOnly: true
+        avg_time:
+          description: Average execution time for the action. As a timestamp format
+          type: string
+          example: '0:00:00.001000'
+          readOnly: true
+    ActionMetric:
+      type: object
+      required: [name]
+      properties:
+        name:
+          description: Action name
+          type: string
+          example: repeatBackToMe
+          readOnly: true
+        success_metrics:
+          $ref: '#/definitions/ActionMetricDetails'
+        error_metrics:
+          $ref: '#/definitions/ActionMetricDetails'
+    AppMetricDetails:
+      type: object
+      required: [name, count, actions]
+      properties:
+        name:
+          description: Name of app
+          type: string
+          example: HelloWorld
+          readOnly: true
+        count:
+          description: Number of times the app has been used
+          type: integer
+          example: 42
+          readOnly: true
+        actions:
+          description: Metrics of the app's actions
+          type: array
+          items:
+            $ref: '#/definitions/ActionMetric'
+    AppMetrics:
+      type: object
+      required: [apps]
+      properties:
+        apps:
+          description: Metrics of apps
+          type: array
+          items:
+            $ref: '#/definitions/AppMetricDetails'
+    
+    WorkflowMetric:
+      type: object
+      required: [name, count, avg_time]
+      properties:
+        name:
+          description: Name of the workflow
+          type: string
+          example: HelloWorldWorkflow
+          readOnly: true
+        count:
+          description: Number of times the workflow has been used
+          type: integer
+          example: 42
+          readOnly: true
+        avg_time:
+          description: The average run time of this workflow
+          type: string
+          example: '1 day, 0:01:40.000500'
+          readOnly: true
+    WorkflowMetrics:
+      type: object
+      required: [workflows]
+      properties:
+        workflows:
+          type: array
+          items:
+            $ref: '#/definitions/WorkflowMetric'
++
+    Message:
+      type: object
+      description: A message sent to a user
+      required: [id, subject, created_at, is_read, awaiting_response, body, workflow_execution_id, requires_reauthorization, requires_response]
+      properties:
+        id:
+          description: Id of this message
+          type: integer
+          minimum: 1
+          readOnly: true
+          example: 42
+        subject:
+          description: Subject of this message
+          type: string
+          example: Remove user?
+          readOnly: true
+        is_read:
+          description: Has this message been read yet?
+          type: boolean
+          default: false
+        created_at:
+          description: UTC timestamp of message creation
+          type: string
+          readOnly: true
+          format: date-time
+        last_read_at:
+          description: UTC timestamp of when message was last read
+          type: string
+          format: date-time
+        awaiting_response:
+          description: Is this message awaiting a response
+          type: boolean
+        body:
+          type: array
+          items:
+            $ref: "#/definitions/MessageComponent"
+          description: The body of the message. Each component is rendered in order
+          readOnly: true
+        workflow_execution_id:
+          $ref: '#/definitions/Uuid'
+          description: The UUID of the executing workflow which sent this message
+          readOnly: true
+        requires_reauthorization:
+          type: boolean
+          default: false
+          description: Does the user need to reauthenticate to respond to this message?
+          readOnly: true
+        requires_response:
+          type: boolean
+          description: Does this message require a response
+          readOnly: true
+        responded_at:
+          type: string
+          description: UTC timestamp of when the message was responded
+          format: date-time
+        responded_by:
+          type: string
+          description: username of user who responded to the action
+        read_by:
+          type: array
+          items:
+            type: string
+          description: usernames of users who have read the message
+    
+    MessageSummary:
+      type: object
+      required: [id, subject, created_at, is_read, awaiting_response]
+      description: A message sent to a user
+      properties:
+        id:
+          description: Id of this message
+          type: integer
+          minimum: 1
+          readOnly: true
+          example: 42
+        subject:
+          description: Subject of this message
+          type: string
+          example: Remove user?
+          readOnly: true
+        is_read:
+          description: Has this message been read yet?
+          type: boolean
+          default: false
+        created_at:
+          description: UTC timestamp of message creation
+          type: string
+          readOnly: true
+          format: date-time
+        last_read_at:
+          description: UTC timestamp of when message was last read
+          type: string
+          format: date-time
+        awaiting_response:
+          description: Is this message awaiting a response
+          type: boolean
+    
+    MessageComponent:
+      type: object
+      required: [type, data]
+      properties:
+        type:
+          type: string
+          description: message component type
+          enum: [text, accept_decline, url]
+        data:
+          type: object
+          description: JSON representation of the message component+
+    CreatePlaybook:
+        type: object
+        required: [name]
+        additionalProperties: false
+        properties:
+          name:
+            type: string
+          workflows:
+            type: array
+            items:
+              $ref: '#/definitions/CreateWorkflow'
+    
+    Playbook:
+        type: object
+        required: [id]
+        additionalProperties: false
+        properties:
+          id:
+            $ref: '#/definitions/Uuid'
+          name:
+            type: string
+          workflows:
+            type: array
+            items:
+              $ref: '#/definitions/Workflow'
+    
+    CreateWorkflow:
+      type: object
+      required: [name]
+      description: A workflow object
+      properties:
+        name:
+          description: The name of the workflow.
+          type: string
+          example: HelloWorldWorkflow
+        start:
+          description: ID of the starting action
+          $ref: '#/definitions/Uuid'
+        actions:
+          description: The actions defined in this workflow.
+          type: array
+          items:
+            $ref: "#/definitions/Action"
+        branches:
+          description: The possible branches
+          type: array
+          items:
+            $ref: '#/definitions/Branch'
+        playbook_id:
+          description: Only used when copying a workflow to a different playbook
+          $ref: '#/definitions/Uuid'
+    
+    Workflow:
+      type: object
+      required: [id, name, start]
+      description: A workflow object
+      additionalProperties: false
+      properties:
+        id:
+          $ref: '#/definitions/Uuid'
+        name:
+          description: The name of the workflow.
+          type: string
+          example: HelloWorldWorkflow
+        start:
+          description: ID of the starting action
+          $ref: '#/definitions/Uuid'
+        actions:
+          description: The actions defined in this workflow.
+          type: array
+          items:
+            $ref: "#/definitions/Action"
+        branches:
+          description: The possible branches
+          type: array
+          items:
+            $ref: '#/definitions/Branch'
+        is_valid:
+          description: Is this workflow able to be run?
+          type: boolean
+          readOnly: true
+        errors:
+          $ref: '#/definitions/ExecutionElementErrors'
+    
+    Action:
+      type: object
+      required: [id, app_name, action_name, name]
+      description: Encapsulation of executing an action in an app.
+      additionalProperties: false
+      properties:
+        id:
+          $ref: '#/definitions/Uuid'
+          description: The ID of the object. If updating a workflow and the Action object already exists, ID is required. Otherwise, this ID must be UUID4.
+        app_name:
+          description: The app to which the action belongs
+          type: string
+          example: CyberAnalytics
+        action_name:
+          description: The name of the function this Action will take
+          type: string
+          example: pause
+        name:
+          description: User-specified name of the action
+          type: string
+          example: action1
+        device_id:
+          description: ID of the device to use, encapsulated in an Argument object
+          $ref: '#/definitions/DeviceArgument'
+        arguments:
+          description: The input arguments to the action
+          type: array
+          items:
+            $ref: '#/definitions/Argument'
+        trigger:
+          description: The trigger condition
+          $ref: '#/definitions/ConditionalExpression'
+        position:
+          description: Position object representing various fields of the position of the Action in the playbook editor.
+          $ref: '#/definitions/Position'
+        errors:
+          $ref: '#/definitions/ExecutionElementErrors'
+    
+    Branch:
+      type: object
+      required: [source_id, destination_id]
+      description: Encapsualtion of a list of possible actions to take and conditions required to be met before taking that action
+      additionalProperties: false
+      properties:
+        id:
+          $ref: '#/definitions/Uuid'
+          description: The ID of the object. If updating a workflow and the Branch object already exists, ID is required. Otherwise, do not include it.
+        source_id:
+          description: The source Action ID for this Branch
+          $ref: '#/definitions/Uuid'
+        destination_id:
+          description: The destination Action ID for this Branch, if the conditions evaluate to True
+          $ref: '#/definitions/Uuid'
+        priority:
+          description: The priority for this Branch, which will be compared to other Branches with the same source_id Action, ascending, i.e. 1 is the highest priority.
+          type: integer
+        status:
+          description: The status return code to use
+          type: string
+          example: Success
+        condition:
+          description: List of condition to evaluate
+          $ref: '#/definitions/ConditionalExpression'
+        errors:
+          $ref: '#/definitions/ExecutionElementErrors'
+    
+    
+    ConditionalExpression:
+      type: object
+      description: Object which encapsulates Boolean logic
+      properties:
+        operator:
+          type: string
+          description: The operation to use which on the conditions
+          enum: [and, or, xor]
+          default: and
+        is_negated:
+          description: Should the result of this condition be negated? For example if the condition would return True, then invert it to return False.
+          type: boolean
+          default: false
+        conditions:
+          description: Base conditions to evaluate.
+          type: array
+          items:
+            $ref: '#/definitions/Condition'
+        child_expressions:
+          description: Sub-expressions to evaluate.
+          type: array
+          items:
+            $ref: '#/definitions/ConditionalExpression'
+        errors:
+          $ref: '#/definitions/ExecutionElementErrors'
+    
+    
+    Argument:
+      type: object
+      required: [name]
+      description: Object used for passing an argument into actions. Either reference or value must be selected.
+      minProperties: 2
+      additionalProperties: false
+      properties:
+        id:
+          type: integer
+          description: The ID of the object. If updating a workflow and the Argument object already exists, ID is required.
+        name:
+          type: string
+          example: regex
+        value:
+          description: The value of the argument
+          example: WALK(.*)
+        reference:
+          $ref: '#/definitions/Uuid'
+          description: The ID of the action whose output should be used
+        selection:
+          description: >-
+            The path to a subsection of the output of the action to use. For example [1, "a"] would use the second element
+            of a list, and the "a" field of that object.
+          type: array
+          items:
+            type: [string, integer]
+        errors:
+          $ref: '#/definitions/ExecutionElementErrors'
+    
+    DeviceArgument:
+      type: object
+      description: Object used for passing a device argument into actions. Either reference or value must be selected.
+      minProperties: 1
+      additionalProperties: false
+      properties:
+        id:
+          type: integer
+          description: The ID of the object. If updating a workflow and the Argument object already exists, ID is required.
+        name:
+          type: string
+          default: '__device__'
+        value:
+          description: The value of the argument
+          example: WALK(.*)
+        reference:
+          $ref: '#/definitions/Uuid'
+          description: The ID of the action whose output should be used
+        selection:
+          description: >-
+            The path to a subsection of the output of the action to use. For example [1, "a"] would use the second element
+            of a list, and the "a" field of that object.
+          type: array
+          items:
+            type: [string, integer]
+    
+    Condition:
+      type: object
+      required: [app_name, action_name]
+      description: Takes data and checks it against a condition given by its action Optionally filters the data before checking.
+      additionalProperties: false
+      properties:
+        id:
+          $ref: '#/definitions/Uuid'
+          description: The ID of the object. If updating a workflow and the Condition object already exists, ID is required. Otherwise, do not include it.
+        app_name:
+          description: The app to which the conditon belongs
+          type: string
+          example: Utilities
+        action_name:
+          description: The action encapsulated by this condition
+          type: string
+          example: regMatch
+        arguments:
+          description: The inputs to the condition
+          type: array
+          items:
+            $ref: '#/definitions/Argument'
+        is_negated:
+          description: Should the result of this condition be negated? For example if the condition would return True, then invert it to return False.
+          type: boolean
+          default: false
+        transforms:
+          description: transforms for the data before passing it into the condition
+          type: array
+          items:
+            $ref: '#/definitions/Transform'
+        errors:
+          $ref: '#/definitions/ExecutionElementErrors'
+    
+    Transform:
+      type: object
+      required: [app_name, action_name]
+      description: Filters or otherwise transforms the data given to it
+      additionalProperties: false
+      properties:
+        id:
+          $ref: '#/definitions/Uuid'
+          description: The ID of the object. If updating a workflow and the Transform object already exists, ID is required. Otherwise, do not include it.
+        app_name:
+          description: The app to which the transform belongs
+          type: string
+          example: Utilities
+        action_name:
+          description: The action encapsulated by this transform
+          type: string
+          example: count
+        arguments:
+          description: The inputs to the transform
+          type: array
+          items:
+            $ref: '#/definitions/Argument'
+        errors:
+          $ref: '#/definitions/ExecutionElementErrors'
+    
+    Position:
+      type: object
+      required: [x, y]
+      description: Various specifications for how the Action is displayed in the playbook editor
+      additionalProperties: false
+      properties:
+        id:
+          type: integer
+          description: The ID of the object. If updating a workflow and the Position object already exists, ID is required. Otherwise, do not include it.
+        x:
+          type: number
+          description: The X coordinate for the Action
+        y:
+          type: number
+          description: The Y coordinate for the Action
+    
+    CopyWorkflow:
+        type: object
+        properties:
+          playbook_id:
+            $ref: '#/definitions/Uuid'
+          workflow_name:
+            type: string
+    
+    UpdatePlaybook:
+      type: object
+      required: [id]
+      additionalProperties: false
+      properties:
+        id:
+          $ref: '#/definitions/Uuid'
+        name:
+          type: string
+          description: The new name of the playbook
+    
+    ExecutionElementErrors:
+      description: Errors attached to this ExecutionElement
+      readOnly: true
+      type: array
+      items:
+        type: string+
+    AddRole:
+        type: object
+        required: [name]
+        properties:
+          name:
+            description: Name of the role
+            type: string
+            example: administrative_role
+          description:
+            description: Description of the role
+            type: string
+            example: A user with this role can access any resource and has administrative-level privileges.
+          resources:
+            description: A list of resources that a user with this role can access
+            type: array
+            items:
+              $ref: '#/definitions/AddResource'
+    
+    AddResource:
+        type: object
+        required: [name]
+        properties:
+          name:
+            description: Name of the resource
+            type: string
+            example: playbooks, cases
+          permissions:
+            description: A list of permissions associated with this resource
+            example: [create, read, update, delete, execute]
+            type: array
+            items:
+              type: string
+    
+    Role:
+        type: object
+        required: [id]
+        properties:
+          id:
+            type: integer
+            minimum: 1
+            description: id of the object
+          name:
+            description: Name of the role
+            type: string
+            example: administrative_role
+          description:
+            description: Description of the role
+            type: string
+            example: A user with this role can access any resource and has administrative-level privileges.
+          resources:
+            description: A list of resources that a user with this role can access
+            example: [/users, /cases, /playbooks]
+            type: array
+            items:
+              $ref: '#/definitions/Resource'
+    
+    Resource:
+        type: object
+        properties:
+          id:
+            type: integer
+            minimum: 1
+            description: ID of the object
+          name:
+            description: Name of the resource
+            type: string
+            example: playbooks, cases
+          permissions:
+            description: A list of permissions associated with this resource
+            example: [create, read, update, delete, execute]
+            type: array
+            items:
+              type: string
+    
+    AvailableResourceAction:
+      type: object
+      properties:
+        name:
+          type: string
+          description: Name of the resource
+          example: playbooks, cases
+        actions:
+          description: A list of actions or permissions available for this resource
+          example: [create, read, update, delete]
+          type: array
+          items:
+            type: string
+        app_name:
+          type: string
+          description: The name of the app associated with this resource, if applicable
+          example: HelloWorld, DailyQuote
++
+    Scheduler:
+      type: object
+      required: [status]
+      properties:
+        status:
+          description: State of trigger
+          type: string
+          example: 0 for stopped, 1 for running, 2 for paused, or a warning string
+    
+    AddScheduledTask:
+      type: object
+      required: [name]
+      additionalProperties: false
+      properties:
+        workflows:
+          description: List if IDs of workflows attached to this task
+          type: array
+          items:
+            $ref: '#/definitions/Uuid'
+        name:
+          type: string
+          description: Name of this task
+        description:
+          type: string
+          description: description of this task
+        status:
+          type: string
+          description: Status of the task
+          enum: [running, stopped]
+        task_trigger:
+          $ref: '#/definitions/TaskTrigger'
+    
+    ScheduledTask:
+      type: object
+      required: [id]
+      additionalProperties: false
+      properties:
+        id:
+          type: integer
+          description: ID of the object
+          readOnly: true
+        workflows:
+          description: List if IDs of workflows attached to this task
+          type: array
+          items:
+            $ref: '#/definitions/Uuid'
+        name:
+          type: string
+          description: Name of this task
+        description:
+          type: string
+          description: description of this task
+        status:
+          type: string
+          description: Status of the task
+          enum: [running, stopped]
+        task_trigger:
+          $ref: '#/definitions/TaskTrigger'
+        action:
+          type: string
+          enum: [start, stop]
+    
+    TaskTrigger:
+      type: object
+      description: Scheduler to use.
+      required: [args, type]
+      properties:
+        type:
+          description: Type of scheduler trigger to use for this task
+          type: string
+          enum: [date, interval, cron]
+          example: date
+        args:
+          type: object
+          description: Arguments for the trigger.
++
+    SystemUsageDetails:
+      type: object
+      required: [cpu, memory, disk, net]
+      properties:
+        cpu:
+          $ref: '#/definitions/CpuUsageDetails'
+        memory:
+          $ref: '#/definitions/MemoryUsageDetails'
+        disk:
+          $ref: '#/definitions/DiskUsageDetails'
+        net:
+          $ref: '#/definitions/NetworkUsageDetails'
+    
+    CpuUsageDetails:
+      description: Measurements of CPU usage
+      type: object
+      required: [percents]
+      properties:
+        percents:
+          type: array
+          items:
+            type: number
+          description: Percentage usage by CPU
+          readOnly: true
+    
+    MemoryUsageDetails:
+      description: Meaurements of memory usage
+      type: object
+      required: [total, available, percent]
+      properties:
+        total:
+          description: Total physical memory
+          type: string
+          readOnly: true
+        available:
+          description: Amount of memory that can be given instantly to a process without going to swap space
+          type: string
+          readOnly: true
+        percent:
+          description: Percentage of memory free
+          type: number
+          readOnly: true
+    
+    DiskUsageDetails:
+      description: Measurements of disk usage
+      type: object
+      required: [total, used, free, percent]
+      properties:
+        total:
+          description: Total disk space used
+          type: string
+          readOnly: true
+        used:
+          description: Disk space used
+          type: string
+          readOnly: true
+        free:
+          description: Disk space free
+          type: string
+          readOnly: true
+        percent:
+          description: Percentage of disk space used
+          type: number
+          readOnly: true
+    
+    NetworkUsageDetails:
+      description: Measurements of network usage
+      type: object
+      required: [bytes_sent, bytes_received, packets_sent, packets_received, error_in, error_out, dropped_in, dropped_out]
+      properties:
+        bytes_sent:
+          description: Bytes sent over the network
+          type: string
+          readOnly: true
+        bytes_received:
+          description: Bytes received over the network
+          type: string
+          readOnly: true
+        packets_sent:
+          description: Packets sent
+          type: integer
+          readOnly: true
+        packets_received:
+          description: Packets received
+          type: integer
+          readOnly: true
+        error_in:
+          description: Number of errors while receiving
+          type: integer
+          readOnly: true
+        error_out:
+          description: Number of errors while sending
+          type: integer
+          readOnly: true
+        dropped_in:
+          description: Number of incoming packets dropped
+          type: integer
+          readOnly: true
+        dropped_out:
+          description: Number of outgoing packets dropped
+          type: integer
+          readOnly: true+
+    AddUser:
+        type: object
+        required: [username, password]
+        properties:
+          username:
+            description: Username or email of the user
+            type: string
+            example: administrator
+          password:
+            description: Password for the user
+            type: string
+            example: password123
+          roles:
+            description: A list of role IDs that this user possesses. Roles can only be assigned to a User by an admin.
+            $ref: '#/definitions/RoleIdList'
+          active:
+            description: activate/deactive a user. Active can only be changed by an admin.
+            type: boolean
+    
+    EditUser:
+        type: object
+        required: [id]
+        properties:
+          id:
+            description: Database id of the user
+            type: integer
+            example: 123
+            readOnly: true
+          username:
+            description: New username or email of the user
+            type: string
+            example: administrator
+          old_password:
+            description: Previous password for the user
+            type: string
+            example: password123
+          password:
+            description: New password for the user
+            type: string
+            example: password321
+          active:
+            description: activate/deactive a user. Active can only be changed by an admin.
+            type: boolean
+          roles:
+            description: A new list of role IDs that this user will possess. Roles can only be assigned by an admin.
+            $ref: '#/definitions/RoleIdList'
+    
+    DisplayUser:
+        type: object
+        properties:
+          id:
+            description: Database id of the user
+            type: integer
+            example: 123
+            readOnly: true
+          username:
+            description: Username or email of the user
+            type: string
+            example: administrator
+          active:
+            description: activate/deactive a user
+            type: boolean
+          roles:
+            description: List of role object IDs that this user possesses
+            type: array
+            items:
+              type: integer
+    
+    RoleIdList:
+      type: array
+      items:
+        type: object
+        required: [id]
+        properties:
+          id:
+            type: integer
+            description: The ID of a role the user posesses
++
+    WorkflowStatus:
+      type: object
+      required: [execution_id, workflow_id, name, status]
+      properties:
+        execution_id:
+          $ref: '#/definitions/Uuid'
+        workflow_id:
+          $ref: '#/definitions/Uuid'
+        name:
+          description: The name of the workflow.
+          type: string
+          example: WorkflowName
+          readOnly: true
+        status:
+          description: The current status of the workflow
+          type: string
+          enum: ['pending', 'running', 'paused', 'awaiting_data', 'completed', 'aborted']
+          readOnly: true
+        started_at:
+          description: The timestamp of the start of workflow execution
+          type: string
+          format: date-time
+          example: '2017-05-24T00:42:22.934058Z'
+          readOnly: true
+        completed_at:
+          description: The timestamp of the end of workflow execution
+          type: string
+          format: date-time
+          example: '2017-05-24T00:42:22.934058Z'
+        current_action:
+          description: The currently executing action
+          $ref: '#/definitions/ActionIdentification'
+    
+    FullWorkflowStatus:
+      type: object
+      required: [action_statuses, execution_id, workflow_id, name, status]
+      properties:
+        execution_id:
+          $ref: '#/definitions/Uuid'
+        workflow_id:
+          $ref: '#/definitions/Uuid'
+        name:
+          description: The name of the workflow.
+          type: string
+          example: WorkflowName
+          readOnly: true
+        status:
+          description: The current status of the workflow
+          type: string
+          enum: ['pending', 'running', 'paused', 'awaiting_data', 'completed', 'aborted']
+          readOnly: true
+        started_at:
+          description: The timestamp of the start of workflow execution
+          type: string
+          format: date-time
+          example: '2017-05-24T00:42:22.934058Z'
+          readOnly: true
+        completed_at:
+          description: The timestamp of the end of workflow execution
+          type: string
+          format: date-time
+          example: '2017-05-24T00:42:22.934058Z'
+        action_statuses:
+          description: The statuses of the workflow actions
+          type: array
+          items:
+            $ref: '#/definitions/ActionStatus'
+    
+    ActionStatus:
+      type: object
+      description: The status of an action execution
+      required: [action_id, execution_id, name, action_name, app_name, status, started_at]
+      properties:
+        execution_id:
+          $ref: '#/definitions/Uuid'
+        action_id:
+          $ref: '#/definitions/Uuid'
+        name:
+          description: The name of the action
+          type: string
+          example: 'This One action'
+          readOnly: true
+        app_name:
+          description: The name of the app associated with the action
+          type: string
+          example: ThingGetter
+          readOnly: true
+        action_name:
+          description: The name of the action take by the action
+          type: string
+          example: get that thing
+          readOnly: true
+        status:
+          description: The status of the workflow
+          type: string
+          enum: ['executing', 'awaiting_data', 'success', 'failure', 'aborted']
+          readOnly: true
+        result:
+          description: The result of the action
+          type: object
+          readOnly: true
+        started_at:
+          description: The timestamp of when the action started
+          type: string
+          format: date-time
+          example: '2017-05-24T00:42:22.934058Z'
+          readOnly: true
+        completed_at:
+          description: The timestamp of when the action completed
+          type: string
+          format: date-time
+          example: '2017-05-24T00:43:26.930892Z'
+          readOnly: true
+    
+    ActionIdentification:
+      type: object
+      description: The descriptive identification of an action
+      required: [action_id, execution_id, name, action_name, app_name]
+      properties:
+        execution_id:
+          $ref: '#/definitions/Uuid'
+        action_id:
+          $ref: '#/definitions/Uuid'
+        name:
+          description: The name of the action
+          type: string
+          example: 'This One action'
+          readOnly: true
+        app_name:
+          description: The name of the app associated with the action
+          type: string
+          example: ThingGetter
+          readOnly: true
+        action_name:
+          description: The name of the action take by the action
+          type: string
+          example: get that thing
+          readOnly: true
+    
+    ActionStatusDetails:
+      type: object
+      required: [status, started_at]
+      description: The details of an action execution
+      properties:
+        status:
+          description: The status of the workflow
+          type: string
+          enum: ['executing', 'awaiting_data', 'success', 'failure', 'aborted']
+          readOnly: true
+        result:
+          description: The result of the action
+          type: object
+          readOnly: true
+        started_at:
+          description: The timestamp of when the action started
+          type: string
+          format: date-time
+          example: '2017-05-24T00:42:22.934058Z'
+          readOnly: true
+        completed_at:
+          description: The timestamp of when the action completed
+          type: string
+          format: date-time
+          example: '2017-05-24T00:43:26.930892Z'
+          readOnly: true
+    
+    ExecuteWorkflow:
+      type: object
+      required: [workflow_id]
+      properties:
+        workflow_id:
+          $ref: '#/definitions/Uuid'
+        start:
+          description: The ID of the starting action
+          $ref: '#/definitions/Uuid'
+        arguments:
+          type: array
+          items:
+            $ref: '#/definitions/Argument'
+    
+    ControlWorkflow:
+      type: object
+      required: [execution_id, status]
+      properties:
+        execution_id:
+          $ref: '#/definitions/Uuid'
+        status:
+          description: The action to take on the executing workflow
+          type: string
+          enum: ['pause', 'resume', 'abort']
++
+