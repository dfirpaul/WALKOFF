import json
import logging
import logging.config
import sys
import warnings
from os.path import isfile, join, abspath

import yaml

from walkoff.helpers import format_db_path

logger = logging.getLogger(__name__)

app_apis = {}


def load_app_apis(apps_path=None):
    """Loads App APIs
    
    Args:
        apps_path (str, optional): Optional path to specify for the apps. Defaults to None, but will be set to the
            apps_path variable in Config object
    """
    from walkoff.helpers import list_apps, format_exception_message
    global app_apis
    if apps_path is None:
        apps_path = Config.APPS_PATH
    try:
        with open(join(Config.WALKOFF_SCHEMA_PATH), 'r') as schema_file:
            json.loads(schema_file.read())
    except Exception as e:
        logger.fatal('Could not load JSON schema for apps. Shutting down...: ' + str(e))
        sys.exit(1)
    else:
        for app in list_apps(apps_path):
            try:
                url = join(apps_path, app, 'api.yaml')
                with open(url) as function_file:
                    api = yaml.load(function_file.read())
                    from walkoff.appgateway.validator import validate_app_spec
                    validate_app_spec(api, app, Config.WALKOFF_SCHEMA_PATH)
                    app_apis[app] = api
            except Exception as e:
                logger.error(
                    'Cannot load apps api for app {0}: Error {1}'.format(app, str(format_exception_message(e))))


def setup_logger():
    log_config = None
    if isfile(Config.LOGGING_CONFIG_PATH):
        try:
            with open(Config.LOGGING_CONFIG_PATH, 'rt') as log_config_file:
                log_config = json.loads(log_config_file.read())
        except (IOError, OSError):
            print('Could not read logging JSON file {}'.format(Config.LOGGING_CONFIG_PATH))
        except ValueError:
            print('Invalid JSON in logging config file')
    else:
        print('No logging config found')

    if log_config is not None:
        logging.config.dictConfig(log_config)
    else:
        logging.basicConfig()
        logger.info("Basic logging is being used")

    def send_warnings_to_log(message, category, filename, lineno, file=None, *args):
        logging.warning(
            '%s:%s: %s:%s' %
            (filename, lineno, category.__name__, message))
        return

    warnings.showwarning = send_warnings_to_log


class Config(object):
    # CONFIG VALUES

    CLEAR_CASE_DB_ON_STARTUP = True

    # IP and port for the webserver
    HOST = "127.0.0.1"
    PORT = 5000

    # IP addresses and ports for IPC (inter-process communication). Do not change these unless necessary. There must
    # not be conflicts.
    ZMQ_RESULTS_ADDRESS = 'tcp://127.0.0.1:5556'
    ZMQ_COMMUNICATION_ADDRESS = 'tcp://127.0.0.1:5557'

    # Specify the number of worker processes, and the number of threads for each worker process. Multiplying these
    # numbers together specifies the max number of workflows that may be executing at the same time.
    NUMBER_PROCESSES = 4
    NUMBER_THREADS_PER_PROCESS = 3

    # Database types
    WALKOFF_DB_TYPE = 'sqlite'
    CASE_DB_TYPE = 'sqlite'
    EXECUTION_DB_TYPE = 'sqlite'

    # PATHS

    DATA_PATH = join('.', 'data')

    API_PATH = join('.', 'walkoff', 'api')
    APPS_PATH = join('.', 'apps')
    CACHE_PATH = join('.', 'data', 'cache')
    CACHE = {"type": "disk", "directory": CACHE_PATH, "shards": 8, "timeout": 0.01, "retry": True}
    CASE_DB_PATH = abspath(join(DATA_PATH, 'events.db'))

    CLIENT_PATH = join('.', 'walkoff', 'client')
    CONFIG_PATH = join(DATA_PATH, 'walkoff.config')
    DB_PATH = abspath(join(DATA_PATH, 'walkoff.db'))
    DEFAULT_APPDEVICE_EXPORT_PATH = join(DATA_PATH, 'appdevice.json')
    DEFAULT_CASE_EXPORT_PATH = join(DATA_PATH, 'cases.json')
    EXECUTION_DB_PATH = abspath(join(DATA_PATH, 'execution.db'))
    INTERFACES_PATH = join('.', 'interfaces')
    LOGGING_CONFIG_PATH = join(DATA_PATH, 'log', 'logging.json')

    WALKOFF_SCHEMA_PATH = join(DATA_PATH, 'walkoff_schema.json')
    WORKFLOWS_PATH = join('.', 'data', 'workflows')

    KEYS_PATH = join('.', '.certificates')
    CERTIFICATE_PATH = join(KEYS_PATH, 'walkoff.crt')
    PRIVATE_KEY_PATH = join(KEYS_PATH, 'walkoff.key')
    ZMQ_PRIVATE_KEYS_PATH = join(KEYS_PATH, 'private_keys')
    ZMQ_PUBLIC_KEYS_PATH = join(KEYS_PATH, 'public_keys')

    # AppConfig
    SQLALCHEMY_TRACK_MODIFICATIONS = False
    SECRET_KEY = 'SHORTSTOPKEYTEST'

    SQLALCHEMY_DATABASE_URI = format_db_path(WALKOFF_DB_TYPE, DB_PATH, 'WALKOFF_DB_USERNAME', 'WALKOFF_DB_PASSWORD')

    JWT_BLACKLIST_ENABLED = True
    JWT_BLACKLIST_TOKEN_CHECKS = ['refresh']
    JWT_TOKEN_LOCATION = 'headers'

    JWT_BLACKLIST_PRUNE_FREQUENCY = 1000
    MAX_STREAM_RESULTS_SIZE_KB = 156

<<<<<<< HEAD
    SEPARATE_WORKERS = False
    SEPARATE_RECEIVER = False
=======
    ITEMS_PER_PAGE = 20
>>>>>>> 6f889cf0

    @classmethod
    def load_config(cls, config_path=None):
        """ Loads Walkoff configuration from JSON file

        Args:
            config_path (str): Optional path to the config. Defaults to the CONFIG_PATH class variable.
        """
        if config_path:
            cls.CONFIG_PATH = config_path
        if cls.CONFIG_PATH:
            try:
                if isfile(cls.CONFIG_PATH):
                    with open(cls.CONFIG_PATH) as config_file:
                        config = json.loads(config_file.read())
                        for key, value in config.items():
                            if value:
                                setattr(cls, key.upper(), value)
                else:
                    logger.warning('Config path {} is not a file.'.format(cls.CONFIG_PATH))
            except (IOError, OSError, ValueError):
                logger.warning('Could not read config file.', exc_info=True)

        cls.SQLALCHEMY_DATABASE_URI = format_db_path(cls.WALKOFF_DB_TYPE, cls.DB_PATH, 'WALKOFF_DB_USERNAME',
                                                     'WALKOFF_DB_PASSWORD')

    @classmethod
    def write_values_to_file(cls, keys=None):
        """ Writes the current walkoff configuration to a file"""
        if keys is None:
            keys = [key for key in dir(cls) if not key.startswith('__')]

        output = {}
        for key in keys:
            if hasattr(cls, key.upper()):
                output[key.lower()] = getattr(cls, key.upper())

        with open(cls.CONFIG_PATH, 'w') as config_file:
            config_file.write(json.dumps(output, sort_keys=True, indent=4, separators=(',', ': ')))


def initialize(config_path=None, load=True):
    """Loads the config file, loads the app cache, and loads the app APIs into memory"""
    if load:
        Config.load_config(config_path)
    setup_logger()
    from walkoff.appgateway import cache_apps
    cache_apps(Config.APPS_PATH)
    load_app_apis()<|MERGE_RESOLUTION|>--- conflicted
+++ resolved
@@ -138,12 +138,9 @@
     JWT_BLACKLIST_PRUNE_FREQUENCY = 1000
     MAX_STREAM_RESULTS_SIZE_KB = 156
 
-<<<<<<< HEAD
     SEPARATE_WORKERS = False
     SEPARATE_RECEIVER = False
-=======
     ITEMS_PER_PAGE = 20
->>>>>>> 6f889cf0
 
     @classmethod
     def load_config(cls, config_path=None):
