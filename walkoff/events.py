import logging

from apscheduler.events import (EVENT_SCHEDULER_START, EVENT_SCHEDULER_SHUTDOWN, EVENT_SCHEDULER_PAUSED,
    EVENT_SCHEDULER_RESUMED, EVENT_JOB_ADDED, EVENT_JOB_REMOVED, EVENT_JOB_EXECUTED, EVENT_JOB_ERROR)
from blinker import Signal
from enum import unique, Enum

<<<<<<< HEAD
from walkoff.case.callbacks import add_entry_to_case
from walkoff.console.callbacks import console_log_callback

=======
>>>>>>> ab22aa8f
logger = logging.getLogger(__name__)


@unique
class EventType(Enum):
    """The types of Walkoff events
    """
    controller = 1
    playbook = 2
    workflow = 3
    action = 4
    branch = 5
    conditonalexpression = 6
    condition = 7
    transform = 8
    console = 9
    other = 256


class WalkoffSignal(object):
    """A signal to send Walkoff data

    The class is a wrapper around a blinker.Signal

    Attributes:
        name (str): The name of the signal
        signal (Signal): The signal object which sends the event and data
        event_type (EventType): The event type of this signal
        is_loggable (bool): Should this event get logged into cases?
        message (str): Human readable message for this event

    Args:
        name (str): The name of the signal
        event_type (EventType): The event type of this signal
        loggable (bool, optional): Should this event get logged into cases? Defaults to True
        message (str, optional): Human readable message for this event. Defaults to empty string
    """
    _signals = {}

    def __init__(self, name, event_type, loggable=True, console=False, message=''):
        self.name = name
        self.signal = Signal(name)
        self.event_type = event_type
        self.is_loggable = loggable
<<<<<<< HEAD
        if loggable:
            signal_callback = partial(add_entry_to_case,
                                      data='',
                                      event_type=event_type.name,
                                      entry_message=message,
                                      message_name=name)
            self.connect(signal_callback, weak=False)
        if console:
            console_callback = partial(console_log_callback,
                                      data='')
            self.connect(console_callback, weak=False)
=======
        self.message = message
>>>>>>> ab22aa8f

    def send(self, sender, **kwargs):
        """Sends the signal with data

        Args:
            sender: The thing that is sending the signal

        Kwargs:
            data: Additional data to send with the signal
        """
        self.signal.send(sender, **kwargs)

    def connect(self, func, weak=True):
        """A decorator which registers a function as a callback for this signal

        Args:
            func (func): The function to register
            weak (bool, optional): Should a weak reference be used for this connection? Defaults to True

        Returns:
            func: The function connected
        """
        self.signal.connect(func)
        if not weak:
            WalkoffSignal._store_callback(func)
        return func

    @classmethod
    def _store_callback(cls, func):
        """
        Stores callbacks so they aren't garbage collected and the weak references of the signals disappear
        """
        cls._signals[id(func)] = func


class ControllerSignal(WalkoffSignal):
    """A signal used by controller events

    Attributes:
        scheduler_event (int): The APScheduler event connected to this signal

    Args:
        name (str): The name of the signal
        message (str): The message log with this signal to a case. Defaults to empty string
        scheduler_event (int): The APScheduler event connected to this signal.
    """
    def __init__(self, name, message, scheduler_event):
        super(ControllerSignal, self).__init__(name, EventType.controller, message=message)
        self.scheduler_event = scheduler_event


class WorkflowSignal(WalkoffSignal):
    """A signal used by workflow events

    Args:
        name (str): The name of the signal
        message (str): The message log with this signal to a case. Defaults to empty string
    """
    def __init__(self, name, message):
        super(WorkflowSignal, self).__init__(name, EventType.workflow, message=message)


class ActionSignal(WalkoffSignal):
    """A signal used by action events

    Args:
        name (str): The name of the signal
        message (str): The message log with this signal to a case. Defaults to empty string
        loggable (bool, optional): Should this event get logged into cases? Defaults to True
    """
    def __init__(self, name, message, loggable=True):
        super(ActionSignal, self).__init__(name, EventType.action, message=message, loggable=loggable)


class BranchSignal(WalkoffSignal):
    """A signal used by branch events

        Args:
            name (str): The name of the signal
            message (str): The message log with this signal to a case. Defaults to empty string
    """
    def __init__(self, name, message):
        super(BranchSignal, self).__init__(name, EventType.branch, message=message)


class ConditionalExpressionSignal(WalkoffSignal):
    """A signal used by conditional expression events

        Args:
            name (str): The name of the signal
            message (str): The message log with this signal to a case. Defaults to empty string
    """
    def __init__(self, name, message):
        super(ConditionalExpressionSignal, self).__init__(name, EventType.conditonalexpression, message=message)


class ConditionSignal(WalkoffSignal):
    """A signal used by conditional events

        Args:
            name (str): The name of the signal
            message (str): The message log with this signal to a case. Defaults to empty string
    """
    def __init__(self, name, message):
        super(ConditionSignal, self).__init__(name, EventType.condition, message=message)


class TransformSignal(WalkoffSignal):
    """A signal used by transform events

        Args:
            name (str): The name of the signal
            message (str): The message log with this signal to a case. Defaults to empty string
    """
    def __init__(self, name, message):
        super(TransformSignal, self).__init__(name, EventType.transform, message=message)


@unique
class WalkoffEvent(Enum):
    """The types of events used by Walkoff. The value of the Enum is a signal which can be used to send and event
    """
    SchedulerStart = ControllerSignal('Scheduler Start', 'Scheduler started', EVENT_SCHEDULER_START)
    SchedulerShutdown = ControllerSignal('Scheduler Shutdown', 'Scheduler shutdown', EVENT_SCHEDULER_SHUTDOWN)
    SchedulerPaused = ControllerSignal('Scheduler Paused', 'Scheduler paused', EVENT_SCHEDULER_PAUSED)
    SchedulerResumed = ControllerSignal('Scheduler Resumed', 'Scheduler resumed', EVENT_SCHEDULER_RESUMED)
    SchedulerJobAdded = ControllerSignal('Job Added', 'Job added', EVENT_JOB_ADDED)
    SchedulerJobRemoved = ControllerSignal('Job Removed', 'Job removed', EVENT_JOB_REMOVED)
    SchedulerJobExecuted = ControllerSignal('Job Executed', 'Job executed successfully', EVENT_JOB_EXECUTED)
    SchedulerJobError = ControllerSignal('Job Error', 'Job executed with error', EVENT_JOB_ERROR)

    WorkflowExecutionPending = WorkflowSignal('Workflow Execution Pending', 'Workflow execution pending')
    WorkflowExecutionStart = WorkflowSignal('Workflow Execution Start', 'Workflow execution started')
    AppInstanceCreated = WorkflowSignal('App Instance Created', 'New app instance created')
    WorkflowShutdown = WorkflowSignal('Workflow Shutdown', 'Workflow shutdown')
    WorkflowAborted = WorkflowSignal('Workflow Aborted', 'Workflow aborted')
    WorkflowArgumentsValidated = WorkflowSignal('Workflow Arguments Validated', 'Workflow arguments validated')
    WorkflowArgumentsInvalid = WorkflowSignal('Workflow Arguments Invalid', 'Workflow arguments invalid')
    WorkflowPaused = WorkflowSignal('Workflow Paused', 'Workflow paused')
    WorkflowResumed = WorkflowSignal('Workflow Resumed', 'Workflow resumed')

    ActionExecutionSuccess = ActionSignal('Action Execution Success', 'Action executed successfully')
    ActionExecutionError = ActionSignal('Action Execution Error', 'Action executed with error')
    ActionStarted = ActionSignal('Action Started', 'Action execution started')
    ActionArgumentsInvalid = ActionSignal('Arguments Invalid', 'Arguments invalid')
    TriggerActionAwaitingData = ActionSignal('Trigger Action Awaiting Data', 'Trigger action awaiting data')
    TriggerActionTaken = ActionSignal('Trigger Action Taken', 'Trigger action taken')
    TriggerActionNotTaken = ActionSignal('Trigger Action Not Taken', 'Trigger action not taken')
    SendMessage = ActionSignal('Message Sent', 'Walkoff message sent', loggable=False)
    ConsoleLog = ActionSignal('Console Log', 'Console log', loggable=False)

    BranchTaken = BranchSignal('Branch Taken', 'Branch taken')
    BranchNotTaken = BranchSignal('Branch Not Taken', 'Branch not taken')

    ConditionalExpressionTrue = ConditionalExpressionSignal('Conditional Expression True',
                                                            'Conditional expression evaluated true')
    ConditionalExpressionFalse = ConditionalExpressionSignal('Conditional Expression False',
                                                             'Conditional expression evaluated false')
    ConditionalExpressionError = ConditionalExpressionSignal('Conditional Expression Error',
                                                             'Error occurred while evaluating conditional expression')

    ConditionSuccess = ConditionSignal('Condition Success', 'Condition executed without error')
    ConditionError = ConditionSignal('Condition Error', 'Condition executed with error')

    TransformSuccess = TransformSignal('Transform Success', 'Transform success')
    TransformError = TransformSignal('Transform Error', 'Transform error')

    CommonWorkflowSignal = WalkoffSignal('Common Workflow Signal', EventType.other, loggable=False)

    @property
    def signal_name(self):
        return self.value.name

    @property
    def signal(self):
        return self.value.signal

    @property
    def event_type(self):
        return self.value.event_type

    @classmethod
    def get_event_from_name(cls, event_name):
        """Gets an event from its string name

        Args:
            event_name (str): The name of the event

        Returns:
            WalkoffEvent: The WalkoffEvent associated with this string name
        """
        return getattr(cls, event_name, None)

    @classmethod
    def get_event_from_signal_name(cls, signal_name):
        """Gets an event from its signal name

        Args:
            signal_name (str): The name of the signal

        Returns:
            WalkoffEvent: The WalkoffEvent associated with the given signal name
        """
        return next((event for event in cls if event.signal_name == signal_name), None)

    def requires_data(self):
        """Does this event require additional data?

        Returns:
            bool
        """
        return (self in (WalkoffEvent.WorkflowShutdown,
                         WalkoffEvent.ActionExecutionError,
                         WalkoffEvent.ActionArgumentsInvalid,
                         WalkoffEvent.ActionExecutionSuccess,
                         WalkoffEvent.SendMessage))

    def send(self, sender, **kwargs):
        self.value.send(sender, **kwargs)

    def connect(self, func, weak=True):
        self.value.connect(func, weak=weak)
        return func

    def is_loggable(self):
        return self.value.is_loggable<|MERGE_RESOLUTION|>--- conflicted
+++ resolved
@@ -5,12 +5,10 @@
 from blinker import Signal
 from enum import unique, Enum
 
-<<<<<<< HEAD
 from walkoff.case.callbacks import add_entry_to_case
 from walkoff.console.callbacks import console_log_callback
-
-=======
->>>>>>> ab22aa8f
+from functools import partial
+
 logger = logging.getLogger(__name__)
 
 
@@ -55,7 +53,6 @@
         self.signal = Signal(name)
         self.event_type = event_type
         self.is_loggable = loggable
-<<<<<<< HEAD
         if loggable:
             signal_callback = partial(add_entry_to_case,
                                       data='',
@@ -67,9 +64,7 @@
             console_callback = partial(console_log_callback,
                                       data='')
             self.connect(console_callback, weak=False)
-=======
         self.message = message
->>>>>>> ab22aa8f
 
     def send(self, sender, **kwargs):
         """Sends the signal with data
