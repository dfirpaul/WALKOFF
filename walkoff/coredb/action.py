import logging
import threading
import uuid

from sqlalchemy import Column, Integer, ForeignKey, String, orm
from sqlalchemy.orm import relationship, backref
from sqlalchemy_utils import UUIDType

from walkoff.appgateway import get_app_action, is_app_action_bound
from walkoff.coredb.argument import Argument
from walkoff.core.actionresult import ActionResult
from walkoff.coredb import Device_Base
from walkoff.events import WalkoffEvent
from walkoff.coredb.executionelement import ExecutionElement
from walkoff.helpers import get_app_action_api, InvalidArgument, format_exception_message
from walkoff.appgateway.validator import validate_app_action_parameters
logger = logging.getLogger(__name__)


class Action(ExecutionElement, Device_Base):

    __tablename__ = 'action'
    _workflow_id = Column(UUIDType(), ForeignKey('workflow.id'))
    app_name = Column(String(80), nullable=False)
    action_name = Column(String(80), nullable=False)
    name = Column(String(80))
    device_id = Column(Integer)
    arguments = relationship('Argument', backref=backref('_action'), cascade='all, delete, delete-orphan')
    triggers = relationship('Condition', backref=backref('_action'), cascade='all, delete-orphan')
    position = relationship('Position', uselist=False, backref=backref('_action'), cascade='all, delete-orphan')

    def __init__(self, app_name, action_name, name, device_id=None, id=None, arguments=None, triggers=None,
                 position=None):
        """Initializes a new Action object. A Workflow has many actions that it executes.

        Args:
            app_name (str): The name of the app associated with the Action
            action_name (str): The name of the action associated with a Action
            name (str): The name of the Action object.
            device_id (int, optional): The id of the device associated with the app associated with the Action. Defaults
                to None.
            arguments (list[Argument], optional): A list of Argument objects that are parameters to the action.
                Defaults to None.
            triggers (list[Condition], optional): A list of Condition objects for the Action. If a Action should wait
                for data before continuing, then include these Trigger objects in the Action init. Defaults to None.
            position (Position, optional): Position object for the Action. Defaults to None.
        """
        ExecutionElement.__init__(self, id)

        self.triggers = []
        if triggers:
            for trigger in triggers:
                self.triggers.append(trigger)

        self.name = name
        self.device_id = device_id
        self.app_name = app_name
        self.action_name = action_name

        self._run, self._arguments_api = get_app_action_api(self.app_name, self.action_name)
        if is_app_action_bound(self.app_name, self._run) and not self.device_id:
            raise InvalidArgument(
                "Cannot initialize Action {}. App action is bound but no device ID was provided.".format(self.name))

        validate_app_action_parameters(self._arguments_api, arguments, self.app_name, self.action_name)

        self.arguments = []
        if arguments:
            self.arguments = arguments

        self.position = position

        self._incoming_data = None
        self._event = threading.Event()
        self._output = None
        self._execution_id = 'default'
        self._action_executable = get_app_action(self.app_name, self._run)

    @orm.reconstructor
    def init_on_load(self):
        self._run, self._arguments_api = get_app_action_api(self.app_name, self.action_name)
        self._incoming_data = None
        self._event = threading.Event()
        self._output = None
        self._action_executable = get_app_action(self.app_name, self._run)
        self._execution_id = 'default'

    def get_output(self):
        """Gets the output of an Action (the result)

        Returns:
            The result of the Action
        """
        return self._output

    def get_execution_id(self):
        """Gets the execution ID of the Action

        Returns:
<<<<<<< HEAD
            The execution ID
        """
        return self._execution_id
=======
            The execution UID
        """
        return self._execution_uid

    def send_data_to_trigger(self, data):
        """Sends data to the Action if it has triggers associated with it, and is currently awaiting data

        Args:
            data (dict): The data to send to the triggers. This dict has two keys: 'data_in' which is the data
                to be sent to the triggers, and 'arguments', which is an optional parameter to change the arguments
                to the current Action
        """
        self._incoming_data = data
        self._event.set()
>>>>>>> ad46a466

    def set_arguments(self, new_arguments):
        """Updates the arguments for an Action object.

        Args:
            new_arguments ([Argument]): The new Arguments for the Action object.
        """
        validate_app_action_parameters(self._arguments_api, new_arguments, self.app_name, self.action_name)
        self.arguments = new_arguments

    def execute(self, instance, accumulator, arguments=None):
        """Executes an Action by calling the associated app function.

        Args:
            instance (App): The instance of an App object to be used to execute the associated function.
            accumulator (dict): Dict containing the results of the previous actions
            arguments (list[Argument]): Optional list of Arguments to be used if the Action is the starting step of
                the Workflow. Defaults to None.

        Returns:
            The result of the executed function.
        """
        self._execution_id = str(uuid.uuid4())

        WalkoffEvent.CommonWorkflowSignal.send(self, event=WalkoffEvent.ActionStarted)

<<<<<<< HEAD
        if self.triggers and not resume:
            WalkoffEvent.CommonWorkflowSignal.send(self, event=WalkoffEvent.TriggerActionAwaitingData)
            logger.debug('Trigger Action {} is awaiting data'.format(self.name))
            self._output = None
            return ActionResult("trigger", "trigger")
=======
        if self.triggers:
            WalkoffEvent.CommonWorkflowSignal.send(self, event=WalkoffEvent.TriggerActionAwaitingData)
            logger.debug('Trigger Action {} is awaiting data'.format(self.name))
            self._wait_for_trigger(accumulator)
>>>>>>> ad46a466

        arguments = arguments if arguments else self.arguments

        try:
            args = validate_app_action_parameters(self._arguments_api, arguments, self.app_name, self.action_name,
                                                  accumulator=accumulator)
            if is_app_action_bound(self.app_name, self._run):
                result = self._action_executable(instance, **args)
            else:
                result = self._action_executable(**args)
            result.set_default_status(self.app_name, self.action_name)
            if result.is_failure(self.app_name, self.action_name):
                WalkoffEvent.CommonWorkflowSignal.send(self, event=WalkoffEvent.ActionExecutionError,
                                                       data=result.as_json())
            else:
                WalkoffEvent.CommonWorkflowSignal.send(self, event=WalkoffEvent.ActionExecutionSuccess,
                                                       data=result.as_json())
        except Exception as e:
            self.__handle_execution_error(e)
        else:
            self._output = result
            logger.debug(
                'Action {0}-{1} (id {2}) executed successfully'.format(self.app_name, self.action_name, self.id))
            return result

    def __handle_execution_error(self, e):
        formatted_error = format_exception_message(e)
        if isinstance(e, InvalidArgument):
            event = WalkoffEvent.ActionArgumentsInvalid
            return_type = 'InvalidArguments'
        else:
            event = WalkoffEvent.ActionExecutionError
            return_type = 'UnhandledException'
        logger.error('Error calling action {0}. Error: {1}'.format(self.name, formatted_error))
        self._output = ActionResult('error: {0}'.format(formatted_error), return_type)
        WalkoffEvent.CommonWorkflowSignal.send(self, event=event, data=self._output.as_json())

<<<<<<< HEAD
    def execute_trigger(self, data_in, accumulator):
        if all(trigger.execute(data_in=data_in, accumulator=accumulator) for trigger in self.triggers):
            logger.debug('Trigger is valid for input {0}'.format(data_in))
            return True
        else:
            logger.debug('Trigger is not valid for input {0}'.format(data_in))
            return False
=======
    def _wait_for_trigger(self, accumulator):
        while True:
            self._event.wait()
            if self._incoming_data is None:
                continue
            data = self._incoming_data
            data_in = data['data_in']
            self._incoming_data = None
            self._event.clear()

            if all(trigger.execute(data_in=data_in, accumulator=accumulator) for trigger in self.triggers):
                self.__accept_trigger(accumulator, data, data_in)
                break
            else:
                logger.debug('Trigger is not valid for input {0}'.format(data_in))
                WalkoffEvent.CommonWorkflowSignal.send(self, event=WalkoffEvent.TriggerActionNotTaken)

    def __accept_trigger(self, accumulator, data, data_in):
        WalkoffEvent.CommonWorkflowSignal.send(self, event=WalkoffEvent.TriggerActionTaken)
        logger.debug('Trigger is valid for input {0}'.format(data_in))
        accumulator[self.name] = data_in
        arguments = data['arguments'] if 'arguments' in data else []
        if arguments:
            for argument in arguments:
                check_arg = self.__get_argument_by_name(argument.name)
                if check_arg:
                    self.arguments.remove(check_arg)
                self.arguments.append(argument)
            # TODO: Remove this once the way triggers are done is changed.
            from walkoff.coredb import devicedb
            devicedb.device_db.session.commit()
>>>>>>> ad46a466

    def __get_argument_by_name(self, name):
        for argument in self.arguments:
            if argument.name == name:
                return argument
        return None<|MERGE_RESOLUTION|>--- conflicted
+++ resolved
@@ -97,26 +97,9 @@
         """Gets the execution ID of the Action
 
         Returns:
-<<<<<<< HEAD
             The execution ID
         """
         return self._execution_id
-=======
-            The execution UID
-        """
-        return self._execution_uid
-
-    def send_data_to_trigger(self, data):
-        """Sends data to the Action if it has triggers associated with it, and is currently awaiting data
-
-        Args:
-            data (dict): The data to send to the triggers. This dict has two keys: 'data_in' which is the data
-                to be sent to the triggers, and 'arguments', which is an optional parameter to change the arguments
-                to the current Action
-        """
-        self._incoming_data = data
-        self._event.set()
->>>>>>> ad46a466
 
     def set_arguments(self, new_arguments):
         """Updates the arguments for an Action object.
@@ -127,7 +110,7 @@
         validate_app_action_parameters(self._arguments_api, new_arguments, self.app_name, self.action_name)
         self.arguments = new_arguments
 
-    def execute(self, instance, accumulator, arguments=None):
+    def execute(self, instance, accumulator, arguments=None, resume=False):
         """Executes an Action by calling the associated app function.
 
         Args:
@@ -135,6 +118,7 @@
             accumulator (dict): Dict containing the results of the previous actions
             arguments (list[Argument]): Optional list of Arguments to be used if the Action is the starting step of
                 the Workflow. Defaults to None.
+            resume (bool, optional): Optional boolean to resume a previously paused workflow. Defaults to False.
 
         Returns:
             The result of the executed function.
@@ -143,18 +127,11 @@
 
         WalkoffEvent.CommonWorkflowSignal.send(self, event=WalkoffEvent.ActionStarted)
 
-<<<<<<< HEAD
         if self.triggers and not resume:
             WalkoffEvent.CommonWorkflowSignal.send(self, event=WalkoffEvent.TriggerActionAwaitingData)
             logger.debug('Trigger Action {} is awaiting data'.format(self.name))
             self._output = None
             return ActionResult("trigger", "trigger")
-=======
-        if self.triggers:
-            WalkoffEvent.CommonWorkflowSignal.send(self, event=WalkoffEvent.TriggerActionAwaitingData)
-            logger.debug('Trigger Action {} is awaiting data'.format(self.name))
-            self._wait_for_trigger(accumulator)
->>>>>>> ad46a466
 
         arguments = arguments if arguments else self.arguments
 
@@ -192,7 +169,6 @@
         self._output = ActionResult('error: {0}'.format(formatted_error), return_type)
         WalkoffEvent.CommonWorkflowSignal.send(self, event=event, data=self._output.as_json())
 
-<<<<<<< HEAD
     def execute_trigger(self, data_in, accumulator):
         if all(trigger.execute(data_in=data_in, accumulator=accumulator) for trigger in self.triggers):
             logger.debug('Trigger is valid for input {0}'.format(data_in))
@@ -200,39 +176,6 @@
         else:
             logger.debug('Trigger is not valid for input {0}'.format(data_in))
             return False
-=======
-    def _wait_for_trigger(self, accumulator):
-        while True:
-            self._event.wait()
-            if self._incoming_data is None:
-                continue
-            data = self._incoming_data
-            data_in = data['data_in']
-            self._incoming_data = None
-            self._event.clear()
-
-            if all(trigger.execute(data_in=data_in, accumulator=accumulator) for trigger in self.triggers):
-                self.__accept_trigger(accumulator, data, data_in)
-                break
-            else:
-                logger.debug('Trigger is not valid for input {0}'.format(data_in))
-                WalkoffEvent.CommonWorkflowSignal.send(self, event=WalkoffEvent.TriggerActionNotTaken)
-
-    def __accept_trigger(self, accumulator, data, data_in):
-        WalkoffEvent.CommonWorkflowSignal.send(self, event=WalkoffEvent.TriggerActionTaken)
-        logger.debug('Trigger is valid for input {0}'.format(data_in))
-        accumulator[self.name] = data_in
-        arguments = data['arguments'] if 'arguments' in data else []
-        if arguments:
-            for argument in arguments:
-                check_arg = self.__get_argument_by_name(argument.name)
-                if check_arg:
-                    self.arguments.remove(check_arg)
-                self.arguments.append(argument)
-            # TODO: Remove this once the way triggers are done is changed.
-            from walkoff.coredb import devicedb
-            devicedb.device_db.session.commit()
->>>>>>> ad46a466
 
     def __get_argument_by_name(self, name):
         for argument in self.arguments:
