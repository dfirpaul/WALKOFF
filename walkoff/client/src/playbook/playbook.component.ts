import { Component, ViewEncapsulation, ViewChild, ElementRef, ChangeDetectorRef, OnInit,
	AfterViewChecked, OnDestroy } from '@angular/core';
import { ToastyService, ToastyConfig } from 'ng2-toasty';
import { DatatableComponent } from '@swimlane/ngx-datatable';
import { UUID } from 'angular2-uuid';
import { Observable } from 'rxjs';
import 'rxjs/Rx';
import { saveAs } from 'file-saver';
import { plainToClass } from 'class-transformer';

import * as cytoscape from 'cytoscape';
import * as clipboard from 'cytoscape-clipboard';
import * as edgehandles from 'cytoscape-edgehandles';
import * as gridGuide from 'cytoscape-grid-guide';
import * as panzoom from 'cytoscape-panzoom';
import * as undoRedo from 'cytoscape-undo-redo';

import { PlaybookService } from './playbook.service';
import { AuthService } from '../auth/auth.service';
import { UtilitiesService } from '../utilities.service';

import { AppApi } from '../models/api/appApi';
import { ActionApi } from '../models/api/actionApi';
import { ParameterApi } from '../models/api/parameterApi';
import { ConditionApi } from '../models/api/conditionApi';
import { TransformApi } from '../models/api/transformApi';
import { DeviceApi } from '../models/api/deviceApi';
import { ReturnApi } from '../models/api/returnApi';
import { Playbook } from '../models/playbook/playbook';
import { Workflow } from '../models/playbook/workflow';
import { Action } from '../models/playbook/action';
import { Branch } from '../models/playbook/branch';
import { GraphPosition } from '../models/playbook/graphPosition';
import { Device } from '../models/device';
import { Argument } from '../models/playbook/argument';
import { User } from '../models/user';
import { Role } from '../models/role';
import { ActionStatus } from '../models/execution/actionStatus';
import { ConditionalExpression } from '../models/playbook/conditionalExpression';
import { ActionStatusEvent } from '../models/execution/actionStatusEvent';
import { ConsoleLog } from '../models/execution/consoleLog';

@Component({
	selector: 'playbook-component',
	templateUrl: './playbook.html',
	styleUrls: [
		'./playbook.css',
		'../../node_modules/cytoscape-panzoom/cytoscape.js-panzoom.css',
		'../../node_modules/ng2-dnd/bundles/style.css',
	],
	encapsulation: ViewEncapsulation.None,
	providers: [PlaybookService, AuthService, UtilitiesService],
})
export class PlaybookComponent implements OnInit, AfterViewChecked, OnDestroy {
	@ViewChild('cyRef') cyRef: ElementRef;
	@ViewChild('workflowResultsContainer') workflowResultsContainer: ElementRef;
	@ViewChild('workflowResultsTable') workflowResultsTable: DatatableComponent;
	@ViewChild('consoleContainer') consoleContainer: ElementRef;
    @ViewChild('consoleTable') consoleTable: DatatableComponent;

	devices: Device[] = [];
	relevantDevices: Device[] = [];
	users: User[];
	roles: Role[];

	loadedPlaybook: Playbook;
	loadedWorkflow: Workflow;
	playbooks: Playbook[] = [];
	cy: any;
	ur: any;
	appApis: AppApi[] = [];
	offset: GraphPosition = { x: -330, y: -170 };
	selectedAction: Action; // node being displayed in json editor
	selectedActionApi: ActionApi;
	selectedBranchParams: {
		branch: Branch;
		returnTypes: ReturnApi[];
		appName: string;
		actionName: string;
	};
	cyJsonData: string;
	actionStatuses: ActionStatus[] = [];
	consoleLog: ConsoleLog[] = [];
	executionResultsComponentWidth: number;
	waitingOnData: boolean = false;
	actionStatusStartedRelativeTimes: { [key: string]: string } = {};
	actionStatusCompletedRelativeTimes: { [key: string]: string } = {};
	eventSource: any;
	consoleEventSource: any;
	playbookToImport: File;

	// Simple bootstrap modal params
	modalParams: {
		title: string,
		submitText: string,
		shouldShowPlaybook?: boolean,
		shouldShowExistingPlaybooks?: boolean,
		selectedPlaybookId?: string,
		newPlaybook?: string,
		shouldShowWorkflow?: boolean,
		newWorkflow?: string,
		submit: () => any,
	} = {
		title: '',
		submitText: '',
		shouldShowPlaybook: false,
		shouldShowExistingPlaybooks: false,
		selectedPlaybookId: '',
		newPlaybook: '',
		shouldShowWorkflow: false,
		newWorkflow: '',
		submit: (() => null) as () => any,
	};

	constructor(
		private playbookService: PlaybookService, private authService: AuthService,
		private toastyService: ToastyService, private toastyConfig: ToastyConfig,
		private cdr: ChangeDetectorRef, private utils: UtilitiesService,
	) {}

	/**
	 * On component initialization, we grab arrays of devices, app apis, and playbooks/workflows (id, name pairs).
	 * We also initialize an EventSoruce for Action Statuses for the execution results table.
	 * Also initialize cytoscape event bindings.
	 */
	ngOnInit(): void {
		this.toastyConfig.theme = 'bootstrap';

		const cyDummy = cytoscape();
		if (!cyDummy.clipboard) { clipboard(cytoscape, $); }
		if (!cyDummy.edgehandles) { cytoscape.use(edgehandles); }
		if (!cyDummy.gridGuide) { cytoscape.use(gridGuide); }
		if (!cyDummy.panzoom) { cytoscape.use(panzoom); }
		if (!cyDummy.undoRedo) { cytoscape.use(undoRedo); }

		this.playbookService.getDevices().then(devices => this.devices = devices);
		this.playbookService.getApis().then(appApis => this.appApis = appApis.sort((a, b) => a.name > b.name ? 1 : -1));
		this.getActionStatusSSE();
		this.getConsoleSSE();
		this.getPlaybooksWithWorkflows();
		this._addCytoscapeEventBindings();

		Observable.interval(30000).subscribe(() => {
			this.recalculateRelativeTimes();
		});
	}

	/**
	 * This angular function is used primarily to recalculate column widths for execution results table.
	 */
	ngAfterViewChecked(): void {
		// Check if the table size has changed,
		if (this.workflowResultsTable && this.workflowResultsTable.recalculate && 
			(this.workflowResultsContainer.nativeElement.clientWidth !== this.executionResultsComponentWidth)) {
			this.executionResultsComponentWidth = this.workflowResultsContainer.nativeElement.clientWidth;
			this.workflowResultsTable.recalculate();
			this.cdr.detectChanges();
		}
	}

	/**
	 * Closes our SSEs on component destroy.
	 */
	ngOnDestroy(): void {
		if (this.eventSource && this.eventSource.close) { this.eventSource.close(); }
		if (this.consoleEventSource && this.consoleEventSource.close) { this.consoleEventSource.close(); }
	}

    ///------------------------------------------------------------------------------------------------------
	/// Console functions
	///------------------------------------------------------------------------------------------------------
	/**
	 * Sets up the EventStream for receiving console logs from the server. Binds various events to the event handler.
	 * Will currently return ALL stream actions and not just the ones manually executed.
	 */
	getConsoleSSE(): void {
		this.authService.getAccessTokenRefreshed()
			.then(authToken => {
				this.consoleEventSource = new (window as any).EventSource('api/streams/console/log?access_token=' + authToken);
                this.consoleEventSource.addEventListener('log', (e: any) => this.consoleEventHandler(e));
				this.consoleEventSource.onerror = (err: Error) => {
					// this.toastyService.error(`Error retrieving workflow results: ${err.message}`);
					console.error(err);
				};
			});
	}

    consoleEventHandler(message: any): void {
		const consoleEvent = plainToClass(ConsoleLog, (JSON.parse(message.data) as object));
		console.log(consoleEvent)
		const newConsoleLog = consoleEvent.toNewConsoleLog();
		this.consoleLog.push(newConsoleLog);
    }




	///------------------------------------------------------------------------------------------------------
	/// Playbook CRUD etc functions
	///------------------------------------------------------------------------------------------------------
	/**
	 * Sets up the EventStream for receiving stream actions from the server. Binds various events to the event handler.
	 * Will currently return ALL stream actions and not just the ones manually executed.
	 */
	getActionStatusSSE(): void {
		this.authService.getAccessTokenRefreshed()
			.then(authToken => {
				this.eventSource = new (window as any).EventSource('api/streams/workflowqueue/actions?access_token=' + authToken);

				this.eventSource.addEventListener('started', (e: any) => this.actionStatusEventHandler(e));
				this.eventSource.addEventListener('success', (e: any) => this.actionStatusEventHandler(e));
				this.eventSource.addEventListener('failure', (e: any) => this.actionStatusEventHandler(e));
				this.eventSource.addEventListener('awaiting_data', (e: any) => this.actionStatusEventHandler(e));

				this.eventSource.onerror = (err: Error) => {
					// this.toastyService.error(`Error retrieving workflow results: ${err.message}`);
					console.error(err);
				};
			});
	}

	/**
	 * For an incoming action, will try to find the matching action in the graph (if applicable).
	 * Will style nodes based on the action status (executing/success/failure).
	 * Will update the information in the action statuses table as well, adding new rows or updating existing ones.
	 */
	actionStatusEventHandler(message: any): void {
		const actionStatusEvent = plainToClass(ActionStatusEvent, (JSON.parse(message.data) as object));

		// If we have a graph loaded, find the matching node for this event and style it appropriately if possible.
		if (this.cy) {
			const matchingNode = this.cy.elements(`node[_id="${actionStatusEvent.action_id}"]`);

			if (matchingNode) {
				switch (actionStatusEvent.status) {
					case 'success':
						matchingNode.addClass('success-highlight');
						matchingNode.removeClass('failure-highlight');
						matchingNode.removeClass('executing-highlight');
						matchingNode.removeClass('awaiting-data-highlight');
						break;
					case 'failure':
						matchingNode.removeClass('success-highlight');
						matchingNode.addClass('failure-highlight');
						matchingNode.removeClass('executing-highlight');
						matchingNode.removeClass('awaiting-data-highlight');
						break;
					case 'executing':
						matchingNode.removeClass('success-highlight');
						matchingNode.removeClass('failure-highlight');
						matchingNode.addClass('executing-highlight');
						matchingNode.removeClass('awaiting-data-highlight');
						break;
					case 'awaiting_data':
						matchingNode.removeClass('success-highlight');
						matchingNode.removeClass('failure-highlight');
						matchingNode.removeClass('executing-highlight');
						matchingNode.addClass('awaiting-data-highlight');
					default:
						break;
				}
			}
		}

		// Additionally, add or update the actionstatus in our datatable.
		const matchingActionStatus = this.actionStatuses.find(as => as.execution_id === actionStatusEvent.execution_id);
		if (matchingActionStatus) {
			matchingActionStatus.status = actionStatusEvent.status;

			switch (message.type) {
				case 'started':
					// shouldn't happen
					matchingActionStatus.started_at = actionStatusEvent.timestamp;
					break;
				case 'success':
				case 'failure':
					matchingActionStatus.completed_at = actionStatusEvent.timestamp;
					matchingActionStatus.result = actionStatusEvent.result;
					break;
				case 'awaiting_data':
					// don't think anything needs to happen here
					break;
				default:
					this.toastyService.warning(`Unknown Action Status SSE Type: ${message.type}.`);
					break;
			}

			this.recalculateRelativeTimes(matchingActionStatus);
			this.calculateLocalizedTimes(matchingActionStatus);
		} else {
			const newActionStatus = actionStatusEvent.toNewActionStatus();
			this.calculateLocalizedTimes(newActionStatus);
			this.actionStatuses.push(newActionStatus);
		}
		// Induce change detection by slicing array
		this.actionStatuses = this.actionStatuses.slice();
	}

	/**
	 * Executes the loaded workflow as it exists on the server. Will not currently execute the workflow as it stands.
	 */
	executeWorkflow(): void {
		if (!this.loadedWorkflow) { return; }
		this.clearExecutionHighlighting();
		this.playbookService.addWorkflowToQueue(this.loadedWorkflow.id)
			.then(() => this.toastyService
				.success(`Starting execution of ${this.loadedPlaybook.name} - ${this.loadedWorkflow.name}.`))
			.catch(e => this.toastyService
				.error(`Error starting execution of ${this.loadedPlaybook.name} - ${this.loadedWorkflow.name}: ${e.message}`));
	}

	/**
	 * Loads a workflow from a given playbook / workflow name pair and calls function to set up graph.
	 * @param playbook Playbook to load
	 * @param workflow Workflow to load
	 */
	loadWorkflow(playbook: Playbook, workflow: Workflow): void {
		this.closeWorkflow();

		if (playbook.id && workflow.id) {
			this.playbookService.loadWorkflow(workflow.id)
				.then(loadedWorkflow => {
					this.loadedPlaybook = playbook;
					this.loadedWorkflow = loadedWorkflow;
					this.setupGraph();
					this._closeWorkflowsModal();
				})
				.catch(e => this.toastyService.error(`Error loading workflow "${playbook.name} - ${workflow.name}": ${e.message}`));
		} else {
			this.loadedPlaybook = playbook;
			this.loadedWorkflow = workflow;
			this.setupGraph();
		}
	}

	setupGraph(): void {
		// Convert our selection arrays to a string
		if (!this.loadedWorkflow.actions) { this.loadedWorkflow.actions = []; }
		this.loadedWorkflow.actions.forEach(action => {
			action.arguments.forEach(argument => {
				if (argument.selection && Array.isArray(argument.selection)) {
					argument.selection = (argument.selection as Array<string | number>).join('.');
				}
			});
		});

		// Create the Cytoscape graph
		this.cy = cytoscape({
			container: document.getElementById('cy'),
			boxSelectionEnabled: false,
			autounselectify: false,
			wheelSensitivity: 0.1,
			layout: { name: 'preset' },
			style: [
				{
					selector: 'node',
					css: {
						'content': 'data(label)',
						'text-valign': 'center',
						'text-halign': 'center',
						'shape': 'roundrectangle',
						'background-color': '#bbb',
						'selection-box-color': 'red',
						'font-family': 'Segoe UI, Tahoma, Geneva, Verdana, sans-serif, sans-serif',
						'font-weight': 'lighter',
						'font-size': '15px',
						'width': 'label',
<<<<<<< HEAD
						'height': '40',
=======
						'height': 'label',
						'padding': '10px'
>>>>>>> d6303d1d
					},
				},
				{
					selector: 'node[type="action"]',
					css: {
						'background-color': '#bbb',
					},
				},
				{
					selector: 'node[type="eventAction"]',
					css: {
						'shape': 'star',
						'background-color': '#edbd21',
					},
				},
				{
					selector: 'node[?isStartNode]',
					css: {
						'border-width': '3px',
						'border-color': '#991818',
					},
				},
				{
					selector: 'node:selected',
					css: {
						'background-color': '#77b0d0',
					},
				},
				{
					selector: '.success-highlight',
					css: {
						'background-color': '#399645',
						'transition-property': 'background-color',
						'transition-duration': '0.5s',
					},
				},
				{
					selector: '.failure-highlight',
					css: {
						'background-color': '#8e3530',
						'transition-property': 'background-color',
						'transition-duration': '0.5s',
					},
				},
				{
					selector: '.executing-highlight',
					css: {
						'background-color': '#ffef47',
						'transition-property': 'background-color',
						'transition-duration': '0.5s',
					},
				},
				{
					selector: '.awaiting-data-highlight',
					css: {
						'background-color': '#f4ad42',
						'transition-property': 'background-color',
						'transition-duration': '0.5s',
					},
				},
				{
					selector: '$node > node',
					css: {
						'padding-top': '10px',
						'padding-left': '10px',
						'padding-bottom': '10px',
						'padding-right': '10px',
						'text-valign': 'top',
						'text-halign': 'center',
					},
				},
				{
					selector: 'edge',
					css: {
						'target-arrow-shape': 'triangle',
						'curve-style': 'bezier',
					},
				},
				{
					selector: '.eh-handle',
					style: {
						'background-color': '#337ab7',
						'width': '1',
						'height': '1',
						'shape': 'ellipse',
						'overlay-opacity': '0',
					}
				},
				{
					selector: '.eh-source',
					style: {
						'border-width': '3',
						'border-color': '#337ab7'
					}
				},
				{
					selector: '.eh-target',
					style: {
						'border-width': '3',
						'border-color': '#337ab7'
					}
				},
				{
					selector: '.eh-preview, .eh-ghost-edge',
					style: {
						'background-color': '#337ab7',
						'line-color': '#337ab7',
						'target-arrow-color': '#337ab7',
						'source-arrow-color': '#337ab7'
					}
				}
			],
		});

		// Enable various Cytoscape extensions
		// Undo/Redo extension
		this.ur = this.cy.undoRedo({});

		// Panzoom extension
		this.cy.panzoom({});

		// Extension for drawing edges
		this.cy.edgehandles({
			preview: false,
			toggleOffOnLeave: true,
			complete: (sourceNode: any, targetNodes: any[], addedEntities: any[]) => {
				if (!this.loadedWorkflow.branches) { this.loadedWorkflow.branches = []; }

				// The edge handles extension is not integrated into the undo/redo extension.
				// So in order that adding edges is contained in the undo stack,
				// remove the edge just added and add back in again using the undo/redo
				// extension. Also add info to edge which is displayed when user clicks on it.
				for (let i = 0; i < targetNodes.length; i++) {
					const tempId = UUID.UUID();
					const sourceId: string = sourceNode.data('_id');
					const destinationId: string = targetNodes[i].data('_id');

					addedEntities[i].data({
						_id: tempId,
						// We set temp because this actually triggers onEdgeRemove since we manually remove and re-add the edge later
						// There is logic in onEdgeRemove to bypass that logic if temp is true
						temp: true,
					});

					//If we attempt to draw an edge that already exists, please remove it and take no further action
					if (this.loadedWorkflow.branches.find(b => b.source_id === sourceId && b.destination_id === destinationId)) {
						this.cy.remove(addedEntities);
						return;
					}

					const sourceAction = this.loadedWorkflow.actions.find(a => a.id === sourceId);
					const sourceActionApi = this._getAction(sourceAction.app_name, sourceAction.action_name);

					// Get our default status either from the default return if specified, or the first return status
					let defaultStatus = '';
					if (sourceActionApi.default_return) {
						defaultStatus = sourceActionApi.default_return;
					} else if (sourceActionApi.returns.length) {
						defaultStatus = sourceActionApi.returns[0].status;
					}

					const newBranch = new Branch();

					newBranch.id = tempId;
					newBranch.source_id = sourceId;
					newBranch.destination_id = destinationId;
					newBranch.status = defaultStatus;
					newBranch.priority = 1;

					// Add our branch to the actual loadedWorkflow model
					this.loadedWorkflow.branches.push(newBranch);
				}

				this.cy.remove(addedEntities);

				// Get rid of our temp flag
				addedEntities.forEach(ae => ae.data('temp', false));

				// Re-add with the undo-redo extension.
				this.ur.do('add', addedEntities); // Added back in using undo/redo extension
			},
		});

		// Extension for copy and paste
		this.cy.clipboard();

		//Extension for grid and guidelines
		this.cy.gridGuide({
			snapToGridDuringDrag: true,
			zoomDash: true,
			panGrid: true,
			centerToEdgeAlignment: true,
			distributionGuidelines: true, // Distribution guidelines
			geometricGuideline: true, // Geometric guidelines
			// Guidelines
			guidelinesStackOrder: 4, // z-index of guidelines
			guidelinesTolerance: 2.00, // Tolerance distance for rendered positions of nodes' interaction.
			guidelinesStyle: { // Set ctx properties of line. Properties are here:
				strokeStyle: '#8b7d6b', // color of geometric guidelines
				geometricGuidelineRange: 400, // range of geometric guidelines
				range: 100, // max range of distribution guidelines
				minDistRange: 10, // min range for distribution guidelines
				distGuidelineOffset: 10, // shift amount of distribution guidelines
				horizontalDistColor: '#ff0000', // color of horizontal distribution alignment
				verticalDistColor: '#00ff00', // color of vertical distribution alignment
				initPosAlignmentColor: '#0000ff', // color of alignment to initial mouse location
				lineDash: [0, 0], // line style of geometric guidelines
				horizontalDistLine: [0, 0], // line style of horizontal distribution guidelines
				verticalDistLine: [0, 0], // line style of vertical distribution guidelines
				initPosAlignmentLine: [0, 0], // line style of alignment to initial mouse position
			},
		});

		// Load the data into the graph
		// If a node does not have a label field, set it to
		// the action. The label is what is displayed in the graph.
		const edges = this.loadedWorkflow.branches.map(branch => {
			const edge: any = { group: 'edges' };
			edge.data = {
				id: branch.id,
				_id: branch.id,
				source: branch.source_id,
				target: branch.destination_id,
			};
			return edge;
		});

		const nodes = this.loadedWorkflow.actions.map(action => {
			const node: any = { group: 'nodes', position: this.utils.cloneDeep(action.position) };
			node.data = {
				id: action.id,
				_id: action.id,
				label: action.name,
				isStartNode: action.id === this.loadedWorkflow.start,
			};
			this._setNodeDisplayProperties(node, action);
			return node;
		});

		this.cy.add(nodes.concat(edges));

		this.cy.fit(null, 50);

		this.setStartNode(this.loadedWorkflow.start);

		// Note: these bindings need to use arrow notation
		// to actually be able to use 'this' to refer to the PlaybookComponent.
		// Configure handler when user clicks on node or edge
		this.cy.on('select', 'node', (e: any) => this.onNodeSelect(e));
		this.cy.on('select', 'edge', (e: any) => this.onEdgeSelect(e));
		this.cy.on('unselect', (e: any) => this.onUnselect(e));

		// Configure handlers when nodes/edges are added or removed
		this.cy.on('add', 'node', (e: any) => this.onNodeAdded(e));
		this.cy.on('remove', 'node', (e: any) => this.onNodeRemoved(e));
		this.cy.on('remove', 'edge', (e: any) => this.onEdgeRemove(e));

		// this.cyJsonData = JSON.stringify(this.loadedWorkflow, null, 2);
	}

	/**
	 * Closes the active workflow and clears all relevant variables.
	 */
	closeWorkflow(): void {
		this.loadedPlaybook = null;
		this.loadedWorkflow = null;
		this.selectedBranchParams = null;
		this.selectedAction = null;
	}

	/**
	 * Triggers the save action based on the editor option selected.
	 */
	save(): void {
		this.saveWorkflow(this.cy.elements().jsons());
	}

	/**
	 * Saves the workflow loaded in the editor.
	 * Updates the graph positions from the cytoscape model and sanitizes data beforehand.
	 * @param cyData Nodes and edges from the cytoscape graph. Only really used to grab the new positions of nodes.
	 */
	saveWorkflow(cyData: any[]): void {
		// Unselect anything selected first (will trigger onUnselect)
		this.cy.$(':selected').unselect();

		// Clone the loadedWorkflow first, so we don't change the parameters 
		// in the editor when converting it to the format the backend expects.
		const workflowToSave: Workflow = this.utils.cloneDeep(this.loadedWorkflow);

		if (!workflowToSave.start) {
			this.toastyService.warning('Workflow cannot be saved without a starting action.');
			return;
		}

		// Go through our workflow and update some parameters
		workflowToSave.actions.forEach(action => {
			// Set the new cytoscape positions on our loadedworkflow
			action.position = cyData.find(cyAction => cyAction.data._id === action.id).position;

			if (action.device_id === 0) { delete action.device_id; }

			// Properly sanitize arguments through the tree
			this._sanitizeArgumentsForSave(action.arguments);

			this._sanitizeExpressionAndChildren(action.trigger);
		});
		workflowToSave.branches.forEach(branch => {
			this._sanitizeExpressionAndChildren(branch.condition);
		});

		let savePromise: Promise<Workflow>;
		if (this.loadedPlaybook.id) {
			if (this.loadedWorkflow.id) {
				savePromise = this.playbookService.saveWorkflow(workflowToSave);
			} else {
				savePromise = this.playbookService.newWorkflow(this.loadedPlaybook.id, workflowToSave);
			}
		} else {
			const playbookToSave: Playbook = this.utils.cloneDeep(this.loadedPlaybook);
			playbookToSave.workflows = [workflowToSave];
			savePromise = this.playbookService.newPlaybook(playbookToSave)
				.then(newPlaybook => {
					this.loadedPlaybook = newPlaybook;
					this.playbooks.push(newPlaybook);
					this.playbooks.sort((a, b) => a.name > b.name ? 1 : -1);
					// Return our new workflow to be loaded in the editor, etc.
					return newPlaybook.workflows[0];
				});
		}

		savePromise
			.then(savedWorkflow => {
				// If this workflow doesn't exist, add it to our loaded playbook (and master list for loading)
				if (!this.loadedPlaybook.workflows.find(w => w.id === savedWorkflow.id)) {
					this.loadedPlaybook.workflows.push(savedWorkflow);
					this.loadedPlaybook.workflows.sort((a, b) => a.name > b.name ? 1 : -1);
				}
				this.loadedWorkflow = savedWorkflow;
				this.setupGraph();
				this.toastyService.success(`Successfully saved workflow ${this.loadedPlaybook.name} - ${workflowToSave.name}.`);
			})
			.catch(e => this.toastyService
				.error(`Error saving workflow ${this.loadedPlaybook.name} - ${workflowToSave.name}: ${e.message}`));
	}

	/**
	 * Gets a list of all the loaded playbooks along with their workflows.
	 */
	getPlaybooksWithWorkflows(): void {
		this.playbookService.getPlaybooks()
			.then(playbooks => this.playbooks = playbooks);
	}

	_sanitizeExpressionAndChildren(expression: ConditionalExpression): void {
		if (!expression) { return; }

		if (expression.conditions && expression.conditions.length) {
			expression.conditions.forEach(condition => {
				this._sanitizeArgumentsForSave(condition.arguments);

				condition.transforms.forEach(transform => {
					this._sanitizeArgumentsForSave(transform.arguments);
				});
			});
		}

		if (expression.child_expressions && expression.child_expressions.length) {
			expression.child_expressions.forEach(childExpr => {
				childExpr.conditions.forEach(condition => {
					this._sanitizeArgumentsForSave(condition.arguments);

					condition.transforms.forEach(transform => {
						this._sanitizeArgumentsForSave(transform.arguments);
					});
				});

				this._sanitizeExpressionAndChildren(childExpr);
			});
		}
	}

	/**
	 * Sanitizes an argument so we don't have bad data on save, such as a value when reference is specified.
	 * @param argument The argument to sanitize
	 */
	_sanitizeArgumentsForSave(args: Argument[]): void {
		// Filter out any arguments that are blank, essentially
		const idsToRemove: number[] = [];
		for (const argument of args) {
			// First trim any string inputs for sanitation and so we can check against ''
			if (typeof (argument.value) === 'string') { argument.value = argument.value.trim(); }
			// If value and reference are blank, add this argument's ID in the array to the list
			// Add them in reverse so we don't have problems with the IDs sliding around on the splice
			if ((argument.value == null || argument.value === '') && argument.reference === '') {
				idsToRemove.unshift(args.indexOf(argument));
			}
			// Additionally, remove "value" if reference is specified
			if (argument.reference && argument.value !== undefined) {
				delete argument.value;
			}
			// Remove reference if unspecified
			if (argument.reference === '') { delete argument.reference; }
		}
		// Actually splice out all the args
		for (const id of idsToRemove) {
			args.splice(id, 1);
		}

		// Split our string argument selector into what the server expects
		args.forEach(argument => {
			if (!argument.reference) {
				delete argument.selection;
				return;
			}

			if (argument.selection == null) {
				argument.selection = [];
			} else if (typeof (argument.selection) === 'string') {
				argument.selection = argument.selection.trim();
				argument.selection = argument.selection.split('.');

				if (argument.selection[0] === '') {
					argument.selection = [];
				} else {
					// For each value, if it's a valid number, convert it to a number.
					for (let i = 0; i < argument.selection.length; i++) {
						if (!isNaN(argument.selection[i] as number)) { argument.selection[i] = +argument.selection[i]; }
					}
				}
			}
		});
	}

	/**
	 * Specifies a new conditional expression for a given action.
	 * @param action Action to specify the trigger for
	 */
	specifyTrigger(action: Action): void {
		if (action.trigger) { return; }
		action.trigger = new ConditionalExpression();
	}

	/**
	 * Deletes the conditional expression for a given action.
	 * @param action Action to remove the trigger for
	 */
	removeTrigger(action: Action): void {
		delete action.trigger;
	}

	/**
	 * Specifies a new conditional expression for a given action.
	 * @param branch Branch to specify the trigger for
	 */
	specifyCondition(branch: Branch): void {
		if (branch.condition) { return; }
		branch.condition = new ConditionalExpression();
	}

	/**
	 * Specifies a new conditional expression for a given branch.
	 * @param branch Branch to specify the trigger for
	 */
	removeCondition(branch: Branch): void {
		delete branch.condition;
	}

	/**
	 * Downloads a playbook as a JSON representation.
	 * @param event JS Event fired from button
	 * @param playbook Playbook to export (id, name pair)
	 */
	exportPlaybook(event: Event, playbook: Playbook): void {
		event.stopPropagation();

		this.playbookService.exportPlaybook(playbook.id).subscribe(
			blob => {
				saveAs(blob, `${playbook.name}.playbook`);
			},
			e => this.toastyService.error(`Error exporting playbook "${playbook.name}": ${e.message}`),
		);
	}

	/**
	 * Sets our playbook to import based on a file input change.
	 * @param event JS Event for the playbook file input
	 */
	onImportSelectChange(event: Event) {
		this.playbookToImport = (event.srcElement as any).files[0];
	}

	/**
	 * Imports the playbook that is currently slated for import.
	 */
	importPlaybook(): void {
		if (!this.playbookToImport) { return; }

		this.playbookService.importPlaybook(this.playbookToImport).subscribe(
			data => {
				this.playbooks.push(data);
				this.playbooks.sort((a, b) => a.name > b.name ? 1 : -1);
				this.toastyService.success(`Successfuly imported playbook "${this.playbookToImport.name}".`);
				this.playbookToImport = null;
			},
			e => this.toastyService.error(`Error importing playbook "${this.playbookToImport.name}": ${e.message}`),
		);
	}

	///------------------------------------------------------------------------------------------------------
	/// Cytoscape functions
	///------------------------------------------------------------------------------------------------------

	/**
	 * This function displays a form next to the graph for editing a node when clicked upon
	 * @param e JS Event fired
	 */
	onNodeSelect(e: any): void {
		this.selectedBranchParams = null;

		const data = e.target.data();

		// Unselect anything else we might have selected (via ctrl+click basically)
		this.cy.elements(`[_id!="${data._id}"]`).unselect();

		const action = this.loadedWorkflow.actions.find(a => a.id === data._id);
		if (!action) { return; }
		const actionApi = this._getAction(action.app_name, action.action_name);

		const queryPromises: Array<Promise<any>> = [];

		if (!this.users && 
			(actionApi.parameters.findIndex(p => p.schema.type === 'user') > -1 ||
			actionApi.parameters.findIndex(p => p.schema.items && p.schema.items.type === 'user') > -1)) {
			this.waitingOnData = true;
			queryPromises.push(this.playbookService.getUsers().then(users => this.users = users));
		}
		if (!this.roles && 
			(actionApi.parameters.findIndex(p => p.schema.type === 'role') > -1 ||
			actionApi.parameters.findIndex(p => p.schema.items && p.schema.items.type === 'role') > -1)) {
			this.waitingOnData = true;
			queryPromises.push(this.playbookService.getRoles().then(roles => this.roles = roles));
		}

		if (queryPromises.length) {
			Promise.all(queryPromises)
				.then(() => {
					this.waitingOnData = false;
				})
				.catch(error => {
					this.waitingOnData = false;
					this.toastyService.error(`Error grabbing users or roles: ${error.message}`);
				});
		}

		this.selectedAction = action;
		this.selectedActionApi = actionApi;

		// TODO: maybe scope out relevant devices by action, but for now we're just only scoping out by app
		this.relevantDevices = this.devices.filter(d => d.app_name === this.selectedAction.app_name);
	}

	/**
	 * This function displays a form next to the graph for editing an edge when clicked upon.
	 * @param e JS Event fired
	 */
	onEdgeSelect(e: any): void {
		this.selectedAction = null;
		this.selectedBranchParams = null;

		const id: string = e.target.data('_id');

		// Unselect anything else we might have selected (via ctrl+click basically)
		this.cy.elements(`[_id!="${id}"]`).unselect();

		const branch = this.loadedWorkflow.branches.find(b => b.id === id);
		const sourceAction = this.loadedWorkflow.actions.find(a => a.id === branch.source_id);

		this.selectedBranchParams = {
			branch,
			returnTypes: this._getAction(sourceAction.app_name, sourceAction.action_name).returns,
			appName: sourceAction.app_name,
			actionName: sourceAction.action_name,
		};
	}

	/**
	 * This function unselects any selected nodes/edges and updates the label if necessary.
	 * @param e JS Event fired
	 */
	onUnselect(event: any): void {
		// Update our labels if possible
		if (this.selectedAction) {
			this.cy.elements(`node[_id="${this.selectedAction.id}"]`).data('label', this.selectedAction.name);
		}

		if (!this.cy.$(':selected').length) {
			this.selectedAction = null;
			this.selectedBranchParams = null;
		}
	}

	/**
	 * This function checks when an edge is removed and removes branches as appropriate.
	 * @param e JS Event fired
	 */
	onEdgeRemove(event: any): void {
		const edgeData = event.target.data();
		// Do nothing if this is a temporary edge
		// (edgehandles do not have paramters, and we mark temp edges on edgehandle completion)
		if (!edgeData || edgeData.temp) { return; }

		const sourceId: string = edgeData.source;
		const destinationId: string = edgeData.target;

		// Filter out the one that matches
		this.loadedWorkflow.branches = this.loadedWorkflow.branches
			.filter(b => !(b.source_id === sourceId && b.destination_id === destinationId));
	}

	/**
	 * This function checks when a node is added and sets start node if no other nodes exist.
	 * @param e JS Event fired
	 */
	onNodeAdded(event: any): void {
		const node = event.target;

		// If the number of nodes in the graph is one, set the start node to it.
		if (node.isNode() && this.cy.nodes().size() === 1) { this.setStartNode(node.data('_id')); }
	}

	/**
	 * This function fires when a node is removed. If the node was the start node, it sets it to a new root node.
	 * It also removes the corresponding action from the workflow.
	 * @param e JS Event fired
	 */
	onNodeRemoved(event: any): void {
		const node = event.target;
		const data = node.data();

		// If the start node was deleted, set it to one of the roots of the graph
		if (data && node.isNode() && this.loadedWorkflow.start === data._id) { this.setStartNode(null); }
		if (this.selectedAction && this.selectedAction.id === data._id) { this.selectedAction = null; }

		// Delete the action from the workflow and delete any branches that reference this action
		this.loadedWorkflow.actions = this.loadedWorkflow.actions.filter(a => a.id !== data._id);
		this.loadedWorkflow.branches = this.loadedWorkflow.branches
			.filter(ns => !(ns.source_id === data._id || ns.destination_id === data._id));
	}

	/**
	 * This function fires when an action is dropped onto the graph and fires the insertNode function.
	 * @param e JS Event fired
	 */
	handleDropEvent(e: any): void {
		if (this.cy === null) { return; }

		const appName: string = e.dragData.appName;
		const actionApi: ActionApi = e.dragData.actionApi;

		// The following coordinates is where the user dropped relative to the
		// top-left of the graph
		const dropPosition: GraphPosition = {
			x: e.mouseEvent.layerX,
			y: e.mouseEvent.layerY,
		};

		this.insertNode(appName, actionApi.name, dropPosition, true);
	}

	/**
	 * This function is fired when an action on the left-hand list is double clicked.
	 * It drops a new node of that action in the center of the visible graph.
	 * @param appName App name the action resides under
	 * @param actionName Name of the action that was double clicked
	 */
	handleDoubleClickEvent(appName: string, actionName: string): void {
		if (this.cy === null) { return; }

		const extent = this.cy.extent();

		const centerGraphPosition = { x: this.avg(extent.x1, extent.x2), y: this.avg(extent.y1, extent.y2) };
		this.insertNode(appName, actionName, centerGraphPosition, false);
	}

	/**
	 * Simple average function to get the avg. of 2 numbers.
	 * @param a 1st number
	 * @param b 2nd number
	 */
	avg(a: number, b: number): number {
		return (a + b) / 2;
	}

	/**
	 * Inserts node into the graph and adds a corresponding action to the loadedworkflow.
	 * @param appName App name the action resides under
	 * @param actionName Name of the action to add
	 * @param location Graph Position, where to create the node
	 * @param shouldUseRenderedPosition Whether or not to use rendered or "real" graph position
	 */
	insertNode(appName: string, actionName: string, location: GraphPosition, shouldUseRenderedPosition: boolean): void {
		// Grab a new ID for both the ID of the node and the ID of the action in the workflow
		const newActionUuid = UUID.UUID();

		const args: Argument[] = [];
		const parameters = this._getAction(appName, actionName).parameters;
		// TODO: might be able to remove this entirely
		// due to the argument component auto-initializing default values
		if (parameters && parameters.length) {
			this._getAction(appName, actionName).parameters.forEach((parameter) => {
				args.push(this.getDefaultArgument(parameter));
			});
		}

		let actionToBeAdded: Action;
		let numExistingActions = 0;
		this.loadedWorkflow.actions.forEach(a => a.action_name === actionName ? numExistingActions++ : null);
		// Set our name to be something like "action 2" if "action" already exists
		const uniqueActionName = numExistingActions ? `${actionName} ${numExistingActions + 1}` : actionName;

		if (appName && actionName) { actionToBeAdded = new Action(); }
		actionToBeAdded.id = newActionUuid;
		actionToBeAdded.name = uniqueActionName;
		actionToBeAdded.app_name = appName;
		actionToBeAdded.action_name = actionName;
		actionToBeAdded.arguments = args;

		this.loadedWorkflow.actions.push(actionToBeAdded);

		// Add the node with the new ID to the graph in the location dropped
		// into by the mouse.
		const nodeToBeAdded = {
			group: 'nodes',
			data: {
				id: newActionUuid,
				_id: newActionUuid,
				label: uniqueActionName,
			},
			renderedPosition: null as GraphPosition,
			position: null as GraphPosition,
		};

		this._setNodeDisplayProperties(nodeToBeAdded, actionToBeAdded);

		if (shouldUseRenderedPosition) {
			nodeToBeAdded.renderedPosition = location;
		} else { nodeToBeAdded.position = location; }

		this.ur.do('add', nodeToBeAdded);
	}

	// TODO: update this to properly "cut" actions from the loadedWorkflow.
	/**
	 * Cytoscape cut method.
	 */
	// cut(): void {
	// 	const selecteds = this.cy.$(':selected');
	// 	if (selecteds.length > 0) {
	// 		this.cy.clipboard().copy(selecteds);
	// 		this.ur.do('remove', selecteds);
	// 	}
	// }

	/**
	 * Cytoscape copy method.
	 */
	copy(): void {
		this.cy.clipboard().copy(this.cy.$(':selected'));
	}

	/**
	 * Cytoscape paste method.
	 */
	paste(): void {
		const newNodes = this.ur.do('paste');

		newNodes.forEach((n: any) => {
			// Get a copy of the action we just copied
			const pastedAction: Action = this.utils.cloneDeep(this.loadedWorkflow.actions.find(a => a.id === n.data('_id')));

			const newActionUuid = UUID.UUID();

			pastedAction.id = newActionUuid;

			n.data({
				id: newActionUuid,
				_id: newActionUuid,
				isStartNode: false,
			});

			this.loadedWorkflow.actions.push(pastedAction);
		});
	}

	/**
	 * Sets display properties for a given node based on the information on the related Action.
	 * @param actionNode Cytoscape node to update.
	 * @param action Action relating to the cytoscape node to update.
	 */
	_setNodeDisplayProperties(actionNode: any, action: Action): void {
		//add a type field to handle node styling
		if (this._getAction(action.app_name, action.action_name).event) {
			actionNode.type = 'eventAction';
		} else { actionNode.type = 'action'; }
	}

	/**
	 * Clears the red/green highlighting in the cytoscape graph.
	 */
	clearExecutionHighlighting(): void {
		this.cy.elements().removeClass('success-highlight failure-highlight executing-highlight');
		this.consoleLog = [];
	}

	/**
	 * Sets the start action / node to be the one matching the ID specified.
	 * Not specifying a ID just grabs the first root.
	 * @param start DB ID of the new start node (optional)
	 */
	setStartNode(start: string): void {
		// If no start was given set it to one of the root nodes
		if (start) {
			this.loadedWorkflow.start = start;
		} else {
			const roots = this.cy.nodes().roots();
			if (roots.size() > 0) {
				this.loadedWorkflow.start = roots[0].data('_id');
			}
		}

		// Clear start node highlighting of the previous start node(s)
		this.cy.elements('node[?isStartNode]').data('isStartNode', false);
		// Apply start node highlighting to the new start node.
		this.cy.elements(`node[_id="${start}"]`).data('isStartNode', true);
	}

	/**
	 * Removes all selected nodes and edges.
	 */
	removeSelectedNodes(): void {
		const selecteds = this.cy.$(':selected');
		// Unselect the elements first to remove the parameters editor if need be
		// Because deleting elements doesn't unselect them for some reason
		this.cy.elements(':selected').unselect();
		if (selecteds.length > 0) { this.ur.do('remove', selecteds); }
	}

	/**
	 * Adds keyboard event bindings for cut/copy/paste/etc.
	 */
	_addCytoscapeEventBindings(): void {
		// Handle keyboard presses on graph
		document.addEventListener('keydown', (e: any) => {
			// If we aren't "focused" on a body or button tag, don't do anything
			// to prevent events from being fired while in the parameters editor
			const tagName = document.activeElement.tagName;
			if (!(tagName === 'BODY' || tagName === 'BUTTON')) { return; }
			if (this.cy === null) { return; }

			if (e.which === 46) { // Delete
				this.removeSelectedNodes();
			} else if (e.ctrlKey) {
				//TODO: re-enable undo/redo once we restructure how branches / edges are stored
				// if (e.which === 90) // 'Ctrl+Z', Undo
				//     ur.undo();
				// else if (e.which === 89) // 'Ctrl+Y', Redo
				//     ur.redo();
				if (e.which === 67) {
					// Ctrl + C, Copy
					this.copy();
				} else if (e.which === 86) {
					// Ctrl + V, Paste
					this.paste();
				}
				// else if (e.which === 88) {
				// 	// Ctrl + X, Cut
				// 	this.cut();
				// }
				// else if (e.which == 65) { // 'Ctrl+A', Select All
				//     cy.elements().select();
				//     e.preventDefault();
				// }
			}
		});
	}

	///------------------------------------------------------------------------------------------------------
	/// Simple bootstrap modal stuff
	///------------------------------------------------------------------------------------------------------
	/**
	 * Opens a modal to rename a given playbook and performs the rename action on submit.
	 * @param event JS Event from the button click
	 * @param playbook Name of the playbook to rename
	 */
	renamePlaybookModal(event: Event, playbook: Playbook): void {
		event.stopPropagation();

		this._closeWorkflowsModal();

		this.modalParams = {
			title: 'Rename Existing Playbook',
			submitText: 'Rename Playbook',
			shouldShowPlaybook: true,
			submit: () => {
				this.playbookService.renamePlaybook(playbook.id, this.modalParams.newPlaybook)
					.then(renamedPlaybook => {
						this.playbooks.find(pb => pb.id === renamedPlaybook.id).name = renamedPlaybook.name;
						this.playbooks.sort((a, b) => a.name > b.name ? 1 : -1);
						this.toastyService.success(`Successfully renamed playbook "${renamedPlaybook.name}".`);
						this._closeModal();
					})
					.catch(e => this.toastyService.error(`Error renaming playbook "${this.modalParams.newPlaybook}": ${e.message}`));
			},
		};

		this._openModal();
	}

	/**
	 * Opens a modal to copy a given playbook and performs the copy action on submit.
	 * @param event JS Event from the button click
	 * @param playbook Name of the playbook to copy
	 */
	duplicatePlaybookModal(event: Event, playbook: Playbook): void {
		event.stopPropagation();

		this._closeWorkflowsModal();

		this.modalParams = {
			title: 'Duplicate Existing Playbook',
			submitText: 'Duplicate Playbook',
			shouldShowPlaybook: true,
			submit: () => {
				this.playbookService.duplicatePlaybook(playbook.id, this.modalParams.newPlaybook)
					.then(duplicatedPlaybook => {
						this.playbooks.push(duplicatedPlaybook);
						this.playbooks.sort((a, b) => a.name > b.name ? 1 : -1);
						this.toastyService
							.success(`Successfully duplicated playbook "${playbook.name}" as "${duplicatedPlaybook.name}".`);
						this._closeModal();
					})
					.catch(e => this.toastyService
						.error(`Error duplicating playbook "${this.modalParams.newPlaybook}": ${e.message}`));
			},
		};

		this._openModal();
	}

	/**
	 * Opens a modal to delete a given playbook and performs the delete action on submit.
	 * @param playbook Playbook to delete
	 * @param event JS Event from the button click
	 */
	deletePlaybook(event: Event, playbook: Playbook): void {
		event.stopPropagation();

		if (!confirm(`Are you sure you want to delete playbook "${playbook.name}"?`)) { return; }

		this.playbookService
			.deletePlaybook(playbook.id)
			.then(() => {
				this.playbooks = this.playbooks.filter(p => p.id !== playbook.id);

				// If our loaded workflow is in this playbook, close it.
				if (this.loadedPlaybook && playbook.id === this.loadedPlaybook.id) { this.closeWorkflow(); }
				this.toastyService.success(`Successfully deleted playbook "${playbook.name}".`);
			})
			.catch(e => this.toastyService
				.error(`Error deleting playbook "${playbook.name}": ${e.message}`));
	}

	/**
	 * Opens a modal to add a new workflow to a given playbook or under a new playbook.
	 */
	newWorkflowModal(): void {
		if (this.loadedWorkflow && 
			!confirm('Are you sure you want to create a new workflow? ' +
				`Any unsaved changes on "${this.loadedWorkflow.name}" will be lost!`)) {
			return;
		}

		this.modalParams = {
			title: 'Create New Workflow',
			submitText: 'Add Workflow',
			shouldShowExistingPlaybooks: true,
			shouldShowPlaybook: true,
			shouldShowWorkflow: true,
			submit: () => {
				const newWorkflow = new Workflow();
				newWorkflow.name = this.modalParams.newWorkflow;

				// Grab our playbook.
				let pb = this.playbooks.find(p => p.id === this.modalParams.selectedPlaybookId);
				// If it doesn't exist, create a new temp playbook and add our temp workflow under it.
				if (!pb) {
					pb = new Playbook();
					pb.name = this.modalParams.newPlaybook;
					pb.workflows.push(newWorkflow);
				}

				this.loadWorkflow(pb, newWorkflow);
				this._closeModal();
			},
		};

		this._openModal();
	}

	/**
	 * Opens a modal to copy a given workflow and performs the copy action on submit.
	 * @param sourcePlaybookId ID of the playbook the workflow resides under
	 * @param sourceWorkflowId ID of the workflow to copy
	 */
	duplicateWorkflowModal(sourcePlaybookId: string, sourceWorkflowId: string): void {
		this._closeWorkflowsModal();

		this.modalParams = {
			title: 'Duplicate Existing Workflow',
			submitText: 'Duplicate Workflow',
			shouldShowPlaybook: true,
			shouldShowExistingPlaybooks: true,
			selectedPlaybookId: sourcePlaybookId,
			shouldShowWorkflow: true,
			submit: () => {
				// const sourcePb = this.playbooks.find(p => p.id === sourcePlaybookId);
				// Grab our playbook. If it doesn't exist, set our new playbook name to add
				let destinationPb = this.playbooks.find(p => p.id === this.modalParams.selectedPlaybookId);
				let newPlaybookName: string;
				if (!destinationPb) { newPlaybookName = this.modalParams.newPlaybook; }

				// Make a new playbook if we're adding this under a new playbook
				let newPlaybookPromise: Promise<void>;
				if (newPlaybookName) {
					const playbookToAdd = new Playbook();
					playbookToAdd.name = newPlaybookName;
					newPlaybookPromise = this.playbookService.newPlaybook(playbookToAdd)
						.then(newPlaybook => {
							this.playbooks.push(newPlaybook);
							this.playbooks.sort((a, b) => a.name > b.name ? 1 : -1);
							destinationPb = newPlaybook;
							this.modalParams.selectedPlaybookId = newPlaybook.id;
						});
				} else {
					newPlaybookPromise = Promise.resolve();
				}

				newPlaybookPromise
					.then(() => this.playbookService
						.duplicateWorkflow(sourceWorkflowId, destinationPb.id, this.modalParams.newWorkflow))
					.then(duplicatedWorkflow => {
						destinationPb.workflows.push(duplicatedWorkflow);
						destinationPb.workflows.sort((a, b) => a.name > b.name ? 1 : -1);

						this.toastyService
							.success(`Successfully duplicated workflow "${destinationPb.name} - ${this.modalParams.newWorkflow}".`);
						this._closeModal();
					})
					.catch(e => this.toastyService
						.error(`Error duplicating workflow "${destinationPb.name} - ${this.modalParams.newWorkflow}": ${e.message}`));
			},
		};

		this._openModal();
	}

	/**
	 * Opens a modal to delete a given workflow and performs the delete action on submit.
	 * @param playbook Playbook the workflow resides under
	 * @param workflow Workflow to delete
	 */
	deleteWorkflow(playbook: Playbook, workflow: Workflow): void {
		if (!confirm(`Are you sure you want to delete workflow "${playbook.name} - ${workflow.name}"?`)) { return; }

		this.playbookService
			.deleteWorkflow(workflow.id)
			.then(() => {
				const pb = this.playbooks.find(p => p.id === playbook.id);
				pb.workflows = pb.workflows.filter(w => w.id !== workflow.id);

				if (!pb.workflows.length) { this.playbooks = this.playbooks.filter(p => p.id !== pb.id); }

				// Close the workflow if the deleted workflow matches the loaded one
				if (this.loadedPlaybook && this.loadedWorkflow &&
					playbook.id === this.loadedPlaybook.id && workflow.id === this.loadedWorkflow.id) { this.closeWorkflow(); }

				this.toastyService.success(`Successfully deleted workflow "${playbook.name} - ${workflow.name}".`);
			})
			.catch(e => this.toastyService.error(`Error deleting workflow "${playbook.name} - ${workflow.name}": ${e.message}`));
	}

	/**
	 * Function to open the bootstrap playbook/workflow action modal.
	 */
	_openModal(): void {
		($('#playbookAndWorkflowActionModal') as any).modal('show');
	}

	/**
	 * Function to close the bootstrap playbook/workflow action modal.
	 */
	_closeModal(): void {
		($('#playbookAndWorkflowActionModal') as any).modal('hide');
	}

	/**
	 * Function to close the bootstrap load workflow modal.
	 */
	_closeWorkflowsModal(): void {
		($('#workflowsModal') as any).modal('hide');
	}

	///------------------------------------------------------------------------------------------------------
	/// Utility functions
	///------------------------------------------------------------------------------------------------------
	// /**
	//  * Gets a list of playbook names from our list of playbooks.
	//  */
	// getPlaybooks(): string[] {
	// 	return this.playbooks.map(pb => pb.name);
	// }

	// TODO: maybe somehow recursively find actions that may occur before. Right now it just returns all of them.
	/**
	 * Gets a list of actions previous to the currently selected action. (Currently just grabs a list of all actions.)
	 */
	getPreviousActions(): Action[] {
		return this.loadedWorkflow.actions;
	}

	/**
	 * Gets an ActionApi object by app and action name
	 * @param appName App name the action resides under
	 * @param actionName Name of the ActionApi to query
	 */
	_getAction(appName: string, actionName: string): ActionApi {
		return this.appApis.find(a => a.name === appName).action_apis.find(a => a.name === actionName);
	}

	/**
	 * Gets a given argument matching an inputted parameter API.
	 * Adds a new argument to the selected action with default values if the argument doesn't exist.
	 * @param parameterApi Parameter API object relating to the argument to return
	 */
	getOrInitializeSelectedActionArgument(parameterApi: ParameterApi): Argument {
		// Find an existing argument
		let argument = this.selectedAction.arguments.find(a => a.name === parameterApi.name);
		if (argument) { return argument; }

		argument = this.getDefaultArgument(parameterApi);
		this.selectedAction.arguments.push(argument);
		return argument;
	}

	/**
	 * Returns an argument based upon a given parameter API and its default value.
	 * @param parameterApi Parameter API used to generate the default argument
	 */
	getDefaultArgument(parameterApi: ParameterApi): Argument {
		return {
			name: parameterApi.name,
			value: parameterApi.schema.default != null ? parameterApi.schema.default : null,
			reference: '',
			selection: '',
		};
	}

	/**
	 * Gets a list of ConditionApis from a given app name.
	 * @param appName App name to query
	 */
	getConditionApis(appName: string): ConditionApi[] {
		return this.appApis.find(a => a.name === appName).condition_apis;
	}

	/**
	 * Gets a list of TransformApis from a given app name.
	 * @param appName App name to query
	 */
	getTransformApis(appName: string): TransformApi[] {
		return this.appApis.find(a => a.name === appName).transform_apis;
	}

	/**
	 * Gets a list of TransformApis from a given app name.
	 * @param appName App name to query
	 */
	getDeviceApis(appName: string): DeviceApi[] {
		return this.appApis.find(a => a.name === appName).device_apis;
	}

	/**
	 * Gets an parameterApi matching the app, action, and input names specified.
	 * @param appName App name the ActionApi resides under
	 * @param actionName Name of the ActionApi to query
	 * @param inputName Name of the action input to query
	 */
	getInputApiArgs(appName: string, actionName: string, inputName: string): ParameterApi {
		return this._getAction(appName, actionName).parameters.find(a => a.name === inputName);
	}

	/**
	 * Filters only the apps that have actions specified
	 */
	getAppsWithActions(): AppApi[] {
		return this.appApis.filter(a => a.action_apis && a.action_apis.length);
	}

	/**
	 * Converts an input object/value to a friendly string for display in the workflow status table.
	 * @param input Input object / value to convert
	 */
	getFriendlyJSON(input: any): string {
		if (!input) { return 'N/A'; }
		let out = JSON.stringify(input, null, 1);
		out = out.replace(/[\{\[\}\]"]/g, '').trim();
		if (!out) { return 'N/A'; }
		return out;
	}

	/**
	 * Converts an input argument array to a friendly string for display in the workflow status table.
	 * @param args Array of arguments to convert
	 */
	getFriendlyArguments(args: Argument[]): string {
		if (!args || !args.length) { return 'N/A'; }

		const obj: { [key: string]: string } = {};
		args.forEach(element => {
			if (element.value) { obj[element.name] = element.value; }
			if (element.reference) { obj[element.name] = element.reference.toString(); }
			if (element.selection && element.selection.length) {
				const selectionString = (element.selection as any[]).join('.');
				obj[element.name] = `${obj[element.name]} (${selectionString})`;
			}
		});

		let out = JSON.stringify(obj, null, 1);
		out = out.replace(/[\{\}"]/g, '');
		return out;
	}

	/**
	 * Removes the white space in a given string.
	 * @param input Input string to remove the whitespace of
	 */
	removeWhitespace(input: string): string {
		return input.replace(/\s/g, '');
	}

	/**
	 * Recalculates the relative times shown for start/end date timestamps (e.g. '5 hours ago').
	 */
	recalculateRelativeTimes(specificStatus?: ActionStatus): void {
		let targetStatuses: ActionStatus[];
		if (specificStatus) {
			targetStatuses = [specificStatus];
		} else {
			targetStatuses = this.actionStatuses;
		}
		if (!targetStatuses || !targetStatuses.length ) { return; }

		targetStatuses.forEach(actionStatus => {
			if (actionStatus.started_at) {
				this.actionStatusStartedRelativeTimes[actionStatus.execution_id] = 
					this.utils.getRelativeLocalTime(actionStatus.started_at);
			}
			if (actionStatus.completed_at) {
				this.actionStatusCompletedRelativeTimes[actionStatus.execution_id] = 
					this.utils.getRelativeLocalTime(actionStatus.completed_at);
			}
		});
	}

	/**
	 * Adds/updates localized time strings to a status object.
	 * @param status Action Status to mutate
	 */
	calculateLocalizedTimes(status: ActionStatus): void {
		if (status.started_at) { 
			status.localized_started_at = this.utils.getLocalTime(status.started_at);
		}
		if (status.completed_at) { 
			status.localized_completed_at = this.utils.getLocalTime(status.completed_at);
		}
	}
}<|MERGE_RESOLUTION|>--- conflicted
+++ resolved
@@ -365,12 +365,8 @@
 						'font-weight': 'lighter',
 						'font-size': '15px',
 						'width': 'label',
-<<<<<<< HEAD
-						'height': '40',
-=======
 						'height': 'label',
 						'padding': '10px'
->>>>>>> d6303d1d
 					},
 				},
 				{
