import logging
import os
import sys
import threading
import uuid

import gevent
import zmq.green as zmq

import walkoff.config
from walkoff.events import WalkoffEvent
from walkoff.executiondb import ExecutionDatabase
from walkoff.executiondb import WorkflowStatusEnum
from walkoff.executiondb.saved_workflow import SavedWorkflow
from walkoff.executiondb.workflow import Workflow
from walkoff.executiondb.workflowresults import WorkflowStatus
from walkoff.multiprocessedexecutor.threadauthenticator import ThreadAuthenticator
<<<<<<< HEAD
from walkoff.multiprocessedexecutor.workflowexecutioncontroller import WorkflowExecutionController
from walkoff.multiprocessedexecutor.receiver import Receiver
from start_workers import shutdown_procs
from walkoff.multiprocessedexecutor.senders import ZMQResultsSender
from flask import current_app
=======
from walkoff.worker.worker import Worker
from walkoff.multiprocessedexecutor.workflowexecutioncontroller import WorkflowExecutionController, Receiver
from walkoff.appgateway.accumulators import make_accumulator
>>>>>>> 2f9ad2a7

logger = logging.getLogger(__name__)


class MultiprocessedExecutor(object):
    def __init__(self, cache, action_execution_strategy):
        """Initializes a multiprocessed executor, which will handle the execution of workflows.
        """
        self.threading_is_initialized = False
        self.id = "controller"
        self.pids = None
        self.workflows_executed = 0

        self.ctx = None  # TODO: Test if you can always use the singleton
        self.auth = None

        self.manager = None
        self.receiver = None
        self.receiver_thread = None
        self.cache = cache
        self.action_execution_strategy = action_execution_strategy
        self.execution_db = ExecutionDatabase.instance
        self.zmq_sender = None

    def initialize_threading(self, app, pids=None):
        """Initialize the multiprocessing communication threads, allowing for parallel execution of workflows.

        Args:
            app (FlaskApp): The current_app object
            pids (list[Process], optional): Optional list of spawned processes. Defaults to None

        """
        if walkoff.config.Config.SEPARATE_RECEIVER:
            from walkoff.server import workflowresults  # Need this import

        if not (os.path.exists(walkoff.config.Config.ZMQ_PUBLIC_KEYS_PATH) and
                os.path.exists(walkoff.config.Config.ZMQ_PRIVATE_KEYS_PATH)):
            logging.fatal("Certificates are missing - run generate_certificates.py script first.")
            sys.exit(0)
        self.pids = pids
        self.ctx = zmq.Context.instance()
        self.auth = ThreadAuthenticator()
        self.auth.start()
        # TODO: self.auth.allow('127.0.0.1')
        self.auth.configure_curve(domain='*', location=walkoff.config.Config.ZMQ_PUBLIC_KEYS_PATH)

        self.manager = WorkflowExecutionController(self.cache)

        with app.app_context():
            self.zmq_sender = ZMQResultsSender(current_app.running_context.execution_db,
                                               current_app.running_context.case_logger)

        if not walkoff.config.Config.SEPARATE_RECEIVER:
            self.receiver = Receiver(app)

            self.receiver_thread = threading.Thread(target=self.receiver.receive_results)
            self.receiver_thread.start()

        self.threading_is_initialized = True
        logger.debug('Controller threading initialized')

    def wait_and_reset(self, num_workflows):
        """Waits for all of the workflows to be completed

        Args:
            num_workflows (int): The number of workflows to wait for
        """
        timeout = 0
        shutdown = 10

        while timeout < shutdown:
            if self.receiver is not None and num_workflows == self.receiver.workflows_executed:
                break
            timeout += 0.1
            gevent.sleep(0.1)
        assert (num_workflows == self.receiver.workflows_executed)
        self.receiver.workflows_executed = 0

    def shutdown_pool(self):
        """Shuts down the threadpool"""
        if self.manager:
            self.manager.send_exit_to_worker_comms()
        if not walkoff.config.Config.SEPARATE_WORKERS:
            shutdown_procs(self.pids)

        if self.receiver_thread:
            self.receiver.thread_exit = True
            self.receiver_thread.join(timeout=1)
        self.threading_is_initialized = False
        logger.debug('Controller thread pool shutdown')

        if self.auth:
            self.auth.stop()
        if self.ctx:
            self.ctx.destroy()
        self.cleanup_threading()
        return

    def cleanup_threading(self):
        """Once the threadpool has been shutdown, clear out all of the data structures used in the pool"""
        self.pids = []
        self.receiver_thread = None
        self.workflows_executed = 0
        self.threading_is_initialized = False
        self.manager = None
        self.receiver = None

    def execute_workflow(self, workflow_id, execution_id_in=None, start=None, start_arguments=None, resume=False,
                         environment_variables=None):
        """Executes a workflow

        Args:
            workflow_id (Workflow): The Workflow to be executed.
            execution_id_in (UUID, optional): The optional execution ID to provide for the workflow. Should only be
                used (and is required) when resuming a workflow. Must be valid UUID4. Defaults to None.
            start (UUID, optional): The ID of the first, or starting action. Defaults to None.
            start_arguments (list[Argument]): The arguments to the starting action of the workflow. Defaults to None.
            resume (bool, optional): Optional boolean to resume a previously paused workflow. Defaults to False.
            environment_variables (list[EnvironmentVariable]): Optional list of environment variables to pass into
                the workflow. These will not be persistent.

        Returns:
            (UUID): The execution ID of the Workflow.
        """
        workflow = self.execution_db.session.query(Workflow).filter_by(id=workflow_id).first()
        if not workflow:
            logger.error('Attempted to execute workflow {} which does not exist'.format(execution_id_in))
            return None, 'Attempted to execute workflow which does not exist'

        execution_id = execution_id_in if execution_id_in else str(uuid.uuid4())

        if start is not None:
            logger.info('Executing workflow {0} (id={1}) with starting action action {2}'.format(
                workflow.name, workflow.id, start))
        else:
            logger.info('Executing workflow {0} (id={1}) with default starting action'.format(
                workflow.name, workflow.id, start))

        workflow._execution_id = execution_id
        workflow_data = {'execution_id': execution_id, 'id': str(workflow.id), 'name': workflow.name}
        self._log_and_send_event(WalkoffEvent.WorkflowExecutionPending, sender=workflow_data, workflow=workflow)
        self.manager.add_workflow(workflow.id, execution_id, start, start_arguments, resume, environment_variables)

        self._log_and_send_event(WalkoffEvent.SchedulerJobExecuted)
        return execution_id

    def pause_workflow(self, execution_id):
        """Pauses a workflow that is currently executing.

        Args:
            execution_id (UUID): The execution id of the workflow.

        Returns:
            (bool): True if Workflow successfully paused, False otherwise
        """
        logger.info('Pausing workflow {}'.format(execution_id))
        workflow_status = self.execution_db.session.query(WorkflowStatus).filter_by(
            execution_id=execution_id).first()
        if workflow_status and workflow_status.status == WorkflowStatusEnum.running:
            self.manager.pause_workflow(execution_id)
            return True
        else:
            logger.warning('Cannot pause workflow {0}. Invalid key, or workflow not running.'.format(execution_id))
            return False

    def resume_workflow(self, execution_id):
        """Resumes a workflow that is currently paused.

        Args:
            execution_id (UUID): The execution id of the workflow.

        Returns:
            (bool): True if workflow successfully resumed, False otherwise
        """
        logger.info('Resuming workflow {}'.format(execution_id))
        workflow_status = self.execution_db.session.query(WorkflowStatus).filter_by(
            execution_id=execution_id).first()

        if workflow_status and workflow_status.status == WorkflowStatusEnum.paused:
            saved_state = self.execution_db.session.query(SavedWorkflow).filter_by(
                workflow_execution_id=execution_id).first()
            workflow = self.execution_db.session.query(Workflow).filter_by(
                id=workflow_status.workflow_id).first()
<<<<<<< HEAD
            workflow._execution_id = execution_id
            self._log_and_send_event(WalkoffEvent.WorkflowResumed, sender=workflow, workflow=workflow)
=======

            data = {"execution_id": execution_id}
            self._log_and_send_event(WalkoffEvent.WorkflowResumed, sender=workflow, data=data)
>>>>>>> 2f9ad2a7

            start = saved_state.action_id if saved_state else workflow.start
            self.execute_workflow(workflow.id, execution_id_in=execution_id, start=start, resume=True)
            return True
        else:
            logger.warning('Cannot resume workflow {0}. Invalid key, or workflow not paused.'.format(execution_id))
            return False

    def abort_workflow(self, execution_id):
        """Abort a workflow

        Args:
            execution_id (UUID): The execution id of the workflow.

        Returns:
            (bool): True if successfully aborted workflow, False otherwise
        """
        logger.info('Aborting workflow {}'.format(execution_id))
        workflow_status = self.execution_db.session.query(WorkflowStatus).filter_by(
            execution_id=execution_id).first()

        if workflow_status:
            if workflow_status.status in [WorkflowStatusEnum.pending, WorkflowStatusEnum.paused,
                                          WorkflowStatusEnum.awaiting_data]:
                workflow = self.execution_db.session.query(Workflow).filter_by(
                    id=workflow_status.workflow_id).first()
                if workflow is not None:
                    self._log_and_send_event(
                        WalkoffEvent.WorkflowAborted,
                        sender={'execution_id': execution_id, 'id': workflow_status.workflow_id, 'name': workflow.name},
                        workflow=workflow)
            elif workflow_status.status == WorkflowStatusEnum.running:
                self.manager.abort_workflow(execution_id)
            return True
        else:
            logger.warning(
                'Cannot resume workflow {0}. Invalid key, or workflow already shutdown.'.format(execution_id))
            return False

    def resume_trigger_step(self, execution_id, data_in, arguments=None):
        """Resumes a workflow awaiting trigger data, if the conditions are met.

        Args:
            execution_id (UUID): The execution ID of the workflow
            data_in (dict): The data to send to the trigger
            arguments (list[Argument], optional): Optional list of new Arguments for the trigger action.
                Defaults to None.

        Returns:
            (bool): True if successfully resumed trigger step, false otherwise
        """
        logger.info('Resuming workflow {} from trigger'.format(execution_id))
        saved_state = self.execution_db.session.query(SavedWorkflow).filter_by(
            workflow_execution_id=execution_id).first()
        workflow = self.execution_db.session.query(Workflow).filter_by(id=saved_state.workflow_id).first()

        accumulator = make_accumulator(execution_id)
        executed = False
        exec_action = None
        for action in workflow.actions:
            if action.id == saved_state.action_id:
                exec_action = action
                executed = action.execute_trigger(self.action_execution_strategy, data_in, accumulator)
                break

        if executed:
            self._log_and_send_event(
                WalkoffEvent.TriggerActionTaken,
                sender=exec_action,
                data={'workflow_execution_id': execution_id},
                workflow=workflow)
            self.execute_workflow(
                workflow.id,
                execution_id_in=execution_id,
                start=str(saved_state.action_id),
                start_arguments=arguments,
                resume=True)
            return True
        else:
            self._log_and_send_event(
                WalkoffEvent.TriggerActionNotTaken,
                sender=exec_action,
                data={'workflow_execution_id': execution_id},
                workflow=workflow)
            return False

    def get_waiting_workflows(self):
        """Gets a list of the execution IDs of workflows currently awaiting data to be sent to a trigger.

        Returns:
            (list[UUID]): A list of execution IDs of workflows currently awaiting data to be sent to a trigger.
        """
        self.execution_db.session.expire_all()
        wf_statuses = self.execution_db.session.query(WorkflowStatus).filter_by(
            status=WorkflowStatusEnum.awaiting_data).all()
        return [str(wf_status.execution_id) for wf_status in wf_statuses]

    def get_workflow_status(self, execution_id):
        """Gets the current status of a workflow by its execution ID

        Args:
            execution_id (UUID): The execution ID of the workflow

        Returns:
            (int): The status of the workflow
        """
        workflow_status = self.execution_db.session.query(WorkflowStatus).filter_by(
            execution_id=execution_id).first()
        if workflow_status:
            return workflow_status.status
        else:
            logger.error("Workflow execution id {} does not exist in WorkflowStatus table.").format(execution_id)
            return 0

    def _log_and_send_event(self, event, sender=None, data=None, workflow=None):
        sender = sender or self
<<<<<<< HEAD
        self.zmq_sender.handle_event(workflow, sender, event=event, data=data)

    def create_case(self, case_id, subscriptions):
        """Creates a Case

        Args:
            case_id (int): The ID of the Case
            subscriptions (list[Subscription]): List of Subscriptions to subscribe to
        """
        self.manager.create_case(case_id, subscriptions)

    def update_case(self, case_id, subscriptions):
        """Updates a Case

        Args:
            case_id (int): The ID of the Case
            subscriptions (list[Subscription]): List of Subscriptions to subscribe to
        """
        self.manager.create_case(case_id, subscriptions)

    def delete_case(self, case_id):
        """Deletes a Case

        Args:
            case_id (int): The ID of the Case to delete
        """
        self.manager.delete_case(case_id)
=======
        event.send(sender, data=data)
>>>>>>> 2f9ad2a7
<|MERGE_RESOLUTION|>--- conflicted
+++ resolved
@@ -15,17 +15,12 @@
 from walkoff.executiondb.workflow import Workflow
 from walkoff.executiondb.workflowresults import WorkflowStatus
 from walkoff.multiprocessedexecutor.threadauthenticator import ThreadAuthenticator
-<<<<<<< HEAD
-from walkoff.multiprocessedexecutor.workflowexecutioncontroller import WorkflowExecutionController
 from walkoff.multiprocessedexecutor.receiver import Receiver
 from start_workers import shutdown_procs
 from walkoff.multiprocessedexecutor.senders import ZMQResultsSender
 from flask import current_app
-=======
-from walkoff.worker.worker import Worker
 from walkoff.multiprocessedexecutor.workflowexecutioncontroller import WorkflowExecutionController, Receiver
 from walkoff.appgateway.accumulators import make_accumulator
->>>>>>> 2f9ad2a7
 
 logger = logging.getLogger(__name__)
 
@@ -164,7 +159,6 @@
             logger.info('Executing workflow {0} (id={1}) with default starting action'.format(
                 workflow.name, workflow.id, start))
 
-        workflow._execution_id = execution_id
         workflow_data = {'execution_id': execution_id, 'id': str(workflow.id), 'name': workflow.name}
         self._log_and_send_event(WalkoffEvent.WorkflowExecutionPending, sender=workflow_data, workflow=workflow)
         self.manager.add_workflow(workflow.id, execution_id, start, start_arguments, resume, environment_variables)
@@ -209,14 +203,9 @@
                 workflow_execution_id=execution_id).first()
             workflow = self.execution_db.session.query(Workflow).filter_by(
                 id=workflow_status.workflow_id).first()
-<<<<<<< HEAD
-            workflow._execution_id = execution_id
-            self._log_and_send_event(WalkoffEvent.WorkflowResumed, sender=workflow, workflow=workflow)
-=======
 
             data = {"execution_id": execution_id}
             self._log_and_send_event(WalkoffEvent.WorkflowResumed, sender=workflow, data=data)
->>>>>>> 2f9ad2a7
 
             start = saved_state.action_id if saved_state else workflow.start
             self.execute_workflow(workflow.id, execution_id_in=execution_id, start=start, resume=True)
@@ -333,34 +322,4 @@
 
     def _log_and_send_event(self, event, sender=None, data=None, workflow=None):
         sender = sender or self
-<<<<<<< HEAD
-        self.zmq_sender.handle_event(workflow, sender, event=event, data=data)
-
-    def create_case(self, case_id, subscriptions):
-        """Creates a Case
-
-        Args:
-            case_id (int): The ID of the Case
-            subscriptions (list[Subscription]): List of Subscriptions to subscribe to
-        """
-        self.manager.create_case(case_id, subscriptions)
-
-    def update_case(self, case_id, subscriptions):
-        """Updates a Case
-
-        Args:
-            case_id (int): The ID of the Case
-            subscriptions (list[Subscription]): List of Subscriptions to subscribe to
-        """
-        self.manager.create_case(case_id, subscriptions)
-
-    def delete_case(self, case_id):
-        """Deletes a Case
-
-        Args:
-            case_id (int): The ID of the Case to delete
-        """
-        self.manager.delete_case(case_id)
-=======
-        event.send(sender, data=data)
->>>>>>> 2f9ad2a7
+        self.zmq_sender.handle_event(workflow, sender, event=event, data=data)