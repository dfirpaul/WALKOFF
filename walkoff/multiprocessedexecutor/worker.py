--- conflicted
+++ resolved
@@ -38,68 +38,6 @@
 logger = logging.getLogger(__name__)
 
 
-<<<<<<< HEAD
-=======
-class WorkflowResultsHandler(object):
-    def __init__(self, socket_id, client_secret_key, client_public_key, server_public_key, zmq_results_address,
-                 execution_db, case_logger):
-        """Initialize a WorkflowResultsHandler object, which will be sending results of workflow execution
-
-        Args:
-            socket_id (str): The ID for the results socket
-            client_secret_key (str): The secret key for the client
-            client_public_key (str): The public key for the client
-            server_public_key (str): The public key for the server
-            zmq_results_address (str): The address for the ZMQ results socket
-            execution_db (ExecutionDatabase): An ExecutionDatabase connection object
-            case_logger (CaseLoger): A CaseLogger instance
-        """
-        self.results_sock = zmq.Context().socket(zmq.PUSH)
-        self.results_sock.identity = socket_id
-        self.results_sock.curve_secretkey = client_secret_key
-        self.results_sock.curve_publickey = client_public_key
-        self.results_sock.curve_serverkey = server_public_key
-        try:
-            self.results_sock.connect(zmq_results_address)
-        except ZMQError:
-            logger.exception('Workflow Results handler could not connect to {}!'.format(zmq_results_address))
-            raise
-
-        self.execution_db = execution_db
-
-        self.case_logger = case_logger
-
-    def shutdown(self):
-        """Shuts down the results socket and tears down the ExecutionDatabase
-        """
-        self.results_sock.close()
-        self.execution_db.tear_down()
-
-    def handle_event(self, workflow, sender, **kwargs):
-        """Listens for the data_sent callback, which signifies that an execution element needs to trigger a
-                callback in the main thread.
-
-            Args:
-                workflow (Workflow): The Workflow object that triggered the event
-                sender (ExecutionElement): The execution element that sent the signal.
-                kwargs (dict): Any extra data to send.
-        """
-        event = kwargs['event']
-        if event in [WalkoffEvent.TriggerActionAwaitingData, WalkoffEvent.WorkflowPaused]:
-            saved_workflow = SavedWorkflow.from_workflow(workflow)
-            self.execution_db.session.add(saved_workflow)
-            self.execution_db.session.commit()
-        elif kwargs['event'] == WalkoffEvent.ConsoleLog:
-            action = workflow.get_executing_action()
-            sender = action
-
-        packet_bytes = convert_to_protobuf(sender, workflow, **kwargs)
-        if event.is_loggable():
-            self.case_logger.log(event, sender.id, kwargs.get('data', None))
-        self.results_sock.send(packet_bytes)
-
-
->>>>>>> 6f889cf0
 class WorkerCommunicationMessageType(Enum):
     workflow = 1
     case = 2
