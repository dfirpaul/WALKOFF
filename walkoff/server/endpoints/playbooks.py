--- conflicted
+++ resolved
@@ -216,13 +216,8 @@
             current_app.running_context.execution_db.session.rollback()
             current_app.logger.error('Could not copy Playbook {}. Unique constraint failed'.format(playbook_id))
             return unique_constraint_problem('playbook', 'copy', playbook_id)
-<<<<<<< HEAD
         except ValueError:
-            executiondb.execution_db.session.rollback()
-=======
-        except ValueError as e:
-            current_app.running_context.execution_db.session.rollback()
->>>>>>> de72a989
+            current_app.running_context.execution_db.session.rollback()
             current_app.logger.error('Could not copy Playbook {}. Invalid input'.format(playbook_id))
             return improper_json_problem('playbook', 'copy', playbook_id)
 
