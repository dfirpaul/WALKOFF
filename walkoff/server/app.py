import logging
import os

import connexion
from jinja2 import FileSystemLoader
<<<<<<< HEAD
from walkoff.executiondb.device import App
=======

>>>>>>> 9c419330
from walkoff import helpers
from walkoff.config import paths
from walkoff.executiondb.device import App
from walkoff.extensions import db, jwt
from walkoff.helpers import format_db_path
from walkoff.serverdb.casesubscription import CaseSubscription
logger = logging.getLogger(__name__)


def register_blueprints(flaskapp):
    from walkoff.server.blueprints import custominterface
    from walkoff.server.blueprints import workflowqueue
    from walkoff.server.blueprints import notifications

    flaskapp.register_blueprint(custominterface.custom_interface_page, url_prefix='/custominterfaces/<interface>')
    flaskapp.register_blueprint(workflowqueue.workflowqueue_page, url_prefix='/api/streams/workflowqueue')
    flaskapp.register_blueprint(notifications.notifications_page, url_prefix='/api/streams/messages')
    __register_all_app_blueprints(flaskapp)


def __get_blueprints_in_module(module):
    from interfaces import AppBlueprint
    blueprints = [getattr(module, field)
                  for field in dir(module) if (not field.startswith('__')
                                               and isinstance(getattr(module, field), AppBlueprint))]
    return blueprints


def __register_app_blueprint(flaskapp, blueprint, url_prefix):
    rule = '{0}{1}'.format(url_prefix, blueprint.rule) if blueprint.rule else url_prefix
    flaskapp.register_blueprint(blueprint.blueprint, url_prefix=rule)


def __register_blueprint(flaskapp, blueprint, url_prefix):
    rule = '{0}{1}'.format(url_prefix, blueprint.rule) if blueprint.rule else url_prefix
    flaskapp.register_blueprint(blueprint.blueprint, url_prefix=rule)


def __register_app_blueprints(flaskapp, app_name, blueprints):
    url_prefix = '/interfaces/{0}'.format(app_name.split('.')[-1])
    for blueprint in blueprints:
        __register_blueprint(flaskapp, blueprint, url_prefix)


def __register_all_app_blueprints(flaskapp):
    from walkoff.helpers import import_submodules
    import interfaces
    imported_apps = import_submodules(interfaces)
    for interface_name, interfaces_module in imported_apps.items():
        try:
            display_blueprints = []
            for submodule in import_submodules(interfaces_module, recursive=True).values():
                display_blueprints.extend(__get_blueprints_in_module(submodule))
        except ImportError:
            pass
        else:
            __register_app_blueprints(flaskapp, interface_name, display_blueprints)


def create_app():
    import walkoff.config.config
    connexion_app = connexion.App(__name__, specification_dir='../api/')
    _app = connexion_app.app
    _app.jinja_loader = FileSystemLoader(['walkoff/templates'])
    _app.config.update(
        # CHANGE SECRET KEY AND SECURITY PASSWORD SALT!!!
        SECRET_KEY=walkoff.config.config.secret_key,
        SQLALCHEMY_DATABASE_URI=format_db_path(walkoff.config.config.walkoff_db_type, os.path.abspath(paths.db_path)),
        SECURITY_PASSWORD_HASH='pbkdf2_sha512',
        SECURITY_TRACKABLE=False,
        SECURITY_PASSWORD_SALT='something_super_secret_change_in_production',
        SECURITY_POST_LOGIN_VIEW='/',
        WTF_CSRF_ENABLED=False,
        JWT_BLACKLIST_ENABLED=True,
        JWT_BLACKLIST_TOKEN_CHECKS=['refresh'],
        JWT_TOKEN_LOCATION='headers',
        SQLALCHEMY_TRACK_MODIFICATIONS=False
    )

    db.init_app(_app)
    jwt.init_app(_app)
    connexion_app.add_api('composed_api.yaml')

    walkoff.config.config.initialize()
    register_blueprints(_app)

    import walkoff.server.workflowresults  # Don't delete this import
    import walkoff.messaging.utils  # Don't delete this import
    return _app


# Template Loader
app = create_app()


@app.before_first_request
def create_user():
    from walkoff import executiondb
    from walkoff.serverdb import add_user, User, Role, initialize_default_resources_admin, \
        initialize_default_resources_guest
    db.create_all()

    # Setup admin and guest roles
    initialize_default_resources_admin()
    initialize_default_resources_guest()

    # Setup admin user
    admin_role = Role.query.filter_by(id=1).first()
    admin_user = User.query.filter_by(username="admin").first()
    if not admin_user:
        add_user(username='admin', password='admin', roles=[1])
    elif admin_role not in admin_user.roles:
        admin_user.roles.append(admin_role)

    db.session.commit()

    apps = set(helpers.list_apps()) - set([_app.name
                                           for _app in executiondb.execution_db.session.query(App).all()])
    app.logger.debug('Found apps: {0}'.format(apps))
    for app_name in apps:
        executiondb.execution_db.session.add(App(name=app_name, devices=[]))
    db.session.commit()
    executiondb.execution_db.session.commit()
    CaseSubscription.sync_to_subscriptions()

    app.logger.handlers = logging.getLogger('server').handlers<|MERGE_RESOLUTION|>--- conflicted
+++ resolved
@@ -3,11 +3,7 @@
 
 import connexion
 from jinja2 import FileSystemLoader
-<<<<<<< HEAD
 from walkoff.executiondb.device import App
-=======
-
->>>>>>> 9c419330
 from walkoff import helpers
 from walkoff.config import paths
 from walkoff.executiondb.device import App
