import importlib
import json
import logging
import os
import pkgutil
import sys
from uuid import uuid4

import walkoff.config.config
import walkoff.config.paths

try:
    from importlib import reload as reload_module
except ImportError:
    from imp import reload as reload_module

__new_inspection = False
if sys.version_info.major >= 3 and sys.version_info.minor >= 3:
    from inspect import signature as getsignature

    __new_inspection = True
else:
    from inspect import getargspec as getsignature

logger = logging.getLogger(__name__)


def import_py_file(module_name, path_to_file):
    """Dynamically imports a python module.
    
    Args:
        module_name (str): The name of the module to be imported.
        path_to_file (str): The path to the module to be imported.
        
    Returns:
        The module object that was imported.
    """
    if sys.version_info[0] == 2:
        from imp import load_source
        import exceptions, warnings
        with warnings.catch_warnings(record=True) as w:
            imported = load_source(module_name, os.path.abspath(path_to_file))
            if w:
                mod_name = module_name.replace('.main', '')
                if not (type(w[-1].category) == type(exceptions.RuntimeWarning) or
                                        'Parent module \'apps.' + mod_name + '\' not found while handling absolute import' in
                                w[-1].message):
                    print(w[-1].message)
    else:
        from importlib import machinery
        loader = machinery.SourceFileLoader(module_name, os.path.abspath(path_to_file))
        imported = loader.load_module(module_name)
    return imported


def import_lib(directory, module_name):
    """Dynamically imports a Python library.
    
    Args:
        directory (str): The directory in which the library is located.
        module_name (str): The name of the library to be imported.
        
    Returns:
        The module object that was imported.
    """
    imported_module = None
    module_name = '.'.join(['core', directory, module_name])
    try:
        imported_module = importlib.import_module(module_name)
    except ImportError:
        logger.error('Cannot import module {0}. Returning None'.format(module_name))
        pass
    finally:

        return imported_module


def construct_module_name_from_path(path):
    """Constructs the name of the module with the path name.
    
    Args:
        path (str): The path to the module.
        
    Returns:
         The name of the module with the path name.
    """
    path = path.lstrip('.{0}'.format(os.sep))
    path = path.replace('.', '')
    return '.'.join([x for x in path.split(os.sep) if x])


def import_app_main(app_name, path=None, reload=False):
    """Dynamically imports the main function of an App.
    
    Args:
        app_name (str): The name of the App from which to import the main function.
        path (str, optional): The path to the apps module. Defaults to core.config.paths.apps_path
        reload (bool, optional): Reload the module if already imported. Defaults to True
    Returns:
        The module object that was imported.
    """
    if path is None:
        path = walkoff.config.paths.apps_path
    app_path = os.path.join(path, app_name, 'main.py')
    module_name = construct_module_name_from_path(app_path[:-3])
    try:
        module = sys.modules[module_name]
        if reload:
            reload_module(module)
        return module
    except KeyError:
        pass
    try:
        imported_module = import_py_file(module_name, app_path)
        sys.modules[module_name] = imported_module
        return imported_module
    except (ImportError, IOError, OSError, SyntaxError) as e:
        logger.error('Cannot load app main for app {0}. Error: {1}'.format(app_name, format_exception_message(e)))
        pass


def __list_valid_directories(path):
    try:
        return [f for f in os.listdir(path)
                if (os.path.isdir(os.path.join(path, f))
                    and not f.startswith('__'))]
    except (IOError, OSError) as e:
        logger.error('Cannot get valid directories inside {0}. Error: {1}'.format(path, format_exception_message(e)))
        return []


def list_apps(path=None):
    """Get a list of the apps.
    
    Args:
        path (str, optional): The path to the apps folder. Default is None.
        
    Returns:
        A list of the apps given the apps path or the apps_path in the configuration.
    """
    if path is None:
        path = walkoff.config.paths.apps_path
    return __list_valid_directories(path)


def list_interfaces(path=None):
    if path is None:
        path = walkoff.config.paths.interfaces_path
    return __list_valid_directories(path)


def list_class_functions(class_name):
    """Get the functions for a python Class.
    
    Args:
        class_name (str): The name of the python Class from which to get the functions.
        
    Returns:
        The list of functions for a given python Class.
    """
    return [field for field in dir(class_name) if (not field.startswith('_')
                                                   and callable(getattr(class_name, field)))]


def locate_playbooks_in_directory(path=None):
    """Get a list of workflows in a specified directory or the workflows_path directory as specified in the configuration.
    
    Args:
        path (str, optional): The directory path from which to locate the workflows. Defaults to None.
        
    Returns:
        A list of workflow names from the specified path, or the directory specified in the configuration.
    """
    path = path if path is not None else walkoff.config.paths.workflows_path
    if os.path.exists(path):
        return [workflow for workflow in os.listdir(path) if (os.path.isfile(os.path.join(path, workflow))
                                                              and workflow.endswith('.playbook'))]
    else:
        logger.warning('Could not locate any workflows in directory {0}. Directory does not exist'.format(path))
        return []


def get_workflow_names_from_file(filename):
    """Get a list of workflow names in a given file.
    
    Args:
        filename (str): The filename from which to locate the workflows.
        
    Returns:
        A list of workflow names from the specified file, if the file exists.
    """
    if os.path.isfile(filename):
        with open(filename, 'r') as playbook_file:
            playbook = playbook_file.read()
            playbook = json.loads(playbook)
            return [workflow['name'] for workflow in playbook['workflows']]
    return []


def combine_dicts(x, y):
    """Combines two dictionaries into one.
    
    Args:
        x (dict): One dictionary to be merged.
        y (dict): The other dictionary to be merged with x.
        
    Returns:
        The merged dictionary.
    """
    z = x.copy()
    z.update(y)
    return z


def import_submodules(package, recursive=False):
    """Imports the submodules from a given package.

    Args:
        package (str): The name of the package from which to import the submodules.
        recursive (bool, optional): A boolean to determine whether or not to recursively load the submodules.
            Defaults to False.

    Returns:
        A dictionary containing the imported module objects.
    """
    successful_base_import = True
    if isinstance(package, str):
        try:
            package = importlib.import_module(package)
        except ImportError:
            successful_base_import = False
            logger.warning('Could not import {}. Skipping'.format(package), exc_info=True)
    if successful_base_import:
        results = {}
        if hasattr(package, '__path__'):
            for loader, name, is_package in pkgutil.walk_packages(package.__path__):
                full_name = '{0}.{1}'.format(package.__name__, name)
                try:
                    results[full_name] = importlib.import_module(full_name)
                except ImportError:
                    logger.warning('Could not import {}. Skipping.'.format(full_name), exc_info=True)
                if recursive and is_package:
                    results.update(import_submodules(full_name))
        return results
    return {}


def format_db_path(db_type, path):
    """
    Formats the path to the database

    Args:
        db_type (str): Type of database being used
        path (str): Path to the database

    Returns:
        (str): The path of the database formatted for SqlAlchemy
    """
    return '{0}://{1}'.format(db_type, path) if db_type != 'sqlite' else '{0}:///{1}'.format(db_type, path)


def get_app_action_api(app, action):
    """
    Gets the api for a given app and action

    Args:
        app (str): Name of the app
        action (str): Name of the action

    Returns:
        (tuple(str, dict)) The name of the function to execute and its parameters
    """
    try:
        app_api = walkoff.config.config.app_apis[app]
    except KeyError:
        raise UnknownApp(app)
    else:
        try:
            action_api = app_api['actions'][action]
            run = action_api['run']
            return run, action_api.get('parameters', [])
        except KeyError:
            raise UnknownAppAction(app, action)


def get_app_action_default_return(app, action):
    """
    Gets the default return code for a given app and action

    Args:
        app (str): Name of the app
        action (str): Name of the action

    Returns:
        (str): The name of the default return code or Success if none defined
    """
    try:
        app_api = walkoff.config.config.app_apis[app]
    except KeyError:
        raise UnknownApp(app)
    else:
        try:
            action_api = app_api['actions'][action]
            if 'default_return' in action_api:
                return action_api['default_return']
            else:
                return 'Success'
        except KeyError:
            raise UnknownAppAction(app, action)


def get_app_action_return_is_failure(app, action, status):
    """
    Checks the api for whether a status code is a failure code for a given app and action

    Args:
        app (str): Name of the app
        action (str): Name of the action
        status (str): Name of the status

    Returns:
        (boolean): True if status is a failure code, false otherwise
    """
    try:
        app_api = walkoff.config.config.app_apis[app]
    except KeyError:
        raise UnknownApp(app)
    else:
        try:
            action_api = app_api['actions'][action]
            if 'failure' in action_api['returns'][status]:
                return True if action_api['returns'][status]['failure'] is True else False
            else:
                return False
        except KeyError:
            raise UnknownAppAction(app, action)


def get_app_device_api(app, device_type):
    try:
        app_api = walkoff.config.config.app_apis[app]
    except KeyError:
        raise UnknownApp(app)
    else:
        try:
            return app_api['devices'][device_type]
        except KeyError:
            raise UnknownDevice(app, device_type)


def split_api_params(api, data_param_name):
    args = []
    for api_param in api:
        if api_param['name'] != data_param_name:
            args.append(api_param)
    return args


def get_condition_api(app, condition):
    try:
        app_api = walkoff.config.config.app_apis[app]
    except KeyError:
        raise UnknownApp(app)
    else:
        try:
            condition_api = app_api['conditions'][condition]
            run = condition_api['run']
            return condition_api['data_in'], run, condition_api.get('parameters', [])
        except KeyError:
            raise UnknownCondition(app, condition)


def get_transform_api(app, transform):
    try:
        app_api = walkoff.config.config.app_apis[app]
    except KeyError:
        raise UnknownApp(app)
    else:
        try:
            transform_api = app_api['transforms'][transform]
            run = transform_api['run']
            return transform_api['data_in'], run, transform_api.get('parameters', [])
        except KeyError:
            raise UnknownTransform(app, transform)


class InvalidAppStructure(Exception):
    pass


class UnknownApp(Exception):
    def __init__(self, app):
        super(UnknownApp, self).__init__('Unknown app {0}'.format(app))
        self.app = app


class UnknownFunction(Exception):
    def __init__(self, app, function_name, function_type):
        self.message = 'Unknown {0} {1} for app {2}'.format(function_type, function_name, app)
        super(UnknownFunction, self).__init__(self.message)
        self.app = app
        self.function = function_name


class UnknownAppAction(UnknownFunction):
    def __init__(self, app, action_name):
        super(UnknownAppAction, self).__init__(app, action_name, 'action')


class UnknownDevice(Exception):
    def __init__(self, app, device_type):
        super(UnknownDevice, self).__init__('Unknown device {0} for device {1} '.format(app, device_type))
        self.app = app
        self.device_type = device_type


class InvalidArgument(Exception):
    def __init__(self, message):
        self.message = message
        super(InvalidArgument, self).__init__(self.message)


class UnknownCondition(UnknownFunction):
    def __init__(self, app, condition_name):
        super(UnknownCondition, self).__init__(app, condition_name, 'condition')


class UnknownTransform(UnknownFunction):
    def __init__(self, app, transform_name):
        super(UnknownTransform, self).__init__(app, transform_name, 'transform')


class InvalidExecutionElement(Exception):
    def __init__(self, id_, name, message):
        self.id = id_
        self.name = name
        super(InvalidExecutionElement, self).__init__(message)


def get_function_arg_names(func):
    if __new_inspection:
        return list(getsignature(func).parameters.keys())
    else:
        return getsignature(func).args


class InvalidApi(Exception):
    pass


def format_exception_message(exception):
    exception_message = str(exception)
    class_name = exception.__class__.__name__
    return '{0}: {1}'.format(class_name, exception_message) if exception_message else class_name


def convert_action_argument(argument):
    for field in ('value', 'selection'):
        if field in argument:
            try:
                argument[field] = json.loads(argument[field])
            except ValueError:
                pass
    return argument


def create_sse_event(event_id=None, event=None, data=None):
    if data is None and event_id is None and event is None:
        return ''
    response = ''
    if event_id is not None:
        response += 'id: {}\n'.format(event_id)
    if event is not None:
        response += 'event: {}\n'.format(event)
<<<<<<< HEAD
    if data is None:
        data = ''
    try:
        response += 'data: {}\n'.format(json.dumps(data))
    except ValueError:
        response += 'data: {}\n'.format(data)
    return response + '\n'
=======
    if data is not None:
        try:
            response += 'data: {}\n'.format(json.dumps(data))
        except ValueError:
            response += 'data: {}\n'.format(data)
    return response + '\n'


def regenerate_workflow_ids(workflow):
    workflow['id'] = str(uuid4())
    action_mapping = {}

    for action in workflow['actions']:
        prev_id = action['id']
        action['id'] = str(uuid4())
        action_mapping[prev_id] = action['id']

    for action in workflow['actions']:
        regenerate_ids(action, action_mapping, False)

    for branch in workflow['branches']:
        branch['source_id'] = action_mapping[branch['source_id']]
        branch['destination_id'] = action_mapping[branch['destination_id']]
        regenerate_ids(branch, action_mapping)

    workflow['start'] = action_mapping[workflow['start']]


def regenerate_ids(json_in, action_mapping=None, regenerate_id=True):
    if regenerate_id:
        json_in['id'] = str(uuid4())

    if 'reference' in json_in and json_in['reference']:
        json_in['reference'] = action_mapping[json_in['reference']]

    for field, value in json_in.items():
        if isinstance(value, list):
            __regenerate_ids_of_list(value, action_mapping)
        elif isinstance(value, dict):
            regenerate_ids(value, action_mapping=action_mapping)


def __regenerate_ids_of_list(value, action_mapping):
    for list_element in (list_element_ for list_element_ in value
                         if isinstance(list_element_, dict)):
        regenerate_ids(list_element, action_mapping=action_mapping)
>>>>>>> 91479123
<|MERGE_RESOLUTION|>--- conflicted
+++ resolved
@@ -472,20 +472,12 @@
         response += 'id: {}\n'.format(event_id)
     if event is not None:
         response += 'event: {}\n'.format(event)
-<<<<<<< HEAD
     if data is None:
         data = ''
     try:
         response += 'data: {}\n'.format(json.dumps(data))
     except ValueError:
         response += 'data: {}\n'.format(data)
-    return response + '\n'
-=======
-    if data is not None:
-        try:
-            response += 'data: {}\n'.format(json.dumps(data))
-        except ValueError:
-            response += 'data: {}\n'.format(data)
     return response + '\n'
 
 
@@ -526,5 +518,4 @@
 def __regenerate_ids_of_list(value, action_mapping):
     for list_element in (list_element_ for list_element_ in value
                          if isinstance(list_element_, dict)):
-        regenerate_ids(list_element, action_mapping=action_mapping)
->>>>>>> 91479123
+        regenerate_ids(list_element, action_mapping=action_mapping)