from apps import App, action, event
import time
import json
import csv
import sys
<<<<<<< HEAD
=======
from apps.Utilities.events import wait
>>>>>>> f1d3038a


class Main(App):

    def __init__(self, name=None, device=None):
        App.__init__(self, name, device)

    @action
    def json_select(self, json_reference, element):
        return json.loads(json_reference)[element]

    @action
    def list_select(self, list_reference, index):
        return json.loads(list_reference)[index]

    @action
    def linear_scale(self, value, min_value, max_value, low_scale, high_scale):
        fraction_of_value_range = (min((min((value - min_value), min_value) / (max_value - min_value)), 1.0))
        return low_scale + fraction_of_value_range*(high_scale-low_scale)

    @action
    def divide(self, value, divisor):
        return value / divisor

    @action
    def multiply(self, value, multiplier):
        return value * multiplier

    @action
    def add(self, num1, num2):
        return num1 + num2

    @action
    def subtract(self, value, subtractor):
        return value - subtractor

    @action
    def pause(self, seconds):
        time.sleep(seconds)
        return 'success'

    @action
    def write_ips_to_csv(self, ips_reference, path):
        ips = json.loads(ips_reference)

        if sys.version_info[0] == 2:
            with open(path, 'wb') as csvfile:
                fieldnames = ['Host', 'Up']
                writer = csv.DictWriter(csvfile, fieldnames=fieldnames)
                for ip in ips:
                    if ips[ip] == "up":
                        writer.writerow({'Host': ip, 'Up': 'X'})
                    else:
                        writer.writerow({'Host': ip})
        else:
            with open(path, 'w', newline='') as csvfile:
                fieldnames = ['Host', 'Up']
                writer = csv.DictWriter(csvfile, fieldnames=fieldnames)
                for ip in ips:
                    if ips[ip] == "up":
                        writer.writerow({'Host': ip, 'Up': 'X'})
                    else:
<<<<<<< HEAD
                        writer.writerow({'Host': ip})
=======
                        writer.writerow({'Host': ip})

    @event(wait)
    def wait_for_event(self, data):
        return 'success'
>>>>>>> f1d3038a
<|MERGE_RESOLUTION|>--- conflicted
+++ resolved
@@ -3,10 +3,7 @@
 import json
 import csv
 import sys
-<<<<<<< HEAD
-=======
 from apps.Utilities.events import wait
->>>>>>> f1d3038a
 
 
 class Main(App):
@@ -69,12 +66,8 @@
                     if ips[ip] == "up":
                         writer.writerow({'Host': ip, 'Up': 'X'})
                     else:
-<<<<<<< HEAD
-                        writer.writerow({'Host': ip})
-=======
                         writer.writerow({'Host': ip})
 
     @event(wait)
     def wait_for_event(self, data):
-        return 'success'
->>>>>>> f1d3038a
+        return 'success'